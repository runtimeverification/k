name: 'Update Nix Flake Inputs'
on:
  push:
    branches:
      - '_update-deps_runtimeverification_haskell-backend'
      - '_update-deps_runtimeverification_llvm-backend'
  workflow_dispatch:
# Stop in progress workflows on the same branch and same workflow to use latest committed code
concurrency:
  group: ${{ github.workflow }}-${{ github.ref }}
  cancel-in-progress: true

jobs:

  nix-flake-submodule-sync:
    name: 'Nix flake submodule sync'
    runs-on: ubuntu-latest
    steps:
<<<<<<< HEAD
      - id: config
        run: |
          ref=${{ github.ref }}
          if [ "${{ github.event_name }}" == 'pull_request' ]; then
            ref="${{ github.event.pull_request.head.sha }}"
          fi
          ref="${ref#refs/heads/}"
          echo "::set-output name=ref::$ref"
          git config --global user.name github-actions
          git config --global user.email github-actions@github.com
          
      - name: Check out code
        uses: actions/checkout@v3
        env:
          token: ${{ secrets.JENKINS_GITHUB_PAT }}
=======
      - name: 'Check out code, set up Git'
        uses: actions/checkout@v3
>>>>>>> 7b1fb482
        with:
          token: ${{ secrets.JENKINS_GITHUB_PAT }}
          submodules: recursive
      - run: |
          git config --global user.name rv-jenkins
          git config --global user.email devops@runtimeverification.com

      - name: 'Install Nix'
        uses: cachix/install-nix-action@v15
        with:
          extra_nix_config: |
            access-tokens = github.com=${{ secrets.GITHUB_TOKEN }}
            substituters = http://cache.nixos.org https://cache.iog.io
            trusted-public-keys = cache.nixos.org-1:6NCHdD59X431o0gWypbMrAURkbJ16ZPMQFGspcDShjY= hydra.iohk.io:f/Ea+s+dFdN+3Y/G+FDgSq+a5NEWhJGzdjvKNGv0/EQ=

      - name: 'Install Cachix'
        uses: cachix/cachix-action@v10
        with:
          name: runtimeverification
          extraPullNames: kore
          signingKey: '${{ secrets.CACHIX_SIGNING_KEY }}'

      - name: 'Update Nix flake inputs from submodules'
        run: |
          GC_DONT_GC=1 nix run .#update-from-submodules
          if git add 'flake.lock' && git commit -m 'Sync flake inputs to submodules'; then
            git push
          fi<|MERGE_RESOLUTION|>--- conflicted
+++ resolved
@@ -16,26 +16,8 @@
     name: 'Nix flake submodule sync'
     runs-on: ubuntu-latest
     steps:
-<<<<<<< HEAD
-      - id: config
-        run: |
-          ref=${{ github.ref }}
-          if [ "${{ github.event_name }}" == 'pull_request' ]; then
-            ref="${{ github.event.pull_request.head.sha }}"
-          fi
-          ref="${ref#refs/heads/}"
-          echo "::set-output name=ref::$ref"
-          git config --global user.name github-actions
-          git config --global user.email github-actions@github.com
-          
-      - name: Check out code
-        uses: actions/checkout@v3
-        env:
-          token: ${{ secrets.JENKINS_GITHUB_PAT }}
-=======
       - name: 'Check out code, set up Git'
         uses: actions/checkout@v3
->>>>>>> 7b1fb482
         with:
           token: ${{ secrets.JENKINS_GITHUB_PAT }}
           submodules: recursive
