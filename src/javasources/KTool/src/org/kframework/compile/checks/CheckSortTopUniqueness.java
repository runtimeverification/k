// Copyright (c) 2013-2014 K Team. All Rights Reserved.
package org.kframework.compile.checks;

import org.kframework.kil.KSorts;
import org.kframework.kil.Sentence;
import org.kframework.kil.Sort;
import org.kframework.kil.Syntax;
import org.kframework.kil.loader.Context;
import org.kframework.kil.visitors.BasicVisitor;
import org.kframework.utils.errorsystem.KException;
import org.kframework.utils.general.GlobalSettings;

/**
 * Check for various errors in syntax declarations. 1. You are not allowed to use empty terminals ("") in definitions. You need to have at least two sorts, or a non empty terminal.
 *
 * @author Radu
 *
 */
public class CheckSortTopUniqueness extends BasicVisitor {
    public CheckSortTopUniqueness(Context context) {
        super(context);
    }

    @Override
    public Void visit(Syntax node, Void _) {
        String msg = "Multiple top sorts found for " + node.getDeclaredSort() + ": ";
        int count = 0;
        if (context.isSubsorted(Sort.KLIST, node.getDeclaredSort().getSort())) {
            msg += KSorts.KLIST + ", ";
            count++;
        }
<<<<<<< HEAD
        if (context.isSubsorted("Bag", node.getSort().getName())) {
            msg += "Bag, ";
            count++;
        }
=======
        if (context.isSubsorted(Sort.LIST, node.getDeclaredSort().getSort())) {
            msg += "List, ";
            count++;
        }
        if (context.isSubsorted(Sort.BAG, node.getDeclaredSort().getSort())) {
            msg += "Bag, ";
            count++;
        }
        if (context.isSubsorted(Sort.MAP, node.getDeclaredSort().getSort())) {
            msg += "Map, ";
            count++;
        }
        if (context.isSubsorted(Sort.SET, node.getDeclaredSort().getSort())) {
            msg += "Set, ";
            count++;
        }
>>>>>>> dfc0588c
        if (count > 1) {
            msg = msg.substring(0, msg.length() - 2);
            GlobalSettings.kem.register(new KException(KException.ExceptionType.ERROR, KException.KExceptionGroup.COMPILER, msg, getName(), node.getFilename(), node.getLocation()));
        }
        return null;
    }

    @Override
    public Void visit(Sentence node, Void _) {
        // optimization to not visit the entire tree
        return null;
    }
}<|MERGE_RESOLUTION|>--- conflicted
+++ resolved
@@ -29,29 +29,10 @@
             msg += KSorts.KLIST + ", ";
             count++;
         }
-<<<<<<< HEAD
-        if (context.isSubsorted("Bag", node.getSort().getName())) {
-            msg += "Bag, ";
-            count++;
-        }
-=======
-        if (context.isSubsorted(Sort.LIST, node.getDeclaredSort().getSort())) {
-            msg += "List, ";
-            count++;
-        }
         if (context.isSubsorted(Sort.BAG, node.getDeclaredSort().getSort())) {
             msg += "Bag, ";
             count++;
         }
-        if (context.isSubsorted(Sort.MAP, node.getDeclaredSort().getSort())) {
-            msg += "Map, ";
-            count++;
-        }
-        if (context.isSubsorted(Sort.SET, node.getDeclaredSort().getSort())) {
-            msg += "Set, ";
-            count++;
-        }
->>>>>>> dfc0588c
         if (count > 1) {
             msg = msg.substring(0, msg.length() - 2);
             GlobalSettings.kem.register(new KException(KException.ExceptionType.ERROR, KException.KExceptionGroup.COMPILER, msg, getName(), node.getFilename(), node.getLocation()));
