<?xml version="1.0" encoding="UTF-8"?>
<!-- Copyright (C) 2012-2014 K Team. All Rights Reserved. -->

<tests>

  <include file="../../../../../../tutorial/1_k/2_imp/lesson_5/tests/config.xml" >
    <all-programs>
<<<<<<< HEAD
=======
      <krun-option name="--smt" value="none" />
>>>>>>> 2cbe002b
      <krun-option name="--color" value="off" />
    </all-programs>
  </include>

</tests><|MERGE_RESOLUTION|>--- conflicted
+++ resolved
@@ -5,10 +5,6 @@
 
   <include file="../../../../../../tutorial/1_k/2_imp/lesson_5/tests/config.xml" >
     <all-programs>
-<<<<<<< HEAD
-=======
-      <krun-option name="--smt" value="none" />
->>>>>>> 2cbe002b
       <krun-option name="--color" value="off" />
     </all-programs>
   </include>
