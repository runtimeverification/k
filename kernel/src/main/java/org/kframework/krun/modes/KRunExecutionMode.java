--- conflicted
+++ resolved
@@ -12,10 +12,7 @@
 import org.kframework.krun.KRunOptions;
 import org.kframework.utils.errorsystem.KExceptionManager;
 import org.kframework.utils.file.FileUtil;
-<<<<<<< HEAD
-=======
 import scala.Tuple2;
->>>>>>> f0cf4b3a
 
 import java.util.List;
 import java.util.Map;
@@ -38,16 +35,16 @@
     }
 
     @Override
-<<<<<<< HEAD
+
     public K execute(K k, Rewriter rewriter, CompiledDefinition compiledDefinition, FileUtil files, KExceptionManager kem) {
-=======
-    public Object execute(K k, Rewriter rewriter, CompiledDefinition compiledDefinition) {
-        if (kRunOptions.exitCodePattern != null) {
-            Rule pattern = KRun.pattern(files, kem, kRunOptions.exitCodePattern, kRunOptions, compiledDefinition, Source.apply("<command line: --exit-code>"));
-            Tuple2<K, List<Map<KVariable, K>>> res = rewriter.executeAndMatch(k, Optional.ofNullable(kRunOptions.depth), pattern);
-            return Tuple2.apply(res._1(), KRun.getExitCode(kem, res._2()));
+
+        public Object execute (K k, Rewriter rewriter, CompiledDefinition compiledDefinition){
+            if (kRunOptions.exitCodePattern != null) {
+                Rule pattern = KRun.pattern(files, kem, kRunOptions.exitCodePattern, kRunOptions, compiledDefinition, Source.apply("<command line: --exit-code>"));
+                Tuple2<K, List<Map<KVariable, K>>> res = rewriter.executeAndMatch(k, Optional.ofNullable(kRunOptions.depth), pattern);
+                return Tuple2.apply(res._1(), KRun.getExitCode(kem, res._2()));
+            }
+
+            return rewriter.execute(k, Optional.ofNullable(kRunOptions.depth));
         }
->>>>>>> f0cf4b3a
-        return rewriter.execute(k, Optional.ofNullable(kRunOptions.depth));
-    }
-}+    }