<?xml version="1.0" encoding="UTF-8"?>
<!-- Copyright (c) 2013-2016 K Team. All Rights Reserved. -->
<<<<<<< HEAD
<tests>

=======

<tests>
<!-- TODO: include free-variable-capture once superheat supported -->
>>>>>>> 4c8c2f1e
  <include file="../../../1_lambda/lesson_1/tests/config.xml"
           skip="pdf"
           exclude="omega"
           results=".">
    <kompile-option name="--superheat"
                    value="strict" />
    <kompile-option name="--syntax-module"
                    value="LAMBDA" />
    <all-programs>
      <krun-option name="--search" />
      <krun-option name="--pattern" value="&lt;k&gt; V:K &lt;/k&gt;" />
      <krun-option name="--parser" value="kast --sort Exp" />
    </all-programs>
  </include>

</tests><|MERGE_RESOLUTION|>--- conflicted
+++ resolved
@@ -1,13 +1,8 @@
 <?xml version="1.0" encoding="UTF-8"?>
 <!-- Copyright (c) 2013-2016 K Team. All Rights Reserved. -->
-<<<<<<< HEAD
+
 <tests>
 
-=======
-
-<tests>
-<!-- TODO: include free-variable-capture once superheat supported -->
->>>>>>> 4c8c2f1e
   <include file="../../../1_lambda/lesson_1/tests/config.xml"
            skip="pdf"
            exclude="omega"
