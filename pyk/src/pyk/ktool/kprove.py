--- conflicted
+++ resolved
@@ -141,12 +141,7 @@
 
         if not dry_run:
             debug_log = _get_rule_log(log_file)
-<<<<<<< HEAD
-            final_state = KAst.from_dict(json.loads(proc_output)['term'])
-=======
-
             final_state = KAst.from_dict(json.loads(proc_result.stdout)['term'])
->>>>>>> 42ce9be9
             if final_state == mlTop() and len(debug_log) == 0 and not allow_zero_step:
                 raise ValueError(f'Proof took zero steps, likely the LHS is invalid: {spec_file}')
             return final_state
