from collections import Counter
from typing import (
    Callable,
    Dict,
    List,
    Mapping,
    Optional,
    Sequence,
    Tuple,
    Type,
    TypeVar,
    Union,
)

from .kast import (
    FALSE,
    TRUE,
    KApply,
    KAtt,
    KClaim,
    KDefinition,
    KFlatModule,
    KInner,
    KLabel,
    KRewrite,
    KRule,
    KRuleLike,
    KSequence,
    KSort,
    KToken,
    KVariable,
    Subst,
    WithKAtt,
    bottom_up,
    collect,
    flattenLabel,
    ktokenDots,
    top_down,
)
from .prelude import (
    Labels,
    Sorts,
    boolToken,
    build_assoc,
    mlAnd,
    mlBottom,
    mlEquals,
    mlEqualsTrue,
    mlImplies,
    mlOr,
    mlTop,
)
from .utils import find_common_items, hash_str, unique

KI = TypeVar('KI', bound=KInner)
W = TypeVar('W', bound=WithKAtt)


def if_ktype(ktype: Type[KI], then: Callable[[KI], KInner]) -> Callable[[KInner], KInner]:
    def fun(term: KInner):
        if isinstance(term, ktype):
            return then(term)
        return term
    return fun


# TODO remove
def substitute(pattern: KInner, subst: Mapping[str, KInner]) -> KInner:
    if not isinstance(subst, Subst):
        subst = Subst(subst)
    return subst(pattern)


def whereMatchingBottomUp(effect, matchPattern, pattern):
    def _effect(k):
        matchingSubst = matchPattern.match(k)
        newK = k
        if matchingSubst is not None:
            newK = effect(matchingSubst)
        return newK
    return bottom_up(_effect, pattern)


def bool_to_ml_pred(kast: KInner) -> KInner:
    return mlAnd([mlEqualsTrue(cond) for cond in flattenLabel('_andBool_', kast)])


def ml_pred_to_bool(kast: KInner, unsafe: bool = False) -> KInner:

    def _ml_constraint_to_bool(_kast: KInner) -> KInner:
        if type(_kast) is KApply:
            if _kast.label.name == '#Top':
                return TRUE
            if _kast.label.name == '#Bottom':
                return FALSE
            if _kast.label.name == '#Not':
                return KApply('notBool_', map(_ml_constraint_to_bool, _kast.args))
            if _kast.label.name == '#And':
                return KApply('_andBool_', map(_ml_constraint_to_bool, _kast.args))
            if _kast.label.name == '#Or':
                return KApply('_orBool_', map(_ml_constraint_to_bool, _kast.args))
            if _kast.label.name == '#Implies':
                return KApply('_impliesBool_', map(_ml_constraint_to_bool, _kast.args))
            if _kast.label.name == '#Equals':
                if _kast.args[0] == TRUE:
                    return _kast.args[1]
                if _kast.args[0] == FALSE:
                    return KApply(KLabel('notBool_'), [_kast.args[1]])
                if type(_kast.args[0]) in [KVariable, KToken]:
                    return KApply('_==K_', _kast.args)
                if unsafe:
                    return KApply('_==K_', _kast.args)
        raise ValueError(f'Could not convert ML predicate to sort Bool: {_kast}')

    return _ml_constraint_to_bool(kast)


def simplifyBool(k):
    if k is None:
        return None
    simplifyRules = [ (KApply('_==K_', [KVariable('#LHS'), TRUE]), KVariable('#LHS'))                                                                               # noqa
                    , (KApply('_==K_', [TRUE, KVariable('#RHS')]), KVariable('#RHS'))                                                                               # noqa
                    , (KApply('_==K_', [KVariable('#LHS'), FALSE]), KApply('notBool_', [KVariable('#LHS')]))                                                        # noqa
                    , (KApply('_==K_', [FALSE, KVariable('#RHS')]), KApply('notBool_', [KVariable('#RHS')]))                                                        # noqa
                    , (KApply('notBool_', [FALSE]), TRUE)                                                                                                           # noqa
                    , (KApply('notBool_', [TRUE]), FALSE)                                                                                                           # noqa
                    , (KApply('notBool_', [KApply('_==K_'    , [KVariable('#V1'), KVariable('#V2')])]), KApply('_=/=K_'   , [KVariable('#V1'), KVariable('#V2')]))  # noqa
                    , (KApply('notBool_', [KApply('_=/=K_'   , [KVariable('#V1'), KVariable('#V2')])]), KApply('_==K_'    , [KVariable('#V1'), KVariable('#V2')]))  # noqa
                    , (KApply('notBool_', [KApply('_==Int_'  , [KVariable('#V1'), KVariable('#V2')])]), KApply('_=/=Int_' , [KVariable('#V1'), KVariable('#V2')]))  # noqa
                    , (KApply('notBool_', [KApply('_=/=Int_' , [KVariable('#V1'), KVariable('#V2')])]), KApply('_==Int_'  , [KVariable('#V1'), KVariable('#V2')]))  # noqa
                    , (KApply('_andBool_', [TRUE, KVariable('#REST')]), KVariable('#REST'))                                                                         # noqa
                    , (KApply('_andBool_', [KVariable('#REST'), TRUE]), KVariable('#REST'))                                                                         # noqa
                    , (KApply('_andBool_', [FALSE, KVariable('#REST')]), FALSE)                                                                                     # noqa
                    , (KApply('_andBool_', [KVariable('#REST'), FALSE]), FALSE)                                                                                     # noqa
                    , (KApply('_orBool_', [FALSE, KVariable('#REST')]), KVariable('#REST'))                                                                         # noqa
                    , (KApply('_orBool_', [KVariable('#REST'), FALSE]), KVariable('#REST'))                                                                         # noqa
                    , (KApply('_orBool_', [TRUE, KVariable('#REST')]), TRUE)                                                                                        # noqa
                    , (KApply('_orBool_', [KVariable('#REST'), TRUE]), TRUE)                                                                                        # noqa
                    ]                                                                                                                                               # noqa
    newK = k
    for rule in simplifyRules:
        rewrite = KRewrite(*rule)
        newK = rewrite(newK)
    return newK


def getOccurances(kast, pattern):
    occurances = []

    def addOccurance(k):
        if pattern.match(k) is not None:
            occurances.append(k)

    collect(addOccurance, kast)
    return occurances


def extract_lhs(term: KInner) -> KInner:
    return top_down(if_ktype(KRewrite, lambda rw: rw.lhs), term)


def extract_rhs(term: KInner) -> KInner:
    return top_down(if_ktype(KRewrite, lambda rw: rw.rhs), term)


def extract_subst(term: KInner) -> Tuple[Subst, KInner]:

    def _subst_for_terms(term1: KInner, term2: KInner) -> Optional[Subst]:
        if type(term1) is KVariable and type(term2) not in {KToken, KVariable}:
            return Subst({term1.name: term2})
        if type(term2) is KVariable and type(term1) not in {KToken, KVariable}:
            return Subst({term2.name: term1})
        return None

    def _extract_subst(conjunct: KInner) -> Optional[Subst]:
        if type(conjunct) is KApply:
            if conjunct.label.name == '#Equals':
                subst = _subst_for_terms(conjunct.args[0], conjunct.args[1])

                if subst is not None:
                    return subst

                if conjunct.args[0] == boolToken(True) and type(conjunct.args[1]) is KApply and conjunct.args[1].label.name in {'_==K_', '_==Int_'}:
                    subst = _subst_for_terms(conjunct.args[1].args[0], conjunct.args[1].args[1])

                    if subst is not None:
                        return subst

        return None

    conjuncts = flattenLabel('#And', term)
    subst = Subst()
    rem_conjuncts: List[KInner] = []

    for conjunct in conjuncts:
        new_subst = _extract_subst(conjunct)
        if new_subst is None:
            rem_conjuncts.append(conjunct)
        else:
            new_subst = subst.union(new_subst)
            if new_subst is None:
                raise ValueError('Conflicting substitutions')  # TODO handle this case
            subst = new_subst

    return subst, mlAnd(rem_conjuncts)


def count_vars(term: KInner) -> Counter:
    counter: Counter = Counter()

    def count(term: KInner) -> None:
        if type(term) is KVariable:
            counter[term.name] += 1

    collect(count, term)
    return counter


def count_rhs_vars(term: KInner) -> Counter:
    def recur(term: KInner, *, rhs=False) -> Counter:
        if type(term) is KVariable:
            return Counter(term.name) if rhs else Counter()
        if type(term) is KRewrite:
            return recur(term.rhs, rhs=True)
        if type(term) is KApply:
            return sum((recur(t, rhs=rhs) for t in term.args), Counter())
        if type(term) is KSequence:
            return sum((recur(t, rhs=rhs) for t in term.items), Counter())
        return Counter()
    return recur(term)


def collectFreeVars(kast):
    return list(count_vars(kast).keys())


def drop_var_prefixes(term: KInner) -> KInner:
    term = top_down(if_ktype(KVariable, drop_ques), term)
    term = top_down(if_ktype(KVariable, drop_unds), term)
    return term


def drop_ques(variable: KVariable) -> KVariable:
    if variable.name.startswith('?'):
        return variable.let(name=variable.name[1:])
    return variable


def drop_unds(variable: KVariable) -> KVariable:
    if variable.name.startswith('_'):
        return variable.let(name=variable.name[1:])
    return variable


# TODO infer sort based on cell name
def splitConfigAndConstraints(kast, sort: Union[str, KSort] = Sorts.K):
    """Split the configuration/term from the constraints.

    -   Input: kast conjunct representing a constrained term.
    -   Output: tuple of term and constraint.
    """
    conjuncts = flattenLabel('#And', kast)
    term = None
    constraints = []
    for c in conjuncts:
        if type(c) is KApply and c.is_cell:
            term = c
        else:
            constraints.append(c)
<<<<<<< HEAD
    constraint = build_assoc(mlTop(), '#And', constraints)
=======
    constraint = mlAnd(constraints, sort)
>>>>>>> fc77559a
    if not term:
        raise ValueError(f'Could not find configuration for: {kast}')
    return (term, constraint)


def propagateUpConstraints(k):
    """Try to propagate common constraints up disjuncts.

    -   Input: kast disjunct of constrained terms (conjuncts).
    -   Output: kast where common constraints in the disjunct have been propagated up.
    """
    def _propagateUpConstraints(_k):
        if not (type(_k) is KApply and _k.label.name == '#Or'):
            return _k
        conjuncts1 = flattenLabel('#And', _k.args[0])
        conjuncts2 = flattenLabel('#And', _k.args[1])
        (common1, l1, r1) = find_common_items(conjuncts1, conjuncts2)
        (common2, r2, l2) = find_common_items(r1, l1)
        common = common1 + common2
        if len(common) == 0:
            return _k
        conjunct1 = build_assoc(mlTop(), '#And', l2)
        conjunct2 = build_assoc(mlTop(), '#And', r2)
        disjunct = KApply('#Or', [conjunct1, conjunct2])
        return build_assoc(mlTop(), '#And', [disjunct] + common)
    return bottom_up(_propagateUpConstraints, k)


def splitConfigFrom(configuration):
    """Split the substitution from a given configuration.

    Given an input configuration `config`, will return a tuple `(symbolic_config, subst)`, where:

        1.  `config == substitute(symbolic_config, subst)`
        2.  `symbolic_config` is the same configuration structure, but where the contents of leaf cells is replaced with a fresh KVariable.
        3.  `subst` is the substitution for the generated KVariables back to the original configuration contents.
    """
    initial_substitution = {}

    def _mkCellVar(label):
        return label.replace('-', '_').replace('<', '').replace('>', '').upper() + '_CELL'

    def _replaceWithVar(k):
        if type(k) is KApply and k.is_cell:
            if k.arity == 1 and not (type(k.args[0]) is KApply and k.args[0].is_cell):
                config_var = _mkCellVar(k.label.name)
                initial_substitution[config_var] = k.args[0]
                return KApply(k.label, [KVariable(config_var)])
        return k

    symbolic_config = top_down(_replaceWithVar, configuration)
    return (symbolic_config, initial_substitution)


def collapseDots(kast):
    """Given a configuration with structural frames `...`, minimize the structural frames needed.

    -   Input: a configuration, potentially with structural frames.
    -   Output: the same configuration, with the amount of structural framing minimized.
    """
    def _collapseDots(_kast):
        if type(_kast) is KApply:
            if _kast.is_cell and _kast.arity == 1 and _kast.args[0] == ktokenDots:
                return ktokenDots
            newArgs = [arg for arg in _kast.args if arg != ktokenDots]
            if _kast.is_cell and len(newArgs) == 0:
                return ktokenDots
            if len(newArgs) < len(_kast.args):
                newArgs.append(ktokenDots)
            return _kast.let(args=newArgs)
        elif type(_kast) is KRewrite:
            if _kast.lhs == ktokenDots:
                return ktokenDots
        return _kast
    return bottom_up(_collapseDots, kast)


def push_down_rewrites(kast):

    def _flatten_ksequence(_kast):
        if type(_kast) is KSequence:
            new_items = []
            for item in _kast.items:
                if type(item) is KSequence:
                    new_items.extend(item.items)
                else:
                    new_items.append(item)
            return KSequence(new_items)
        return _kast

    def _push_down_rewrites(_kast):
        if type(_kast) is KRewrite:
            lhs = _kast.lhs
            rhs = _kast.rhs
            if lhs == rhs:
                return lhs
            if type(lhs) is KVariable and type(rhs) is KVariable and lhs.name == rhs.name:
                return lhs
            if type(lhs) is KApply and type(rhs) is KApply and lhs.label == rhs.label and lhs.arity == rhs.arity:
                newArgs = [KRewrite(lArg, rArg) for (lArg, rArg) in zip(lhs.args, rhs.args)]
                return lhs.let(args=newArgs)
            if type(lhs) is KSequence and type(rhs) is KSequence and lhs.arity > 0 and rhs.arity > 0:
                if lhs.arity == 1 and rhs.arity == 1:
                    return KRewrite(lhs.items[0], rhs.items[0])
                if lhs.items[0] == rhs.items[0]:
                    lowerRewrite = _push_down_rewrites(KRewrite(KSequence(lhs.items[1:]), KSequence(rhs.items[1:])))
                    return _flatten_ksequence(KSequence([lhs.items[0], lowerRewrite]))
                if lhs.items[-1] == rhs.items[-1]:
                    lowerRewrite = _push_down_rewrites(KRewrite(KSequence(lhs.items[0:-1]), KSequence(rhs.items[0:-1])))
                    return _flatten_ksequence(KSequence([lowerRewrite, lhs.items[-1]]))
            if type(lhs) is KSequence and lhs.arity > 0 and type(lhs.items[-1]) is KVariable and type(rhs) is KVariable and lhs.items[-1] == rhs:
                return KSequence([KRewrite(KSequence(lhs.items[0:-1]), KApply(Labels.EMPTY_K)), rhs])
        return _kast

    return top_down(_push_down_rewrites, kast)


def inlineCellMaps(kast):
    """Ensure that cell map collections are printed nicely, not as Maps."

    -   Input: kast term.
    -   Output: kast term with cell maps inlined.
    """
    def _inlineCellMaps(_kast):
        if type(_kast) is KApply and _kast.label.name.endswith('CellMapItem'):
            mapKey = _kast.args[0]
            if type(mapKey) is KApply and mapKey.is_cell:
                return _kast.args[1]
        return _kast
    return bottom_up(_inlineCellMaps, kast)


def removeSemanticCasts(kast):
    """Remove injected `#SemanticCast*` nodes in AST.

    -   Input: kast (possibly) containing automatically injected `#SemanticCast*` KApply nodes.
    -   Output: kast without the `#SemanticCast*` nodes.
    """
    def _removeSemanticCasts(_kast):
        if type(_kast) is KApply and _kast.arity == 1 and _kast.label.name.startswith('#SemanticCast'):
            return _kast.args[0]
        return _kast
    return bottom_up(_removeSemanticCasts, kast)


def markUselessVars(kast):
    """Given a kast term as input with variables, return one where the useless vars are appropriately marked.

    -   Input: A Kast term.
    -   Output: Kast term with variables appropriately named.
    """
    occurances = count_vars(kast)
    subst = {}
    for v in occurances:
        if v.startswith('_') and occurances[v] > 1:
            subst[v] = KVariable(v[1:])
        elif (not v.startswith('_')) and occurances[v] == 1:
            subst[v] = KVariable('_' + v)
    return substitute(kast, subst)


def uselessVarsToDots(kast, keepVars=None):
    """Structurally abstract away useless variables.

    -   Input: kast term, and a requires clause and ensures clause.
    -   Output: kast term with the useless vars structurally abstracted.
    """
    numOccurances = count_vars(kast) + Counter(keepVars)

    def _collapseUselessVars(_kast):
        if type(_kast) is KApply and _kast.is_cell:
            newArgs = []
            for arg in _kast.args:
                if type(arg) is KVariable and numOccurances[arg.name] == 1:
                    newArgs.append(ktokenDots)
                else:
                    newArgs.append(arg)
            return _kast.let(args=newArgs)
        return _kast

    return bottom_up(_collapseUselessVars, kast)


def labelsToDots(kast, labels):
    """Abstract specific labels for printing.

    -   Input: kast term, and list of labels to abstract.
    -   Output: kast term with those labels abstracted.
    """
    def _labelstoDots(k):
        if type(k) is KApply and k.is_cell and k.label.name in labels:
            return ktokenDots
        return k
    return bottom_up(_labelstoDots, kast)


def onAttributes(kast: W, f: Callable[[KAtt], KAtt]) -> W:
    kast = kast.map_att(f)

    # TODO mypy bug: https://github.com/python/mypy/issues/10817

    if type(kast) is KFlatModule:
        sentences = (sentence.map_att(f) for sentence in kast.sentences)
        return kast.let(sentences=sentences)  # type: ignore

    if type(kast) is KDefinition:
        modules = (module.map_att(f) for module in kast.modules)
        return kast.let(modules=modules)  # type: ignore

    return kast


def minimize_term(term, keep_vars=None, abstract_labels=[]):
    """Minimize a K term for pretty-printing.

    -   Input: kast term, and optionally requires and ensures clauses with constraints.
    -   Output: kast term minimized.
        -   Variables only used once will be removed.
        -   Unused cells will be abstracted.
        -   Attempt to remove useless conditions.
    """
    term = inlineCellMaps(term)
    term = removeSemanticCasts(term)
    term = uselessVarsToDots(term, keepVars=keep_vars)
    term = labelsToDots(term, abstract_labels)
    term = collapseDots(term)
    return term


def minimizeRule(rule, keepVars=[]):
    """Minimize a K rule or claim for pretty-printing.

    -   Input: kast representing a K rule or claim.
    -   Output: kast with the rule or claim minimized:
        -   Variables only used once will be removed.
        -   Unused cells will be abstracted.
        -   Attempt to remove useless side-conditions.
    """
    if not (type(rule) is KRule or type(rule) is KClaim):
        return rule

    ruleBody = rule.body
    ruleRequires = rule.requires
    ruleEnsures = rule.ensures

    ruleRequires = build_assoc(TRUE, '_andBool_', unique(flattenLabel('_andBool_', ruleRequires)))
    ruleRequires = simplifyBool(ruleRequires)

    ruleEnsures = build_assoc(TRUE, '_andBool_', unique(flattenLabel('_andBool_', ruleEnsures)))
    ruleEnsures = simplifyBool(ruleEnsures)

    constrainedVars = [] if keepVars is None else keepVars
    constrainedVars = constrainedVars + collectFreeVars(ruleRequires)
    constrainedVars = constrainedVars + collectFreeVars(ruleEnsures)
    ruleBody = minimize_term(ruleBody, keep_vars=constrainedVars)

    return rule.let(body=ruleBody, requires=ruleRequires, ensures=ruleEnsures)


def removeSourceMap(k):
    """Remove source map information from a given definition.

    Input: A JSON encoded K object.
    Output: The same JSON encoded object, with all source information stripped.
    """
    def _removeSourceMap(att):
        if type(att) is KAtt:
            atts = att.atts
            newAtts = {}
            for attKey in atts:
                if attKey != 'org.kframework.attributes.Source' and attKey != 'org.kframework.attributes.Location':
                    newAtts[attKey] = atts[attKey]
            return KAtt(atts=newAtts)
    return onAttributes(k, _removeSourceMap)


def remove_generated_cells(term: KInner) -> KInner:
    """Remove <generatedTop> and <generatedCounter> from a configuration.

    -   Input: Constrained term.
    -   Output: Constrained term with those cells removed.
    """
    rewrite = KRewrite(KApply('<generatedTop>', [KVariable('CONFIG'), KVariable('_')]), KVariable('CONFIG'))
    return rewrite(term)


def isAnonVariable(kast):
    return type(kast) is KVariable and kast.name.startswith('_')


def omitLargeTokens(kast, maxLen=78):
    def _largeTokensToDots(_k):
        if type(_k) is KToken and len(_k.token) > maxLen:
            return KToken('...', _k.sort)
        return _k
    return bottom_up(_largeTokensToDots, kast)


def getCell(constrainedTerm, cellVariable):
    (state, _) = splitConfigAndConstraints(constrainedTerm)
    (_, subst) = splitConfigFrom(state)
    return subst[cellVariable]


def setCell(constrainedTerm, cellVariable, cellValue):
    (state, constraint) = splitConfigAndConstraints(constrainedTerm)
    (config, subst) = splitConfigFrom(state)
    subst[cellVariable] = cellValue
    return mlAnd([substitute(config, subst), constraint])


def structurallyFrameKCell(constrainedTerm):
    kCell = getCell(constrainedTerm, 'K_CELL')
    if type(kCell) is KSequence and kCell.arity > 0 and isAnonVariable(kCell.items[-1]):
        kCell = KSequence(kCell.items[0:-1] + (ktokenDots,))
    return setCell(constrainedTerm, 'K_CELL', kCell)


def applyCellSubst(constrainedTerm, cellSubst):
    (state, constraint) = splitConfigAndConstraints(constrainedTerm)
    (config, subst) = splitConfigFrom(state)
    for k in cellSubst:
        subst[k] = cellSubst[k]
    return KApply('#And', [substitute(config, subst), constraint])


def removeUselessConstraints(constrainedTerm, keepVars=None):
    (state, constraint) = splitConfigAndConstraints(constrainedTerm)
    constraints = flattenLabel('#And', constraint)
    usedVars = collectFreeVars(state)
    usedVars = usedVars if keepVars is None else (usedVars + keepVars)
    prevLenUsedVars = 0
    newConstraints = []
    while len(usedVars) > prevLenUsedVars:
        prevLenUsedVars = len(usedVars)
        for c in constraints:
            if c not in newConstraints:
                newVars = collectFreeVars(c)
                if any([v in usedVars for v in newVars]):
                    newConstraints.append(c)
                    usedVars.extend(newVars)
        usedVars = list(set(usedVars))
    return mlAnd([state] + newConstraints)


def removeConstraintClausesFor(varNames, constraint):
    constraints = flattenLabel('#And', constraint)
    newConstraints = []
    for c in constraints:
        if not any([v in varNames for v in collectFreeVars(c)]):
            newConstraints.append(c)
    return mlAnd(newConstraints)


def removeConstraintsFor(varNames, constrainedTerm):
    (state, constraint) = splitConfigAndConstraints(constrainedTerm)
    constraint = removeConstraintClausesFor(varNames, constraint)
    return mlAnd([state, constraint])


def hasExistentials(pattern):
    return any([v.startswith('?') for v in collectFreeVars(pattern)])


def buildRule(ruleId, initConstrainedTerm, finalConstrainedTerm, claim=False, priority=None, keepVars=None) -> Tuple[KRuleLike, Dict[str, KVariable]]:
    (initConfig, initConstraint) = splitConfigAndConstraints(initConstrainedTerm)
    (finalConfig, finalConstraint) = splitConfigAndConstraints(finalConstrainedTerm)
    initConstraints = flattenLabel('#And', initConstraint)
    finalConstraints = [c for c in flattenLabel('#And', finalConstraint) if c not in initConstraints]
    initConstrainedTerm = mlAnd([initConfig] + initConstraints)
    finalConstrainedTerm = mlAnd([finalConfig] + finalConstraints)

    lhsVars = collectFreeVars(initConstrainedTerm)
    rhsVars = collectFreeVars(finalConstrainedTerm)
    varOccurances = count_vars(mlAnd([initConstrainedTerm, finalConstrainedTerm]))
    vSubst: Dict[str, KVariable] = {}
    vremapSubst: Dict[str, KVariable] = {}
    for v in varOccurances:
        newV = v
        if varOccurances[v] == 1:
            newV = '_' + newV
        if v in rhsVars and v not in lhsVars:
            newV = '?' + newV
        vSubst[v] = KVariable(newV)
        vremapSubst[newV] = KVariable(v)

    initConstrainedTerm = substitute(initConstrainedTerm, vSubst)
    finalConstrainedTerm = applyExistentialSubstitutions(substitute(finalConstrainedTerm, vSubst))
    (initConfig, initConstraint) = splitConfigAndConstraints(initConstrainedTerm)
    (finalConfig, finalConstraint) = splitConfigAndConstraints(finalConstrainedTerm)

    ruleBody = push_down_rewrites(KRewrite(initConfig, finalConfig))
    ruleRequires = simplifyBool(ml_pred_to_bool(initConstraint))
    ruleEnsures = simplifyBool(ml_pred_to_bool(finalConstraint))
    attDict = {} if claim or priority is None else {'priority': str(priority)}
    ruleAtt = KAtt(atts=attDict)

    rule: KRuleLike
    if not claim:
        rule = KRule(ruleBody, requires=ruleRequires, ensures=ruleEnsures, att=ruleAtt)
    else:
        rule = KClaim(ruleBody, requires=ruleRequires, ensures=ruleEnsures, att=ruleAtt)

    rule = rule.update_atts({'label': ruleId})
    newKeepVars = None
    if keepVars is not None:
        newKeepVars = [vSubst[v].name for v in keepVars]
    return (minimizeRule(rule, keepVars=newKeepVars), vremapSubst)


def onCells(cellHandler, constrainedTerm):
    """Given an effect and a constrained term, return the effect applied to the cells in the term.

    -   Input: Effect that takes as input a cell name and the contents of the cell, and a constrained term.
    -   Output: Constrained term with the effect applied to each cell.
    """
    (config, constraint) = splitConfigAndConstraints(constrainedTerm)
    constraints = flattenLabel('#And', constraint)
    (emptyConfig, subst) = splitConfigFrom(config)
    for k in subst:
        newCell = cellHandler(k, subst[k])
        if newCell is not None:
            (term, constraint) = newCell
            subst[k] = term
            if constraint not in constraints:
                constraints.append(constraint)
    return mlAnd([substitute(emptyConfig, subst)] + constraints)


def abstractTermSafely(kast, baseName='V'):
    vname = hash_str(kast)[0:8]
    return KVariable(baseName + '_' + vname)


def antiUnify(state1, state2):
    subst1 = {}
    subst2 = {}

    def _rewritesToAbstractions(_kast):
        if type(_kast) is KRewrite:
            return abstractTermSafely(_kast)
        return _kast

    minimizedRewrite = push_down_rewrites(KRewrite(state1, state2))
    abstractedState = bottom_up(_rewritesToAbstractions, minimizedRewrite)
    subst1 = abstractedState.match(state1)
    subst2 = abstractedState.match(state2)
    if subst1 is None or subst2 is None:
        raise ValueError('Anti-unification failed to produce a more general state!')
    return (abstractedState, subst1, subst2)


def antiUnifyWithConstraints(constrainedTerm1, constrainedTerm2, implications=False, disjunct=False):
    (state1, constraint1) = splitConfigAndConstraints(constrainedTerm1)
    (state2, constraint2) = splitConfigAndConstraints(constrainedTerm2)
    constraints1 = flattenLabel('#And', constraint1)
    constraints2 = flattenLabel('#And', constraint2)
    (state, subst1, subst2) = antiUnify(state1, state2)

    constraints = [c for c in constraints1 if c in constraints2]
    constraint1 = mlAnd([c for c in constraints1 if c not in constraints])
    constraint2 = mlAnd([c for c in constraints2 if c not in constraints])
    implication1 = mlImplies(constraint1, substToMlPred(subst1))
    implication2 = mlImplies(constraint2, substToMlPred(subst2))

    if implications:
        constraints.append(implication1)
        constraints.append(implication2)

    if disjunct:
        constraints.append(mlOr([constraint1, constraint2]))

    return mlAnd([state] + constraints)


def disjunct_constrained_terms(constrained_terms: Sequence[KInner], concave=False) -> KInner:
    if len(constrained_terms) == 0:
        return mlBottom()
    new_constrained_term = constrained_terms[0]
    for constrained_term in constrained_terms[1:]:
        new_constrained_term = antiUnifyWithConstraints(new_constrained_term, constrained_term, implications=concave, disjunct=concave)
    return new_constrained_term


def removeDisjuncts(constrainedTerm):
    clauses = flattenLabel('#And', constrainedTerm)
    clauses = [c for c in clauses if not (type(c) is KApply and c.label.name == '#Or')]
    constrainedTerm = mlAnd(clauses)
    return constrainedTerm


def applyExistentialSubstitutions(constrainedTerm):
    (state, constraint) = splitConfigAndConstraints(constrainedTerm)
    constraints = flattenLabel('#And', constraint)
    substPattern = mlEqualsTrue(KApply('_==K_', [KVariable('#VAR'), KVariable('#VAL')]))
    subst = {}
    newConstraints = []
    for c in constraints:
        substMatch = substPattern.match(c)
        if substMatch is not None and type(substMatch['#VAR']) is KVariable and substMatch['#VAR'].name.startswith('?'):
            subst[substMatch['#VAR'].name] = substMatch['#VAL']
        else:
            newConstraints.append(c)
    return substitute(mlAnd([state] + newConstraints), subst)


def constraintSubsume(constraint1, constraint2):
    if constraint1 == mlTop() or constraint1 == constraint2:
        return True
    elif type(constraint1) is KApply and constraint1.label.name == '#And':
        constraints1 = flattenLabel('#And', constraint1)
        if all([constraintSubsume(c, constraint2) for c in constraints1]):
            return True
    elif type(constraint1) is KApply and constraint1.label.name == '#Or':
        constraints1 = flattenLabel('#Or', constraint1)
        if any([constraintSubsume(c, constraint2) for c in constraints1]):
            return True
    elif type(constraint2) is KApply and constraint2.label.name == '#And':
        constraints2 = flattenLabel('#And', constraint2)
        if any([constraintSubsume(constraint1, c) for c in constraints2]):
            return True
    elif type(constraint2) is KApply and constraint2.label.name == '#Or':
        constraints2 = flattenLabel('#Or', constraint2)
        if all([constraintSubsume(constraint1, c) for c in constraints2]):
            return True
    else:
        return False


def matchWithConstraint(constrainedTerm1, constrainedTerm2):
    (state1, constraint1) = splitConfigAndConstraints(constrainedTerm1)
    (state2, constraint2) = splitConfigAndConstraints(constrainedTerm2)
    subst = state1.match(state2)
    if subst is not None and constraintSubsume(substitute(constraint1, subst), constraint2):
        return subst
    return None


def minimizeSubst(subst):
    return {k: subst[k] for k in subst if not (type(subst[k]) is KVariable and k == subst[k].name)}


def substToMlPred(subst):
    mlTerms = []
    for k in subst:
        if KVariable(k) != subst[k]:
            mlTerms.append(mlEquals(KVariable(k), subst[k]))
    return mlAnd(mlTerms)


def substToMap(subst):
    mapItems = [KApply('_|->_', [KVariable(k), subst[k]]) for k in subst]
    return build_assoc(KApply('.Map'), '_Map_', mapItems)


def undoAliases(definition, kast):
    alias_undo_rewrites = [KRewrite(rule.body.rhs, rule.body.lhs) for module in definition for rule in module.rules if 'alias' in rule.att]
    newKast = kast
    for rewrite in alias_undo_rewrites:
        newKast = rewrite(newKast)
    return newKast<|MERGE_RESOLUTION|>--- conflicted
+++ resolved
@@ -267,11 +267,7 @@
             term = c
         else:
             constraints.append(c)
-<<<<<<< HEAD
-    constraint = build_assoc(mlTop(), '#And', constraints)
-=======
     constraint = mlAnd(constraints, sort)
->>>>>>> fc77559a
     if not term:
         raise ValueError(f'Could not find configuration for: {kast}')
     return (term, constraint)
