// Copyright (c) 2012-2015 K Team. All Rights Reserved.
package org.kframework.parser;

import com.google.inject.Inject;
import org.apache.commons.codec.binary.Base64InputStream;
import org.apache.commons.io.input.ReaderInputStream;
import org.kframework.attributes.Source;
import org.kframework.compile.transformers.AddEmptyLists;
import org.kframework.compile.transformers.FlattenTerms;
import org.kframework.compile.transformers.RemoveBrackets;
import org.kframework.compile.transformers.RemoveSyntacticCasts;
import org.kframework.compile.transformers.ResolveAnonymousVariables;
import org.kframework.definition.Module;
import org.kframework.kil.ASTNode;
import org.kframework.kil.Definition;
import org.kframework.kil.Sentence;
import org.kframework.kil.Sort;
import org.kframework.kil.Term;
import org.kframework.kil.loader.Context;
import org.kframework.kil.loader.JavaClassesFactory;
import org.kframework.kil.loader.ResolveVariableAttribute;
import org.kframework.kompile.KompileOptions;
import org.kframework.kore.convertors.KILtoKORE;
import org.kframework.kore.convertors.KOREtoKIL;
import org.kframework.parser.concrete.disambiguate.AmbFilter;
import org.kframework.parser.concrete.disambiguate.NormalizeASTTransformer;
import org.kframework.parser.concrete.disambiguate.PreferAvoidFilter;
import org.kframework.parser.concrete.disambiguate.PriorityFilter;
import org.kframework.parser.concrete2kore.ParseInModule;
import org.kframework.parser.concrete2kore.generator.RuleGrammarGenerator;
import org.kframework.utils.BinaryLoader;
import org.kframework.utils.Stopwatch;
import org.kframework.utils.XmlLoader;
import org.kframework.utils.errorsystem.KEMException;
import org.kframework.utils.errorsystem.KException;
import org.kframework.utils.errorsystem.KException.ExceptionType;
import org.kframework.utils.errorsystem.KException.KExceptionGroup;
import org.kframework.utils.errorsystem.KExceptionManager;
import org.kframework.utils.errorsystem.ParseFailedException;
import org.kframework.utils.file.FileUtil;
import org.w3c.dom.Document;
import org.w3c.dom.Element;
import scala.Tuple2;
import scala.util.Either;

import java.io.IOException;
import java.io.InputStream;
import java.io.Reader;
import java.util.Set;

import static org.kframework.kore.KORE.*;
import static org.kframework.definition.Constructors.*;
import static org.kframework.Collections.*;

public class ProgramLoader {

    private final BinaryLoader loader;
    private final Stopwatch sw;
    private final KExceptionManager kem;
    private final TermLoader termLoader;
    private final FileUtil files;
    private final KompileOptions options;

    @Inject
    ProgramLoader(
            BinaryLoader loader,
            Stopwatch sw,
            KExceptionManager kem,
            TermLoader termLoader,
            FileUtil files,
            KompileOptions options) {
        this.loader = loader;
        this.sw = sw;
        this.kem = kem;
        this.termLoader = termLoader;
        this.files = files;
        this.options = options;
    }

    /**
     * Load program file to ASTNode.
     *
     * @param kappize
     *            If true, then apply KAppModifier to AST.
     */
    public ASTNode loadPgmAst(String content, Source source, Boolean kappize, Sort startSymbol, Context context)
            throws ParseFailedException {
        // ------------------------------------- import files in Stratego
        ASTNode out;

        String parsed = org.kframework.parser.concrete.DefinitionLocalKParser.ParseProgramString(content, startSymbol.toString(), files.resolveKompiled("."));
        Document doc = XmlLoader.getXMLDoc(parsed);

        XmlLoader.addSource(doc.getFirstChild(), source);
        XmlLoader.reportErrors(doc);
        out = new  JavaClassesFactory(context).getTerm((Element) doc.getDocumentElement().getFirstChild().getNextSibling());

        out = new PriorityFilter(context).visitNode(out);
        out = new PreferAvoidFilter(context).visitNode(out);
        out = new NormalizeASTTransformer(context, kem).visitNode(out);
        out = new AmbFilter(context, kem).visitNode(out);
        out = new RemoveBrackets(context).visitNode(out);

        if (kappize)
            out = new FlattenTerms(context).visitNode(out);

        return out;
    }

    public ASTNode loadPgmAst(String content, Source source, Sort startSymbol, Context context) throws ParseFailedException {
        return loadPgmAst(content, source, true, startSymbol, context);
    }

    /**
     * Print maudified program to standard output.
     *
     * Save it in kompiled cache under pgm.maude.
     */
    public Term processPgm(Reader content, Source source, Sort startSymbol,
            Context context, ParserType whatParser) throws ParseFailedException {
        sw.printIntermediate("Importing Files");
        if (!context.getAllSorts().contains(startSymbol)) {
            throw new ParseFailedException(new KException(ExceptionType.ERROR, KExceptionGroup.CRITICAL,
                    "The start symbol must be declared in the definition. Found: " + startSymbol));
        }

        ASTNode out;
        if (whatParser == ParserType.GROUND) {
            out = termLoader.parseCmdString(FileUtil.read(content), source, startSymbol);
            out = new RemoveBrackets(context).visitNode(out);
            out = new AddEmptyLists(context, kem).visitNode(out);
            out = new RemoveSyntacticCasts(context).visitNode(out);
            out = new FlattenTerms(context).visitNode(out);
        } else if (whatParser == ParserType.RULES) {
            out = termLoader.parsePattern(FileUtil.read(content), source, startSymbol);
            out = new RemoveBrackets(context).visitNode(out);
            out = new AddEmptyLists(context, kem).visitNode(out);
            out = new RemoveSyntacticCasts(context).visitNode(out);
            out = new ResolveAnonymousVariables(context).visitNode(out);
            out = new FlattenTerms(context).visitNode(out);
            out = ((Sentence) out).getBody();
        } else if (whatParser == ParserType.BINARY) {
            try (InputStream in = new Base64InputStream(new ReaderInputStream(content))) {
                out = loader.loadOrDie(Term.class, in, source.toString());
            } catch (IOException e) {
                throw KEMException.internalError("Error reading from binary file", e);
            }
        } else if (whatParser == ParserType.NEWPROGRAM) {
            Definition def = loader.loadOrDie(Definition.class, files.resolveKompiled("definition-concrete.bin"));
            org.kframework.definition.Definition koreDef = new KILtoKORE(context, true, false).apply(def);
            Module synMod = koreDef.getModule(def.getMainSyntaxModule()).get();
            Module m = Module("PROGRAM-LISTS", Set(), Set(SyntaxSort(Sort("K"))), Att());
            org.kframework.definition.Definition baseK = org.kframework.definition.Definition.apply(m, m, Set(m), Att());
<<<<<<< HEAD
            Module newSynMod = new Module(synMod.name() + "-PROGRAM-LISTS", Set(synMod, m), Set(), null);
            ParseInModule parser = new RuleGrammarGenerator(baseK).getCombinedGrammar(newSynMod);
            parser.setStrict(options.strict());
=======
            ParseInModule parser = new RuleGrammarGenerator(baseK, options.strict()).getCombinedGrammar(synMod);
>>>>>>> 4887c6d2
            Tuple2<Either<Set<ParseFailedException>, org.kframework.parser.Term>, Set<ParseFailedException>> parsed
                    = parser.parseString(FileUtil.read(content), Sort(startSymbol.getName()), source);
            for (ParseFailedException warn : parsed._2()) {
                kem.addKException(warn.getKException());
            }
            if (parsed._1().isLeft()) {
                for (ParseFailedException k : parsed._1().left().get())
                    kem.addKException(k.getKException());
                throw parsed._1().left().get().iterator().next();
            }

            out = new KOREtoKIL().convertK(TreeNodesToKORE.apply(parsed._1().right().get()));
        } else {
            out = loadPgmAst(FileUtil.read(content), source, startSymbol, context);
            out = new ResolveVariableAttribute(context).visitNode(out);
        }
        sw.printIntermediate("Parsing Program");

        return (Term) out;
    }

}<|MERGE_RESOLUTION|>--- conflicted
+++ resolved
@@ -151,13 +151,8 @@
             Module synMod = koreDef.getModule(def.getMainSyntaxModule()).get();
             Module m = Module("PROGRAM-LISTS", Set(), Set(SyntaxSort(Sort("K"))), Att());
             org.kframework.definition.Definition baseK = org.kframework.definition.Definition.apply(m, m, Set(m), Att());
-<<<<<<< HEAD
             Module newSynMod = new Module(synMod.name() + "-PROGRAM-LISTS", Set(synMod, m), Set(), null);
-            ParseInModule parser = new RuleGrammarGenerator(baseK).getCombinedGrammar(newSynMod);
-            parser.setStrict(options.strict());
-=======
-            ParseInModule parser = new RuleGrammarGenerator(baseK, options.strict()).getCombinedGrammar(synMod);
->>>>>>> 4887c6d2
+            ParseInModule parser = new RuleGrammarGenerator(baseK, options.strict()).getCombinedGrammar(newSynMod);
             Tuple2<Either<Set<ParseFailedException>, org.kframework.parser.Term>, Set<ParseFailedException>> parsed
                     = parser.parseString(FileUtil.read(content), Sort(startSymbol.getName()), source);
             for (ParseFailedException warn : parsed._2()) {
