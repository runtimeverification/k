// Copyright (c) 2013-2014 K Team. All Rights Reserved.
package org.kframework.backend.java.symbolic;

import org.kframework.backend.java.kil.Bottom;
import org.kframework.backend.java.kil.BuiltinList;
import org.kframework.backend.java.kil.BuiltinMap;
import org.kframework.backend.java.kil.BuiltinSet;
import org.kframework.backend.java.kil.Cell;
import org.kframework.backend.java.kil.CellCollection;
import org.kframework.backend.java.kil.CellLabel;
import org.kframework.backend.java.kil.ConcreteCollectionVariable;
import org.kframework.backend.java.kil.Hole;
import org.kframework.backend.java.kil.KCollection;
import org.kframework.backend.java.kil.KItem;
import org.kframework.backend.java.kil.KLabelConstant;
import org.kframework.backend.java.kil.KLabelInjection;
import org.kframework.backend.java.kil.KList;
import org.kframework.backend.java.kil.KSequence;
import org.kframework.backend.java.kil.Rule;
import org.kframework.backend.java.kil.Sort;
import org.kframework.backend.java.kil.Term;
import org.kframework.backend.java.kil.TermContext;
import org.kframework.backend.java.kil.Token;
import org.kframework.backend.java.kil.Variable;
import org.kframework.kil.loader.Context;

import java.util.ArrayList;
import java.util.HashMap;
import java.util.HashSet;
import java.util.LinkedList;
import java.util.List;
import java.util.Map;
import java.util.Queue;
import java.util.Set;

import com.google.common.base.Predicate;
import com.google.common.collect.ImmutableSet;
import com.google.common.collect.ListMultimap;
import com.google.common.collect.Lists;
import com.google.common.collect.Multimap;
import com.google.common.collect.Multimaps;
import com.google.common.collect.Multiset;
import com.google.common.collect.Sets;


/**
 * A unifier modulo theories.
 *
 * @author AndreiS
 */
public class SymbolicUnifier extends AbstractUnifier {

    /**
     * Represents the existing {@code SymbolicConstraint} before invoking this
     * unifier and then becomes the overall {@code SymbolicConstraint} after the
     * unification is done.
     */
    private SymbolicConstraint fConstraint;

    /**
     * A conjunction of disjunctions of {@code SymbolicConstraint}s created by this unifier.
     */
    private List<List<SymbolicConstraint>> multiConstraints;

    private final boolean patternFold;

    private boolean isStarNested;

    private final TermContext termContext;

    public SymbolicUnifier(TermContext context) {
        this(false, context);
    }

    public SymbolicUnifier(boolean patternFold, TermContext context) {
        this.fConstraint = new SymbolicConstraint(context);
        this.multiConstraints = Lists.newArrayList();
        this.patternFold = patternFold;
        this.termContext = context;
    }

    public SymbolicConstraint constraint() {
        return fConstraint;
    }

    public List<List<SymbolicConstraint>> multiConstraints() {
        return multiConstraints;
    }

    /**
     * Unifies two given terms.
     *
     * @return {@code true} if the unification doesn't fail; otherwise,
     *         {@code false}
     */
    public boolean symbolicUnify(Term term, Term otherTerm) {
        try {
            isStarNested = false;
            unify(term, otherTerm);
            return true;
        } catch (UnificationFailure e) {
            return false;
        }
    }

    /**
     * Performs generic operations for the unification of two terms.
     * Term-specific operations are then delegated to the specific {@code unify}
     * method by overloading. That is to say, in general, the safe way to unify
     * any two terms is to invoke this generic {@code unify} method; do not
     * invoke the specialized ones directly unless you know exactly what you are
     * doing.
     */
    private void unify(Term term, Term otherTerm) {
        if (term.kind().isComputational()) {
            assert otherTerm.kind().isComputational();

            term = KCollection.upKind(term, otherTerm.kind());
            otherTerm = KCollection.upKind(otherTerm, term.kind());
        }

        if (term.kind().isStructural()) {
            Context context = termContext.definition().context();
            term = CellCollection.upKind(term, otherTerm.kind(), context);
            otherTerm = CellCollection.upKind(otherTerm, term.kind(), context);
        }

        if (term.kind() != otherTerm.kind()) {
            fail(term, otherTerm);
        }

        // TODO(AndreiS): treat Map unification less adhoc
        if (BuiltinMap.isMapUnifiableByCurrentAlgorithm(term, otherTerm)) {
            unifyMapModuloPatternFolding((BuiltinMap) term, (BuiltinMap) otherTerm);
            return;
        }
        // TODO(YilongL): how should I implement BuiltinList#isUnifiableByCurrentAlgorithm?
        if (BuiltinList.isListUnifiableByCurrentAlgorithm(term, otherTerm)) {
            unifyList((BuiltinList) term, (BuiltinList) otherTerm);
            return;
        }

        if (term.isSymbolic() || otherTerm.isSymbolic()) {
            // TODO(YilongL): can we move this adhoc code to another place?
            /* special case for concrete collections  */
            if (term instanceof ConcreteCollectionVariable
                    && !((ConcreteCollectionVariable) term).unify(otherTerm)) {
                fail(term, otherTerm);
            } else if (otherTerm instanceof ConcreteCollectionVariable
                    && !((ConcreteCollectionVariable) otherTerm).unify(term)) {
                fail(term, otherTerm);
            }

            /* add symbolic constraint */
            fConstraint.add(term, otherTerm);
            // YilongL: not the right time to check the truth value because it
            // may change the equalities
            // if (fConstraint.isFalse()) {
            //  fail();
            // }
        } else {
            /* unify */
            if (!term.equals(otherTerm)) {
                term.accept(this, otherTerm);
            }
        }
    }

    private void unifyList(BuiltinList list, BuiltinList otherList) {
        int size = Math.min(list.elementsLeft().size(), otherList.elementsLeft().size());
        for (int i = 0; i < size; i++) {
            unify(list.get(i), otherList.get(i));
        }
        List<Term> remainingElementsLeft = list.elementsLeft().subList(size, list.elementsLeft().size());
        List<Term> otherRemainingElementsLeft = otherList.elementsLeft().subList(size, otherList.elementsLeft().size());

        size = Math.min(list.elementsRight().size(), otherList.elementsRight().size());
        for (int i = 1; i <= size; i++) {
            unify(list.get(-i), otherList.get(-i));
        }
        List<Term> remainingElementsRight = list.elementsRight().subList(0, list.elementsRight().size() - size);
        List<Term> otherRemainingElementsRight = otherList.elementsRight().subList(0, otherList.elementsRight().size() - size);

        List<Term> remainingBaseTerms = list.baseTerms();
        List<Term> otherRemainingBaseTerms = otherList.baseTerms();
        if (remainingElementsLeft.isEmpty() && otherRemainingElementsLeft.isEmpty()) {
            size = Math.min(remainingBaseTerms.size(), otherRemainingBaseTerms.size());
            int left = 0;
            while (left < size) {
                // TODO(YilongL): is it too naive to just check equality between base terms?
                if (list.getBaseTerm(left).equals(otherList.getBaseTerm(left))) {
                    left++;
                } else {
                    break;
                }
            }

            remainingBaseTerms = remainingBaseTerms.subList(left, remainingBaseTerms.size());
            otherRemainingBaseTerms = otherRemainingBaseTerms.subList(left, otherRemainingBaseTerms.size());
        }
        if (remainingElementsRight.isEmpty() && otherRemainingElementsRight.isEmpty()) {
            size = Math.min(remainingBaseTerms.size(), otherRemainingBaseTerms.size());
            int right = 1;
            while (right <= size) {
                if (list.getBaseTerm(-right).equals(otherList.getBaseTerm(-right))) {
                    right++;
                } else {
                    break;
                }
            }

            remainingBaseTerms = remainingBaseTerms.subList(0, remainingBaseTerms.size() - right + 1);
            otherRemainingBaseTerms = otherRemainingBaseTerms.subList(0, otherRemainingBaseTerms.size() - right + 1);
        }

        if (remainingElementsLeft.isEmpty()
                && remainingBaseTerms.isEmpty()
                && remainingElementsRight.isEmpty()
                && (!otherRemainingElementsLeft.isEmpty() || !otherRemainingElementsRight.isEmpty())) {
            fail(list, otherList);
        }

        if (otherRemainingElementsLeft.isEmpty()
                && otherRemainingBaseTerms.isEmpty()
                && otherRemainingElementsRight.isEmpty()
                && (!remainingElementsLeft.isEmpty() || !remainingElementsRight.isEmpty())) {
            fail(list, otherList);
        }

        BuiltinList.Builder builder = BuiltinList.builder();
        builder.addItems(remainingElementsLeft);
        builder.concatenate(remainingBaseTerms);
        builder.addItems(remainingElementsRight);
        Term remainingList = builder.build();

        BuiltinList.Builder otherBuilder = BuiltinList.builder();
        otherBuilder.addItems(otherRemainingElementsLeft);
        otherBuilder.concatenate(otherRemainingBaseTerms);
        otherBuilder.addItems(otherRemainingElementsRight);
        Term otherRemainingList = otherBuilder.build();

        if (!remainingList.equals(BuiltinList.EMPTY_LIST) || !otherRemainingList.equals(BuiltinList.EMPTY_LIST)) {
            if (remainingList instanceof Variable || otherRemainingList instanceof Variable) {
                fConstraint.add(remainingList, otherRemainingList);
            } else {
                fConstraint.add(list, otherList);
            }
        }
    }

    private void unifyMapModuloPatternFolding(BuiltinMap map, BuiltinMap otherMap) {
        if (!patternFold) {
            unifyMap(map, otherMap);
            return;
        }

        Set<BuiltinMap> foldedMaps = Sets.newLinkedHashSet();
        foldedMaps.add(map);
        Queue<BuiltinMap> queue = new LinkedList<>();
        queue.add(map);
        while (!queue.isEmpty()) {
            BuiltinMap candidate = queue.remove();
            for (Rule rule : termContext.definition().patternFoldingRules()) {
                for (Map<Variable, Term> substitution : PatternMatcher.match(candidate, rule, termContext)) {
                    BuiltinMap result = (BuiltinMap) rule.rightHandSide().substituteAndEvaluate(substitution, termContext);
                    if (foldedMaps.add(result)) {
                        queue.add(result);
                    }
                }
            }
        }

        /* no folding occurred */
        if (foldedMaps.size() == 1) {
            unifyMap(map, otherMap);
            return;
        }

        for (BuiltinMap foldedMap : foldedMaps) {
            SymbolicUnifier unifier = new SymbolicUnifier(termContext);
            if (!unifier.symbolicUnify(foldedMap, otherMap)) {
                continue;
            }
            assert unifier.multiConstraints.isEmpty();
            SymbolicConstraint result = unifier.fConstraint;

            /* since here we have a non-deterministic choice to make, we only make a choice
             * if it eliminates all map equalities */
            if (!result.hasMapEqualities() && !result.isFalse()) {
                fConstraint.addAll(result);
                return;
            }
        }

        /* made no progress */
        fConstraint.add(map, otherMap);
    }

    private void unifyMap(BuiltinMap map, BuiltinMap otherMap) {
        assert map.collectionFunctions().isEmpty() && otherMap.collectionFunctions().isEmpty();

        Map<Term, Term> entries = map.getEntries();
        Map<Term, Term> otherEntries = otherMap.getEntries();
        Set<Term> commonKeys = Sets.intersection(map.getEntries().keySet(), otherEntries.keySet());
        Map<Term, Term> remainingEntries = new HashMap<>();
        Map<Term, Term> otherRemainingEntries = new HashMap<>();
        for (Term key : commonKeys) {
            unify(entries.get(key), otherEntries.get(key));
        }
        for (Term key : entries.keySet()) {
            if (!commonKeys.contains(key)) {
                remainingEntries.put(key, entries.get(key));
            }
        }
        for (Term key : otherEntries.keySet()) {
            if (!commonKeys.contains(key)) {
                otherRemainingEntries.put(key, otherEntries.get(key));
            }
        }

        Multiset<KItem> patterns = map.collectionPatterns();
        Multiset<KItem> otherPatterns = otherMap.collectionPatterns();
        Set<KItem> unifiedPatterns = new HashSet<>();
        Set<KItem> otherUnifiedPatterns = new HashSet<>();
        List<KItem> remainingPatterns = new ArrayList<>();
        List<KItem> otherRemainingPatterns = new ArrayList<>();
        for (KItem pattern : patterns) {
            for (KItem otherPattern : otherPatterns) {
                if (pattern.getPatternInput().equals(otherPattern.getPatternInput())) {
                    List<Term> patternOutput = pattern.getPatternOutput();
                    List<Term> otherPatternOutput = otherPattern.getPatternOutput();
                    for (int i = 0; i < patternOutput.size(); ++i) {
                        unify(patternOutput.get(i), otherPatternOutput.get(i));
                    }
                    unifiedPatterns.add(pattern);
                    otherUnifiedPatterns.add(otherPattern);
                }
            }
        }
        for (KItem pattern : patterns) {
            if (!unifiedPatterns.contains(pattern)) {
                remainingPatterns.add(pattern);
            }
        }
        for (KItem otherPattern : otherPatterns) {
            if (!otherUnifiedPatterns.contains(otherPattern)) {
                otherRemainingPatterns.add(otherPattern);
            }
        }

        Multiset<Variable> variables = map.collectionVariables();
        Multiset<Variable> otherVariables = otherMap.collectionVariables();
        Set<Variable> commonVariables = Sets.intersection(
                ImmutableSet.copyOf(variables),
                ImmutableSet.copyOf(otherVariables));
        List<Variable> remainingVariables = new ArrayList<>();
        List<Variable> otherRemainingVariables = new ArrayList<>();
        for (Variable variable : variables) {
            if (!commonVariables.contains(variable)) {
                remainingVariables.add(variable);
            }
        }
        for (Variable otherVariable : otherVariables) {
            if (!commonVariables.contains(otherVariable)) {
                otherRemainingVariables.add(otherVariable);
            }
        }

        if (remainingEntries.isEmpty()
                && remainingPatterns.isEmpty()
                && remainingVariables.isEmpty()
                && !otherRemainingEntries.isEmpty()) {
            fail(map, otherMap);
        }
        if (otherRemainingEntries.isEmpty()
                && otherRemainingPatterns.isEmpty()
                && otherRemainingVariables.isEmpty()
                && !remainingEntries.isEmpty()) {
            fail(map, otherMap);
        }

<<<<<<< HEAD
        BuiltinMap.Builder builder = BuiltinMap.builder();
        builder.putAll(remainingEntries);
        builder.concatenate(remainingPatterns.toArray(new Term[remainingPatterns.size()]));
        builder.concatenate(remainingVariables.toArray(new Term[remainingVariables.size()]));
        Term remainingMap = builder.build();

        BuiltinMap.Builder otherBuilder = BuiltinMap.builder();
        otherBuilder.putAll(otherRemainingEntries);
        otherBuilder.concatenate(otherRemainingPatterns.toArray(new Term[otherRemainingPatterns.size()]));
        otherBuilder.concatenate(otherRemainingVariables.toArray(new Term[otherRemainingVariables.size()]));
        Term otherRemainingMap = otherBuilder.build();

        if (!remainingMap.equals(BuiltinMap.EMPTY_MAP) || !otherRemainingMap.equals(BuiltinMap.EMPTY_MAP)) {
            if (remainingMap instanceof Variable || otherRemainingMap instanceof Variable) {
                // map equality resolved
                fConstraint.add(remainingMap, otherRemainingMap);
=======
            BuiltinMap.Builder builder = BuiltinMap.builder();
            builder.putAll(remainingEntries);
            builder.concatenate(remainingPatterns.toArray(new Term[remainingPatterns.size()]));
            builder.concatenate(remainingVariables.toArray(new Term[remainingVariables.size()]));
            Term remainingMap = builder.build();

            BuiltinMap.Builder otherBuilder = BuiltinMap.builder();
            otherBuilder.putAll(otherRemainingEntries);
            otherBuilder.concatenate(otherRemainingPatterns.toArray(new Term[otherRemainingPatterns.size()]));
            otherBuilder.concatenate(otherRemainingVariables.toArray(new Term[otherRemainingVariables.size()]));
            Term otherRemainingMap = otherBuilder.build();

            if (remainingMap instanceof Variable || otherRemainingMap instanceof Variable
                    || (remainingMap.equals(BuiltinMap.EMPTY_MAP) && otherRemainingMap.equals(BuiltinMap.EMPTY_MAP))) {
                /* equality eliminated */
                if (remainingMap instanceof Variable || otherRemainingMap instanceof Variable) {
                    stashedConstraint.add(remainingMap, otherRemainingMap);
                }
                stashedConstraint.addAll(fConstraint);
                fConstraint = stashedConstraint;
                return true;
>>>>>>> 9c56753c
            } else {
                /* unable to dissolve the entire map equality; thus, we need to
                 * preserve the original map terms for pattern folding */
                fConstraint.add(map, otherMap);
            }
        }
    }

    @Override
    public void unify(Bottom bottom, Term term) {
        fail(bottom, term);
    }

    @Override
    public void unify(BuiltinList builtinList, Term term) {
        if (!(term instanceof BuiltinList)) {
            this.fail(builtinList, term);
        }

        throw new UnsupportedOperationException(
                "list matching is only supported when one of the lists is a variable.");
    }

    @Override
    public void unify(BuiltinMap builtinMap, Term term) {
        if (!(term instanceof BuiltinMap)) {
            this.fail(builtinMap, term);
        }

        throw new UnsupportedOperationException(
                "map matching is only supported when one of the maps is a variable.");
    }

    @Override
    public void unify(BuiltinSet builtinSet, Term term) {
        if (!(term instanceof BuiltinSet)) {
            this.fail(builtinSet, term);
        }

        throw new UnsupportedOperationException(
                "set matching is only supported when one of the sets is a variable.");
    }

    /**
     * Two cells can be unified if and only if they have the same cell label and
     * their contents can be unified.
     */
    @Override
    public void unify(Cell cell, Term term) {
        if (!(term instanceof Cell)) {
            this.fail(cell, term);
        }

        Cell<?> otherCell = (Cell<?>) term;
        if (!cell.getLabel().equals(otherCell.getLabel())) {
            /*
             * AndreiS: commented out the check below as matching might fail due
             * to KItem < K < KList subsorting:
             * !cell.contentKind().equals(otherCell.contentKind())
             */
            fail(cell, otherCell);
        }

        unify(cell.getContent(), otherCell.getContent());
    }

    @Override
    public void unify(CellCollection cellCollection, Term term) {
        if (!(term instanceof CellCollection)) {
            fail(cellCollection, term);
        }
        CellCollection otherCellCollection = (CellCollection) term;

        if (cellCollection.hasMultiplicityCell() && !otherCellCollection.hasMultiplicityCell()) {
            /* swap the two specified cell collections in order to reduce to the case 1 below */
            unify(otherCellCollection, cellCollection);
            return;
        }

//        /*
//         * YilongL: I would like to further assert that the configuration
//         * structure of the subject term should be concrete. However, I am not
//         * sure if this is too strong.
//         */
//        assert !(cellCollection.hasFrame() && otherCellCollection.hasFrame());

        ImmutableSet<CellLabel> unifiableCellLabels = ImmutableSet.copyOf(
                Sets.intersection(cellCollection.labelSet(), otherCellCollection.labelSet()));
        int numOfDiffCellLabels = cellCollection.labelSet().size() - unifiableCellLabels.size();
        int numOfOtherDiffCellLabels = otherCellCollection.labelSet().size() - unifiableCellLabels.size();

        Context context = termContext.definition().context();

        /*
         * CASE 1: cellCollection has no explicitly specified starred-cell;
         * therefore, no need to worry about AC-unification at all!
         */
        if (!cellCollection.hasMultiplicityCell()) {
            for (CellLabel label : unifiableCellLabels) {
                assert cellCollection.get(label).size() == 1
                        && otherCellCollection.get(label).size() == 1;
                unify(cellCollection.get(label).iterator().next(),
                        otherCellCollection.get(label).iterator().next());
            }

            Variable frame = cellCollection.hasFrame() ? cellCollection.frame() : null;
            Variable otherFrame = otherCellCollection.hasFrame()? otherCellCollection.frame() : null;

            if (frame != null && otherFrame != null && (numOfDiffCellLabels > 0) && (numOfOtherDiffCellLabels > 0)) {
                Variable variable = Variable.getAnonVariable(Sort.BAG);
                fConstraint.add(frame, CellCollection.of(getRemainingCellMap(otherCellCollection, unifiableCellLabels), variable, context));
                fConstraint.add(CellCollection.of(getRemainingCellMap(cellCollection, unifiableCellLabels), variable, context), otherFrame);
            } else if (frame == null && (numOfOtherDiffCellLabels > 0)
                    || otherFrame == null && (numOfDiffCellLabels > 0)) {
                fail(cellCollection, otherCellCollection);
            } else if (frame == null && otherFrame == null) {
                if (numOfDiffCellLabels > 0 || numOfOtherDiffCellLabels > 0) {
                    fail(cellCollection, otherCellCollection);
                }
            } else {
                fConstraint.add(
                        CellCollection.of(getRemainingCellMap(cellCollection, unifiableCellLabels), frame, context),
                        CellCollection.of(getRemainingCellMap(otherCellCollection, unifiableCellLabels), otherFrame, context));
            }
        }
        /* Case 2: both cell collections have explicitly specified starred-cells */
        else {
            assert !isStarNested : "nested cells with multiplicity='*' not supported";
            // TODO(AndreiS): fix this assertions

            assert !(cellCollection.hasFrame() && otherCellCollection.hasFrame()) :
                "Two cell collections both having starred cells in their explicit contents and frames: " +
                "unable to handle this case at present since it greatly complicates the AC-unification";
            if (cellCollection.hasFrame()) {
                /* swap two cell collections to make sure cellCollection is free of frame */
                CellCollection tmp = cellCollection;
                cellCollection = otherCellCollection;
                otherCellCollection = tmp;
            }

            // from now on, we assume that cellCollection is free of frame
            ListMultimap<CellLabel, Cell> cellMap = getRemainingCellMap(cellCollection, unifiableCellLabels);

            if (numOfOtherDiffCellLabels > 0) {
                fail(cellCollection, otherCellCollection);
            }

            CellLabel starredCellLabel = null;
            for (CellLabel cellLabel : unifiableCellLabels) {
                if (!context.getConfigurationStructureMap().get(cellLabel.name()).isStarOrPlus()) {
                    assert cellCollection.get(cellLabel).size() == 1
                            && otherCellCollection.get(cellLabel).size() == 1;
                    unify(cellCollection.get(cellLabel).iterator().next(),
                            otherCellCollection.get(cellLabel).iterator().next());
                } else {
                    assert starredCellLabel == null;
                    starredCellLabel = cellLabel;
                }
            }

            if (starredCellLabel == null) {
                fail(cellCollection, otherCellCollection);
            }

            if (cellCollection.concreteSize() < otherCellCollection.concreteSize()
                    || cellCollection.concreteSize() > otherCellCollection.concreteSize()
                    && !otherCellCollection.hasFrame()) {
                fail(cellCollection, otherCellCollection);
            }

            Cell<?>[] cells = cellCollection.get(starredCellLabel).toArray(new Cell[1]);
            Cell<?>[] otherCells = otherCellCollection.get(starredCellLabel).toArray(new Cell[1]);
            Variable otherFrame = otherCellCollection.hasFrame() ? otherCellCollection.frame() : null;

            // TODO(YilongL): maybe extract the code below that performs searching to a single method
            // temporarily store the current constraint at a safe place before
            // starting to search for multiple unifiers
            SymbolicConstraint mainConstraint = fConstraint;
            isStarNested = true;

            java.util.Collection<SymbolicConstraint> constraints = new ArrayList<SymbolicConstraint>();
            if (otherCells.length > cells.length) {
                fail(cellCollection, otherCellCollection);
            }
            SelectionGenerator generator = new SelectionGenerator(otherCells.length, cells.length);
            // start searching for all possible unifiers
            do {
                // clear the constraint before each attempt of unification
                fConstraint = new SymbolicConstraint(termContext);

                try {
                    for (int i = 0; i < otherCells.length; ++i) {
                        unify(cells[generator.getSelection(i)], otherCells[i]);
                    }
                } catch (UnificationFailure e) {
                    continue;
                }

                CellCollection.Builder builder = CellCollection.builder(context);
                for (int i = 0; i < cells.length; ++i) {
                    if (!generator.isSelected(i)) {
                        builder.add(cells[i]);
                    }
                }
                builder.putAll(cellMap);
                Term cellColl = builder.build();

                if (otherFrame != null) {
                    fConstraint.add(cellColl, otherFrame);
                } else {
                    if (!cellColl.equals(CellCollection.EMPTY))
                        fail(cellCollection, otherCellCollection);
                }
                constraints.add(fConstraint);
            } while (generator.generate());

            // restore the current constraint after searching
            fConstraint = mainConstraint;
            isStarNested = false;

            if (constraints.isEmpty()) {
                fail(cellCollection, otherCellCollection);
            }

            if (constraints.size() == 1) {
                fConstraint.addAll(constraints.iterator().next());
            } else {
                List<SymbolicConstraint> constraintsData = new ArrayList<>();
                for(SymbolicConstraint c : constraints)
                    constraintsData.add(c);
                multiConstraints.add(constraintsData);
            }
        }
    }

    private ListMultimap<CellLabel, Cell> getRemainingCellMap(
            CellCollection cellCollection, final ImmutableSet<CellLabel> labelsToRemove) {
        Predicate<CellLabel> notRemoved = new Predicate<CellLabel>() {
            @Override
            public boolean apply(CellLabel cellLabel) {
                return !labelsToRemove.contains(cellLabel);
            }
        };

        return Multimaps.filterKeys(cellCollection.cellMap(), notRemoved);
    }

    @Override
    public void unify(KLabelConstant kLabelConstant, Term term) {
        if (!kLabelConstant.equals(term)) {
            fail(kLabelConstant, term);
        }
    }

    @Override
    public void unify(KLabelInjection kLabelInjection, Term term) {
        if(!(term instanceof KLabelInjection)) {
            fail(kLabelInjection, term);
        }

        KLabelInjection otherKLabelInjection = (KLabelInjection) term;
        unify(kLabelInjection.term(), otherKLabelInjection.term());
    }

    @Override
    public void unify(Hole hole, Term term) {
        if (!hole.equals(term)) {
            fail(hole, term);
        }
    }

    @Override
    public void unify(KItem kItem, Term term) {
        if (!(term instanceof KItem)) {
            fail(kItem, term);
        }

        KItem patternKItem = (KItem) term;
        Term kLabel = kItem.kLabel();
        Term kList = kItem.kList();
        unify(kLabel, patternKItem.kLabel());
        // TODO(AndreiS): deal with KLabel variables
        if (kLabel instanceof KLabelConstant) {
            KLabelConstant kLabelConstant = (KLabelConstant) kLabel;
            if (kLabelConstant.isMetaBinder()) {
                // TODO(AndreiS): deal with non-concrete KLists
                assert kList instanceof KList;
                Multimap<Integer, Integer> binderMap = kLabelConstant.getBinderMap();
                List<Term> terms = new ArrayList<>(((KList) kList).getContents());
                for (Integer boundVarPosition : binderMap.keySet()) {
                    Term boundVars = terms.get(boundVarPosition);
                    Set<Variable> variables = boundVars.variableSet();
                    Map<Variable,Variable> freshSubstitution = Variable.getFreshSubstitution(variables);
                    Term freshBoundVars = boundVars.substituteWithBinders(freshSubstitution, termContext);
                    terms.set(boundVarPosition, freshBoundVars);
                    for (Integer bindingExpPosition : binderMap.get(boundVarPosition)) {
                        Term bindingExp = terms.get(bindingExpPosition-1);
                        Term freshbindingExp = bindingExp.substituteWithBinders(freshSubstitution, termContext);
                        terms.set(bindingExpPosition-1, freshbindingExp);
                    }
                }
                kList = KList.concatenate(terms);
            }
        }
        unify(kList, patternKItem.kList());
    }

    @Override
    public void unify(Token token, Term term) {
        if (!token.equals(term)) {
            fail(token, term);
        }
    }

    @Override
    public void unify(KList kList, Term term) {
        if(!(term instanceof KList)){
            fail(kList, term);
        }

        KList otherKList = (KList) term;
        unifyKCollection(kList, otherKList);
    }

    @Override
    public void unify(KSequence kSequence, Term term) {
        if (!(term instanceof KSequence)) {
            this.fail(kSequence, term);
        }

        KSequence otherKSequence = (KSequence) term;
        unifyKCollection(kSequence, otherKSequence);
    }

    private void unifyKCollection(KCollection kCollection, KCollection otherKCollection) {
        assert kCollection.getClass().equals(otherKCollection.getClass());

        int length = Math.min(kCollection.concreteSize(), otherKCollection.concreteSize());
        for(int index = 0; index < length; ++index) {
            unify(kCollection.get(index), otherKCollection.get(index));
        }

        if (kCollection.concreteSize() < otherKCollection.concreteSize()) {
            if (!kCollection.hasFrame()) {
                fail(kCollection, otherKCollection);
            }
            fConstraint.add(kCollection.frame(), otherKCollection.fragment(length));
        } else if (otherKCollection.concreteSize() < kCollection.concreteSize()) {
            if (!otherKCollection.hasFrame()) {
                fail(kCollection, otherKCollection);
            }
            fConstraint.add(kCollection.fragment(length), otherKCollection.frame());
        } else {
            if (kCollection.hasFrame() && otherKCollection.hasFrame()) {
                fConstraint.add(kCollection.frame(), otherKCollection.frame());
            } else if (kCollection.hasFrame()) {
                fConstraint.add(kCollection.frame(), otherKCollection.fragment(length));
            } else if (otherKCollection.hasFrame()) {
                fConstraint.add(kCollection.fragment(length), otherKCollection.frame());
            }
        }
    }

    @Override
    public String getName() {
        return this.getClass().toString();
    }

}<|MERGE_RESOLUTION|>--- conflicted
+++ resolved
@@ -379,7 +379,6 @@
             fail(map, otherMap);
         }
 
-<<<<<<< HEAD
         BuiltinMap.Builder builder = BuiltinMap.builder();
         builder.putAll(remainingEntries);
         builder.concatenate(remainingPatterns.toArray(new Term[remainingPatterns.size()]));
@@ -396,29 +395,6 @@
             if (remainingMap instanceof Variable || otherRemainingMap instanceof Variable) {
                 // map equality resolved
                 fConstraint.add(remainingMap, otherRemainingMap);
-=======
-            BuiltinMap.Builder builder = BuiltinMap.builder();
-            builder.putAll(remainingEntries);
-            builder.concatenate(remainingPatterns.toArray(new Term[remainingPatterns.size()]));
-            builder.concatenate(remainingVariables.toArray(new Term[remainingVariables.size()]));
-            Term remainingMap = builder.build();
-
-            BuiltinMap.Builder otherBuilder = BuiltinMap.builder();
-            otherBuilder.putAll(otherRemainingEntries);
-            otherBuilder.concatenate(otherRemainingPatterns.toArray(new Term[otherRemainingPatterns.size()]));
-            otherBuilder.concatenate(otherRemainingVariables.toArray(new Term[otherRemainingVariables.size()]));
-            Term otherRemainingMap = otherBuilder.build();
-
-            if (remainingMap instanceof Variable || otherRemainingMap instanceof Variable
-                    || (remainingMap.equals(BuiltinMap.EMPTY_MAP) && otherRemainingMap.equals(BuiltinMap.EMPTY_MAP))) {
-                /* equality eliminated */
-                if (remainingMap instanceof Variable || otherRemainingMap instanceof Variable) {
-                    stashedConstraint.add(remainingMap, otherRemainingMap);
-                }
-                stashedConstraint.addAll(fConstraint);
-                fConstraint = stashedConstraint;
-                return true;
->>>>>>> 9c56753c
             } else {
                 /* unable to dissolve the entire map equality; thus, we need to
                  * preserve the original map terms for pattern folding */
