--- conflicted
+++ resolved
@@ -53,7 +53,6 @@
         )
     ).text
 
-<<<<<<< HEAD
     def get_pattern_from_ordinal(self, definition_text: list[str], ordinal: int) -> str:
         axiom_ordinal = 'ordinal{}("' + str(ordinal) + '")'
         line = next((i + 1 for i, l in enumerate(definition_text) if axiom_ordinal in l), None)
@@ -61,9 +60,6 @@
         return definition_text[line - 1].strip()
 
     def test_proof_trace(self, hints: bytes, header: prooftrace.KoreHeader, definition_file: str) -> None:
-=======
-    def test_proof_trace(self, hints: bytes, header: prooftrace.kore_header, definition_file: str) -> None:
->>>>>>> 6582411f
         definition = parse_definition(definition_file)
         assert definition is not None
 
@@ -98,7 +94,6 @@
         # check that the third event is a configuration
         assert pt.trace[2].is_kore_pattern()
 
-<<<<<<< HEAD
     def test_streaming_parser_iter(self, header: prooftrace.KoreHeader, hints_file: Path) -> None:
         # read the hints file and get the iterator for the proof trace
         it = prooftrace.LLVMRewriteTraceIterator.from_file(hints_file, header)
@@ -123,7 +118,41 @@
                     assert event.event.is_kore_pattern()
 
     def test_streaming_parser_next(self, header: prooftrace.KoreHeader, hints_file: Path, definition_file: str) -> None:
-=======
+        # read the hints file and get the iterator for the proof trace
+        it = prooftrace.LLVMRewriteTraceIterator.from_file(hints_file, header)
+        assert it.version == 11
+
+        # skip pre-trace events
+        while True:
+            event0 = next(it)
+            if event0 is None or not event0.type.is_pre_trace:
+                break
+
+        # check that the first event is the initial configuration
+        assert event0.type.is_initial_config
+        assert event0.event.is_kore_pattern()
+
+        # check that the first event is the rewrite a() => b()
+        event1 = next(it)
+        assert event1.event.is_step_event()
+        assert isinstance(event1.event.step_event, prooftrace.LLVMRewriteEvent)
+        axiom_ordinal = event1.event.step_event.rule_ordinal
+        axiom = repr(definition.get_axiom_by_ordinal(axiom_ordinal))
+        axiom_expected = self.get_pattern_from_ordinal(definition_text, axiom_ordinal)
+        assert axiom == axiom_expected
+
+        # check that the second event is the rewrite b() => c()
+        event2 = next(it)
+        assert event2.event.is_step_event()
+        assert isinstance(event2.event.step_event, prooftrace.LLVMRewriteEvent)
+        axiom_ordinal = event2.event.step_event.rule_ordinal
+        axiom = repr(definition.get_axiom_by_ordinal(axiom_ordinal))
+        axiom_expected = self.get_pattern_from_ordinal(definition_text, axiom_ordinal)
+        assert axiom == axiom_expected
+
+        event3 = next(it)
+        assert event3.type.is_trace
+        assert event3.event.is_kore_pattern()
 
 class TestSingleRewrite(ProofTraceTest):
     KOMPILE_DEFINITION = """
@@ -214,50 +243,12 @@
     def test_parse_proof_hint_reverse_no_ints(
         self, hints: bytes, header: prooftrace.kore_header, definition_file: str
     ) -> None:
->>>>>>> 6582411f
         definition = parse_definition(definition_file)
         assert definition is not None
 
         definition.preprocess()
         definition_text = repr(definition).split('\n')
 
-<<<<<<< HEAD
-        # read the hints file and get the iterator for the proof trace
-        it = prooftrace.LLVMRewriteTraceIterator.from_file(hints_file, header)
-        assert it.version == 11
-
-        # skip pre-trace events
-        while True:
-            event0 = next(it)
-            if event0 is None or not event0.type.is_pre_trace:
-                break
-
-        # check that the first event is the initial configuration
-        assert event0.type.is_initial_config
-        assert event0.event.is_kore_pattern()
-
-        # check that the first event is the rewrite a() => b()
-        event1 = next(it)
-        assert event1.event.is_step_event()
-        assert isinstance(event1.event.step_event, prooftrace.LLVMRewriteEvent)
-        axiom_ordinal = event1.event.step_event.rule_ordinal
-        axiom = repr(definition.get_axiom_by_ordinal(axiom_ordinal))
-        axiom_expected = self.get_pattern_from_ordinal(definition_text, axiom_ordinal)
-        assert axiom == axiom_expected
-
-        # check that the second event is the rewrite b() => c()
-        event2 = next(it)
-        assert event2.event.is_step_event()
-        assert isinstance(event2.event.step_event, prooftrace.LLVMRewriteEvent)
-        axiom_ordinal = event2.event.step_event.rule_ordinal
-        axiom = repr(definition.get_axiom_by_ordinal(axiom_ordinal))
-        axiom_expected = self.get_pattern_from_ordinal(definition_text, axiom_ordinal)
-        assert axiom == axiom_expected
-
-        event3 = next(it)
-        assert event3.type.is_trace
-        assert event3.event.is_kore_pattern()
-=======
         pt = prooftrace.LLVMRewriteTrace.parse(hints, header)
         assert pt is not None
 
@@ -990,5 +981,4 @@
         assert arg2.is_kore_pattern()
 
         # Final configuration
-        assert pt.trace[2].is_kore_pattern()
->>>>>>> 6582411f
+        assert pt.trace[2].is_kore_pattern()