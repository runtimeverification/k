// Copyright (c) 2013-2014 K Team. All Rights Reserved.
<<<<<<< HEAD

=======
>>>>>>> bb1c4473
package org.kframework.compile.sharing;

import org.kframework.kil.Attribute;
import org.kframework.kil.DataStructureSort;
import org.kframework.kil.Production;
import org.kframework.kil.loader.Context;
import org.kframework.kil.visitors.BasicVisitor;

import java.util.HashMap;
import java.util.Map;

import com.google.common.collect.ImmutableMap;


/**
 * Visitor collecting the names of the sorts with productions hooked to data structures (bag,
 * list, map or set). A sort may be hooked to only one data structure.
 *
 * @author AndreiS
 */
public class DataStructureSortCollector extends BasicVisitor {
    /* TODO(AndreiS): merge with the rest of the builtins */

    private Map<String, String> types = new HashMap<String, String>();
    private Map<String, String> constructorLabels = new HashMap<String, String>();
    private Map<String, String> elementLabels = new HashMap<String, String>();
    private Map<String, String> unitLabels = new HashMap<String, String>();
    private Map<String, Map<String, String>> operatorLabels = new HashMap<String, Map<String, String>>();

    public DataStructureSortCollector(Context context) {
        super(context);
    }

    public Map<String, DataStructureSort> getSorts() {
        ImmutableMap.Builder<String, DataStructureSort> builder = ImmutableMap.builder();
        for (Map.Entry<String, String> entry : types.entrySet()) {
            String sort = entry.getKey();

            if (!types.containsKey(sort)) {
                /* TODO: print error message */
                continue;
            }
            if (!constructorLabels.containsKey(sort)) {
                /* TODO: print error message */
                continue;
            }
            if (!elementLabels.containsKey(sort)) {
                /* TODO: print error message */
                continue;
            }
            if (!unitLabels.containsKey(sort)) {
                /* TODO: print error message */
                continue;
            }

            DataStructureSort dataStructureSort = new DataStructureSort(
                    sort,
                    types.get(sort),
                    constructorLabels.get(sort),
                    elementLabels.get(sort),
                    unitLabels.get(sort),
                    operatorLabels.get(sort));
            builder.put(sort, dataStructureSort);
        }

        return builder.build();
    }

    @Override
    public Void visit(Production node, Void _) {
        String sort = node.getSort();

        String hookAttribute = node.getAttribute(Attribute.HOOK_KEY);
        if (hookAttribute == null) {
            /* not a builtin */
            return null;
        }

        String[] strings = hookAttribute.split(":");
        if (strings.length != 2) {
            /* TODO: print error message */
            return null;
        }

        String type = strings[0];
        String operator = strings[1];
        if (!DataStructureSort.TYPES.contains(type)) {
            /* not a builtin collection */
            return null;
        }

<<<<<<< HEAD
        if (!operatorLabels.containsKey(sort)) {
=======
        if (types.containsKey(sort)) {
            if (!types.get(sort).equals(type)) {
                /* TODO: print error message */
                return null;
            }
        } else {
            types.put(sort, type);
>>>>>>> bb1c4473
            operatorLabels.put(sort, new HashMap<String, String>());
        }

        Map<DataStructureSort.Label, String> labels
                = DataStructureSort.LABELS.get(type);
        if (operator.equals(labels.get(DataStructureSort.Label.CONSTRUCTOR))) {
            if (constructorLabels.containsKey(sort)) {
                /* TODO: print error message */
                return null;
            }

            constructorLabels.put(sort, node.getKLabel());
        } else if (operator.equals(labels.get(DataStructureSort.Label.ELEMENT))) {
            if (elementLabels.containsKey(sort)) {
                /* TODO: print error message */
                return null;
            }

            elementLabels.put(sort, node.getKLabel());
        } else if (operator.equals(labels.get(DataStructureSort.Label.UNIT))) {
            if (unitLabels.containsKey(sort)) {
                /* TODO: print error message */
                return null;
            }

            unitLabels.put(sort, node.getKLabel());
        } else {
            /* domain specific function */
            operatorLabels.get(sort).put(operator, node.getKLabel());
        }

<<<<<<< HEAD
        /*
         * The type (list, map, set) of a data structure is determined by its constructor, element,
         * and unit
         */
        if (!operatorLabels.get(sort).containsKey(operator)) {
            if (types.containsKey(sort)) {
                if (!types.get(sort).equals(type)) {
                    /* TODO: print error message */
                    return;
                }
            } else {
                types.put(sort, type);
            }
        }
=======
        return null;
>>>>>>> bb1c4473
    }

}<|MERGE_RESOLUTION|>--- conflicted
+++ resolved
@@ -1,8 +1,4 @@
 // Copyright (c) 2013-2014 K Team. All Rights Reserved.
-<<<<<<< HEAD
-
-=======
->>>>>>> bb1c4473
 package org.kframework.compile.sharing;
 
 import org.kframework.kil.Attribute;
@@ -94,17 +90,7 @@
             return null;
         }
 
-<<<<<<< HEAD
         if (!operatorLabels.containsKey(sort)) {
-=======
-        if (types.containsKey(sort)) {
-            if (!types.get(sort).equals(type)) {
-                /* TODO: print error message */
-                return null;
-            }
-        } else {
-            types.put(sort, type);
->>>>>>> bb1c4473
             operatorLabels.put(sort, new HashMap<String, String>());
         }
 
@@ -136,7 +122,6 @@
             operatorLabels.get(sort).put(operator, node.getKLabel());
         }
 
-<<<<<<< HEAD
         /*
          * The type (list, map, set) of a data structure is determined by its constructor, element,
          * and unit
@@ -145,15 +130,13 @@
             if (types.containsKey(sort)) {
                 if (!types.get(sort).equals(type)) {
                     /* TODO: print error message */
-                    return;
+                    return null;
                 }
             } else {
                 types.put(sort, type);
             }
         }
-=======
         return null;
->>>>>>> bb1c4473
     }
 
 }