--- conflicted
+++ resolved
@@ -1,19 +1,10 @@
 {
   description = "K Framework";
   inputs = {
-<<<<<<< HEAD
-    llvm-backend.url = "github:runtimeverification/llvm-backend/v0.1.51";
+    llvm-backend.url = "github:runtimeverification/llvm-backend/v0.1.52";
     haskell-backend = {
-      url = "github:runtimeverification/haskell-backend/v0.1.19";
+      url = "github:runtimeverification/haskell-backend/v0.1.25";
       inputs.rv-utils.follows = "llvm-backend/rv-utils";
-=======
-    haskell-backend.url = "github:runtimeverification/haskell-backend/v0.1.25";
-    nixpkgs.follows = "llvm-backend/nixpkgs";
-    flake-utils.url = "github:numtide/flake-utils";
-    llvm-backend = {
-      url = "github:runtimeverification/llvm-backend/v0.1.52";
-      inputs.utils.follows = "flake-utils";
->>>>>>> 25bbf548
     };
 
     nixpkgs.follows = "llvm-backend/nixpkgs";
