--- conflicted
+++ resolved
@@ -10,16 +10,7 @@
 
     public SMTOptions() {}
 
-<<<<<<< HEAD
     @Parameter(names="--smt", converter=SMTSolverConverter.class, description="SMT solver to use for checking constraints. <executable> is one of [z3|none].", descriptionKey = "executable", hidden = true)
-=======
-    //TODO(dwightguth): remove in Guice 4.0
-    @Inject
-    public SMTOptions(Void v) {}
-
-    @Parameter(names="--smt", descriptionKey = "executable", converter=SMTSolverConverter.class,
-            description="SMT solver to use for checking constraints. <executable> is one of [z3|none].", hidden = true)
->>>>>>> cb848f39
     public SMTSolver smt = SMTSolver.Z3;
 
     public static class SMTSolverConverter extends BaseEnumConverter<SMTSolver> {
