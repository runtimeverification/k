--- conflicted
+++ resolved
@@ -98,11 +98,8 @@
     public DefinitionParsing(
             List<File> lookupDirectories,
             KompileOptions options,
-<<<<<<< HEAD
             OuterParsingOptions outerParsingOptions,
-=======
             GlobalOptions globalOptions,
->>>>>>> e1a5b4f9
             KExceptionManager kem,
             FileUtil files,
             ParserUtils parser,
