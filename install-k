#!/bin/sh -e

<<<<<<< HEAD
K_VERSION=5.4.55
=======
K_VERSION=5.5.0
>>>>>>> 29e4856f

if [ `id -u` -ne 0 ]; then
  echo "$0: error: This script must be run as root."
  exit 1
fi
TAG=`git describe HEAD --tags`
. /etc/os-release
case $ID in
	ubuntu)
		CODENAME=$UBUNTU_CODENAME
		case $CODENAME in
			bionic|focal|jammy)
				;;
			*)
				echo "Unsupported Ubuntu version, try building from source."
				exit 1
				;;
		esac
		;;
	debian)
		case $VERSION_ID in
			10)
				CODENAME=bullseye
				;;
			*)
				echo "Unsupported Debian version, try building from source."
				exit 1
				;;
		esac
		;;
	*)
		echo "Unsupported Linux distro, try building from source."
		exit 1
		;;
esac

apt-get update
apt-get install -y curl
curl -L https://github.com/runtimeverification/k/releases/download/$TAG/kframework_${K_VERSION}_amd64_$CODENAME.deb -o kframework_${K_VERSION}_amd64.deb
apt-get install -y ./kframework_${K_VERSION}_amd64.deb
rm -f kframework_${K_VERSION}_amd64.deb<|MERGE_RESOLUTION|>--- conflicted
+++ resolved
@@ -1,10 +1,6 @@
 #!/bin/sh -e
 
-<<<<<<< HEAD
-K_VERSION=5.4.55
-=======
 K_VERSION=5.5.0
->>>>>>> 29e4856f
 
 if [ `id -u` -ne 0 ]; then
   echo "$0: error: This script must be run as root."
