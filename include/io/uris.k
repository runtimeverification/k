// Copyright (c) 2012-2014 K Team. All Rights Reserved.
require "builtins/builtins.k"

module URIS
  imports BUILTIN-HOOKS
  imports #K-PARSER-INTERFACE
  imports #K-PRINTER-INTERFACE

// B, N, and P are really supposed to be Nat
  syntax KItem ::= "#open" "(" String ")" [function]
                 | "#open" "(" String "," String ")" [function, hook(#IO:#open)]
                 | "#tell" "(" Int ")" [function, hook(#IO:#tell)]
                 | "#getc" "(" Int ")"             [function, hook(#IO:#getc)]
                 | "#read" "(" Int "," Int ")"    [function, hook(#IO:#read)]

  syntax K ::= "#close" "(" Int ")" [function, hook(#IO:#close)]
             | "#seek" "(" Int "," Int ")" [function, hook(#IO:#seek)]
             | "#putc" "(" Int "," Int ")"      [function, hook(#IO:#putc)]
             | "#write" "(" Int "," String ")" [function, hook(#IO:#write)]

<<<<<<< HEAD
  syntax K ::= "#ioError" "(" String ")"

=======
  syntax KItem ::= "#ioError" "(" String ")"
 
>>>>>>> dfb82ef2
  syntax KList ::= "#stat" "(" String ")" [function, hook(#IO:#stat)]
                 | "#lstat" "(" String ")" [function, hook(#IO:#lstat)]
                 | "#opendir" "(" String ")" [function, hook(#IO:#opendir)]

  syntax KItem ::= "#parse" "(" String "," String ")" [function, klabel(#parse), hook(#K-PARSER:#parse)]
  rule #open(S:String) => #open(S:String, "rw")
  rule #open(S:String, Mode:String) => #string2Int((#tcpRequest("open\x01" +String S +String "\x01" +String Mode +String "\x01"))::K) when Mode ==String "r" orBool Mode ==String "w" orBool Mode ==String "rw"

  rule #close(N:Int)
      => String2DotK((#tcpRequest("close\x01" +String Int2String(N) +String "\x01"))::K)

  syntax K ::= String2DotK(TCPAnswer)  [function]
  rule String2DotK(S:String) => #ioError(#retrieveTCPError(S)) when #isTCPError(S)
  rule String2DotK(S:String) => .K when notBool(#isTCPError(S))
  rule String2DotK(E:TCPError) => E

  syntax Bool ::= String2Bool(TCPAnswer) [function]
  rule String2Bool("0") => false
  rule String2Bool("false") => false
  rule String2Bool("1") => true
  rule String2Bool("true") => true

  rule #tell(N:Int) => #string2Int((#tcpRequest("position\x01" +String Int2String(N) +String "\x01"))::K)

  rule #seek(N:Int,P:Int)
      => String2DotK((#tcpRequest("seek\x01" +String Int2String(N) +String "\x01"
                              +String Int2String(P) +String "\x01"))::K)


  syntax Int ::= "#stdin"   [function]
                | "#stdout" [function]
                | "#stderr" [function]
  rule #stdin => 0
  rule #stdout => 1
  rule #stderr => 2

  rule #getc(N:Int)
      => #string2Int(#tcpRequest("readbyte\x01" +String Int2String(N) +String "\x01")) when N =/=Int 1 andBool N =/=Int 2

  rule #read(N:Int, NumBytes:Int)
      => #tcpRequest("readbytes\x01" +String Int2String(N) +String "\x01" +String Int2String(NumBytes) +String "\x01") when N =/=Int 1 andBool N =/=Int 2

  syntax K ::= "#string2Int" "(" K ")"   [function, klabel(#string2Int)]

  rule #string2Int(S:String) => String2Int(S) when lengthString(S) >=Int 0
  rule #string2Int(E:TCPError) => E

  rule #putc(N:Int,B:Int)
    => String2DotK((#tcpRequest("writebyte\x01" +String Int2String(N) +String "\x01"
                              +String Int2String(B) +String "\x01"))::K) when B >=Int 0 andBool B <Int 256 andBool N =/=Int 0

  rule #write(N:Int,S:String)
    => String2DotK((#tcpRequest("writebytes\x01" +String Int2String(N) +String "\x01"
                              +String S +String "\x01"))::K) when N =/=Int 0

  rule #stat(S:String)
    => #statTypes(#string2klist((#tcpRequest("stat\x01" +String S +String "\x01true\x01"))::K))

  rule #lstat(S:String)
    => #statTypes(#string2klist((#tcpRequest("stat\x01" +String S +String "\x01false\x01"))::K))

  rule #opendir(S:String) => #string2klist((#tcpRequest("opendir\x01" +String S +String "\x01"))::K)

  syntax KList ::= #string2klist(String) [function]
  rule #string2klist(S:String) => substrString(S, 0, findString(S, "\x01", 0)) ,, #string2klist(substrString(S, findString(S, "\x01", 0) +Int 1, lengthString(S))) when findString(S, "\x01", 0) =/=Int -1
  rule #string2klist(S:String) => S when findString(S, "\x01", 0) ==Int -1
  rule #string2klist(K:K) => K when isString(K) =/=K true

  syntax KList ::= #statTypes(KList) [function]
  rule #statTypes(S1:String,,S2:String,,S3:String,,S4:String,,S5:String,,S6:String,,S7:String,,S8:String,,S9:String,,S10:String,,S11:String,,S12:String) => String2Int(S1),,String2Int(S2),,String2Int(S3),,String2Bool(S4),,String2Bool(S5),,String2Bool(S6),,String2Int(S7),,String2Int(S8),,String2Int(S9),,String2Int(S10),,String2Int(S11),,String2Int(S12)
  rule #statTypes(K:K) => K

  syntax Stream ::= "#parseInput" "(" String "," String ")"   [cons(Stream1ParseSyn), klabel(#parseInput)]
  syntax Stream ::= "#buffer" "(" K ")"           [cons(Stream1IOBufferSyn), klabel(#buffer)]
  syntax Stream ::= "#istream" "(" Int ")"        [cons(Stream1InputStreamSyn)]
                    | "#ostream" "(" Int ")"        [cons(Stream1OutputStreamSyn)]
  syntax Stream ::= "#noIO"

  rule ListItem(#ostream(_)) ListItem(#buffer(Buffer:String => Buffer +String Float2String(F))) (ListItem(F:Float) => .List) _:List [stdout, stderr]
  rule ListItem(#ostream(_)) ListItem(#buffer(Buffer:String => Buffer +String Int2String(I))) (ListItem(I:Int) => .List) _:List [stdout, stderr]
  rule ListItem(#ostream(_)) ListItem(#buffer(Buffer:String => Buffer +String S)) (ListItem(S:String) => .List) _:List [stdout, stderr]
  rule ListItem(#buffer(Buffer:String => Buffer +String Float2String(F))) (ListItem(F:Float) => .List) _:List [stdout, stderr]
  rule ListItem(#buffer(Buffer:String => Buffer +String Int2String(I))) (ListItem(I:Int) => .List) _:List [stdout, stderr]
  rule ListItem(#buffer(Buffer:String => Buffer +String S)) (ListItem(S:String) => .List) _:List [stdout, stderr]

  // Send first char from the buffer to the server
  rule ListItem(#ostream((.K => #write(N, S)) ~> N:Int)) ListItem(#buffer(S:String => "")) _:List
    when S =/=String "" [stdout, stderr]

  // read one character at a time until we read whitespace
  rule ListItem(#parseInput(_, Delimiters:String)) ListItem(#buffer(S:String => S +String chrChar(#getc(N)))) ListItem(#istream(N:Int)) when findChar(S, Delimiters, 0) ==Int -1 [stdin]

  // when we reach whitespace, if it parses create a ListItem
  rule (ListItem(#parseInput("String", Delimiters:String)) => ListItem(S)) ListItem(#buffer(S:String => "")) _:List when findChar(S, Delimiters, 0) =/=Int -1 [stdin]
  // a hack: handle the case when we read integers without the help of the IO server
  rule (ListItem(#parseInput("Int", Delimiters:String)) => ListItem(String2Int(substrString(S, 0, findChar(S, Delimiters, 0))))) ListItem(#buffer(S:String => substrString(S,findChar(S, Delimiters, 0) +Int 1, lengthString(S)))) when findChar(S, Delimiters, 0) =/=Int -1 andBool lengthString(S) >Int 1 [stdin]
  rule (ListItem(#parseInput(Sort:String, Delimiters:String)) => ListItem(#parse(substrString(S, 0, findChar(S, Delimiters, 0)), Sort))) ListItem(#buffer(S:String =>  substrString(S,findChar(S, Delimiters, 0) +Int 1, lengthString(S)))) _:List when findChar(S, Delimiters, 0) =/=Int -1 andBool Sort =/=String "String" andBool lengthString(S) >Int 1 [stdin]
  rule ListItem(#parseInput(Sort:String, Delimiters:String)) ListItem(#buffer(S:String => substrString(S, 1, lengthString(S)))) _:List when findChar(S, Delimiters, 0) =/=Int -1 andBool Sort =/=String "String" andBool lengthString(S) <=Int 1 [stdin]

  rule ListItem(#buffer(_)) (ListItem(#noIO) ListItem(#istream(_:Int)) => .List) [stdin]
  rule (ListItem(#ostream(_:Int)) ListItem(#noIO) => .List) ListItem(#buffer(_)) [stdout, stderr]

// ------------------------------
// Dynamic parsing

  rule #parse(StringToParse:String, Sort:String) => 'String2K(#tcpRequest("parse\x01" +String Sort +String "\x01" +String StringToParse +String "\x01"))::K

  syntax K ::= String2K(String) [function, hook(#K-PARSER:string2k)]
  syntax Bag ::= String2Bag(String) [function, hook(#K-PARSER:string2bag)]
  syntax String ::= K2String(K) [function, hook(#K-PRINTER:k2string)]
                  | Bag2String(Bag) [function, hook(#K-PRINTER:bag2string)]

  rule 'String2K(#noparse) => #noparse [simplification]

endmodule<|MERGE_RESOLUTION|>--- conflicted
+++ resolved
@@ -1,30 +1,25 @@
 // Copyright (c) 2012-2014 K Team. All Rights Reserved.
 require "builtins/builtins.k"
 
-module URIS
+module URIS 
   imports BUILTIN-HOOKS
   imports #K-PARSER-INTERFACE
   imports #K-PRINTER-INTERFACE
-
+ 
 // B, N, and P are really supposed to be Nat
   syntax KItem ::= "#open" "(" String ")" [function]
                  | "#open" "(" String "," String ")" [function, hook(#IO:#open)]
-                 | "#tell" "(" Int ")" [function, hook(#IO:#tell)]
+                 | "#tell" "(" Int ")" [function, hook(#IO:#tell)] 
                  | "#getc" "(" Int ")"             [function, hook(#IO:#getc)]
                  | "#read" "(" Int "," Int ")"    [function, hook(#IO:#read)]
-
+ 
   syntax K ::= "#close" "(" Int ")" [function, hook(#IO:#close)]
              | "#seek" "(" Int "," Int ")" [function, hook(#IO:#seek)]
              | "#putc" "(" Int "," Int ")"      [function, hook(#IO:#putc)]
              | "#write" "(" Int "," String ")" [function, hook(#IO:#write)]
 
-<<<<<<< HEAD
-  syntax K ::= "#ioError" "(" String ")"
-
-=======
   syntax KItem ::= "#ioError" "(" String ")"
  
->>>>>>> dfb82ef2
   syntax KList ::= "#stat" "(" String ")" [function, hook(#IO:#stat)]
                  | "#lstat" "(" String ")" [function, hook(#IO:#lstat)]
                  | "#opendir" "(" String ")" [function, hook(#IO:#opendir)]
@@ -33,13 +28,13 @@
   rule #open(S:String) => #open(S:String, "rw")
   rule #open(S:String, Mode:String) => #string2Int((#tcpRequest("open\x01" +String S +String "\x01" +String Mode +String "\x01"))::K) when Mode ==String "r" orBool Mode ==String "w" orBool Mode ==String "rw"
 
-  rule #close(N:Int)
+  rule #close(N:Int) 
       => String2DotK((#tcpRequest("close\x01" +String Int2String(N) +String "\x01"))::K)
 
   syntax K ::= String2DotK(TCPAnswer)  [function]
   rule String2DotK(S:String) => #ioError(#retrieveTCPError(S)) when #isTCPError(S)
   rule String2DotK(S:String) => .K when notBool(#isTCPError(S))
-  rule String2DotK(E:TCPError) => E
+  rule String2DotK(E:TCPError) => E 
 
   syntax Bool ::= String2Bool(TCPAnswer) [function]
   rule String2Bool("0") => false
@@ -49,19 +44,19 @@
 
   rule #tell(N:Int) => #string2Int((#tcpRequest("position\x01" +String Int2String(N) +String "\x01"))::K)
 
-  rule #seek(N:Int,P:Int)
+  rule #seek(N:Int,P:Int) 
       => String2DotK((#tcpRequest("seek\x01" +String Int2String(N) +String "\x01"
                               +String Int2String(P) +String "\x01"))::K)
 
 
-  syntax Int ::= "#stdin"   [function]
+  syntax Int ::= "#stdin"   [function] 
                 | "#stdout" [function]
-                | "#stderr" [function]
+                | "#stderr" [function] 
   rule #stdin => 0
   rule #stdout => 1
   rule #stderr => 2
 
-  rule #getc(N:Int)
+  rule #getc(N:Int) 
       => #string2Int(#tcpRequest("readbyte\x01" +String Int2String(N) +String "\x01")) when N =/=Int 1 andBool N =/=Int 2
 
   rule #read(N:Int, NumBytes:Int)
@@ -123,7 +118,7 @@
   rule (ListItem(#parseInput("Int", Delimiters:String)) => ListItem(String2Int(substrString(S, 0, findChar(S, Delimiters, 0))))) ListItem(#buffer(S:String => substrString(S,findChar(S, Delimiters, 0) +Int 1, lengthString(S)))) when findChar(S, Delimiters, 0) =/=Int -1 andBool lengthString(S) >Int 1 [stdin]
   rule (ListItem(#parseInput(Sort:String, Delimiters:String)) => ListItem(#parse(substrString(S, 0, findChar(S, Delimiters, 0)), Sort))) ListItem(#buffer(S:String =>  substrString(S,findChar(S, Delimiters, 0) +Int 1, lengthString(S)))) _:List when findChar(S, Delimiters, 0) =/=Int -1 andBool Sort =/=String "String" andBool lengthString(S) >Int 1 [stdin]
   rule ListItem(#parseInput(Sort:String, Delimiters:String)) ListItem(#buffer(S:String => substrString(S, 1, lengthString(S)))) _:List when findChar(S, Delimiters, 0) =/=Int -1 andBool Sort =/=String "String" andBool lengthString(S) <=Int 1 [stdin]
-
+  
   rule ListItem(#buffer(_)) (ListItem(#noIO) ListItem(#istream(_:Int)) => .List) [stdin]
   rule (ListItem(#ostream(_:Int)) ListItem(#noIO) => .List) ListItem(#buffer(_)) [stdout, stderr]
 
