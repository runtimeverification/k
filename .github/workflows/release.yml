name: 'Release'
on:
  release:
    types:
      - prereleased
concurrency:
  group: ${{ github.workflow }}
  cancel-in-progress: true

jobs:

  nix-release:
    name: 'Nix Release'
    runs-on: ubuntu-latest
    environment: production
    steps:
      - name: Check out code
        uses: actions/checkout@v2.3.4
        with:
          submodules: recursive

      - name: Install Nix
        uses: cachix/install-nix-action@v14.1
        with:
<<<<<<< HEAD
          install_url: 'https://releases.nixos.org/nix/nix-2.3.16/install'
=======
          install_url: "https://releases.nixos.org/nix/nix-2.3.16/install"
          extra_nix_config: |
            access-tokens = github.com=${{ secrets.GITHUB_TOKEN }}
>>>>>>> efb8a043

      - name: Upload release.nix
        uses: ttuegel/upload-release.nix@v1.0
        with:
          token: ${{ secrets.GITHUB_TOKEN }}

  macos-build:
    name: 'Build MacOS Package'
    runs-on: macos-11
    environment: production
    steps:
      - name: Check out code
        uses: actions/checkout@v2.3.4
        with:
          submodules: recursive
          path: kframework

      - name: Check out matching homebrew repo branch
        uses: actions/checkout@v2.3.4
        id: checkout
        with:
          repository: kframework/homebrew-k
          path: homebrew-k
          ref: staging
        continue-on-error: true

      - name: Check out homebrew repo master branch
        uses: actions/checkout@v2.3.4
        if: ${{ steps.checkout.outcome == 'failure' }}
        with:
          repository: kframework/homebrew-k
          path: homebrew-k

      - name: Cache maven
        uses: actions/cache@v2
        with:
          path: ~/.m2/repository
          key: ${{ runner.os }}-maven-${{ hashFiles('**/pom.xml') }}-
          restore-keys: |
            ${{ runner.os }}-maven-

      - name: Build brew bottle
        id: build
        run: |
          PACKAGE=kframework
          VERSION=$(cat kframework/package/version)
          ROOT_URL='https://github.com/runtimeverification/k/releases/download'
          wget "$ROOT_URL/v${VERSION}/kframework-${VERSION}-src.tar.gz"
          cd homebrew-k
          ../kframework/package/macos/brew-update-to-local ${PACKAGE} ${VERSION}
          git commit Formula/$PACKAGE.rb -m "Update ${PACKAGE} to ${VERSION}: part 1"
          ../kframework/package/macos/brew-build-and-update-to-local-bottle ${PACKAGE} ${VERSION} ${ROOT_URL}
          git reset HEAD^
          LOCAL_BOTTLE_NAME=$(basename $(find . -name "kframework--${VERSION}.big_sur.bottle*.tar.gz"))
          BOTTLE_NAME=$(echo ${LOCAL_BOTTLE_NAME#./} | sed 's!kframework--!kframework-!')
          ../kframework/package/macos/brew-update-to-final ${PACKAGE} ${VERSION} ${ROOT_URL}
          echo "::set-output name=path::$LOCAL_BOTTLE_NAME"
          echo "::set-output name=path_remote::$BOTTLE_NAME"
          echo "::set-output name=version::$VERSION"

      - name: Upload bottle
        uses: actions/upload-artifact@v2
        with:
          name: homebrew
          path: homebrew-k

      - name: Delete Release
        if: failure()
        uses: actions/github-script@v4
        with:
          github-token: ${{secrets.GITHUB_TOKEN}}
          script: |
            const { owner, repo } = context.repo
            await github.repos.deleteRelease({ owner, repo, release_id: ${{ steps.release.outputs.release_id }} })

    outputs:
      bottle_path: ${{ steps.build.outputs.path }}
      bottle_path_remote: ${{ steps.build.outputs.path_remote }}
      release_id: ${{ steps.release.outputs.release_id }}
      upload_url: ${{ github.event.release.upload_url }}
      version: ${{ steps.build.outputs.version }}

  macos-test:
    name: 'Test MacOS Package'
    runs-on: macos-11
    environment: production
    needs: macos-build
    steps:
      - name: Check out matching homebrew repo branch
        uses: actions/checkout@v2.3.4
        id: checkout
        with:
          repository: kframework/homebrew-k
          path: homebrew-k
          ref: staging
          persist-credentials: false
        continue-on-error: true

      - name: Check out homebrew repo master branch
        uses: actions/checkout@v2.3.4
        if: ${{ steps.checkout.outcome == 'failure' }}
        with:
          repository: kframework/homebrew-k
          path: homebrew-k
          persist-credentials: false

      - name: Download bottle
        uses: actions/download-artifact@v2
        with:
          name: homebrew
          path: homebrew-k-old

      - name: Test brew bottle
        id: test
        env:
          # github actions sets the JAVA_HOME variable to Java 8 explicitly for
          # some reason. There doesn't seem to be a way to tell it to unset the
          # variable, so instead we just have to tell it to use Java 11
          # explicitly intead.
          JAVA_HOME: ${{ env.JAVA_HOME_11_X64 }}
        run: |
          cd homebrew-k-old
          brew tap kframework/k "file:///$(pwd)"
          brew install ${{ needs.macos-build.outputs.bottle_path }} -v
          cp -R /usr/local/share/kframework/pl-tutorial ~
          WD=`pwd`
          cd
          echo 'Starting kserver...'
          spawn-kserver $WD/kserver.log
          cd pl-tutorial
          echo 'Testing tutorial in user environment...'
          make -j`sysctl -n hw.ncpu` ${MAKE_EXTRA_ARGS}
          cd ~
          echo 'module TEST imports BOOL endmodule' > test.k
          kompile test.k --backend llvm
          kompile test.k --backend haskell

      - name: Upload bottle to release
        uses: actions/upload-release-asset@v1
        env:
          GITHUB_TOKEN: ${{ secrets.GITHUB_TOKEN }}
        with:
          asset_content_type: 'application/gzip'
          asset_name: ${{ needs.macos-build.outputs.bottle_path_remote }}
          asset_path: homebrew-k-old/${{ needs.macos-build.outputs.bottle_path }}
          upload_url: ${{ github.event.release.upload_url }}

      - name: Add ssh key
        uses: shimataro/ssh-key-action@v2
        with:
          key: ${{ secrets.HOMEBREW_SSH_KEY }}
          known_hosts: ${{ secrets.KNOWN_HOSTS_GITHUB_COM }}

      - name: Commit changes
        run: |
          cp homebrew-k-old/Formula/kframework.rb homebrew-k/Formula/kframework.rb
          cd homebrew-k
          git commit -m 'Update brew package version' Formula/kframework.rb
          git remote set-url origin git@github.com:kframework/homebrew-k.git
          git push origin master

      - name: Delete Release
        if: failure()
        uses: actions/github-script@v4
        with:
          github-token: ${{secrets.GITHUB_TOKEN}}
          script: |
            const { owner, repo } = context.repo
            await github.repos.deleteRelease({ owner, repo, release_id: ${{ needs.macos-build.outputs.release_id }} })

  release:
    name: 'Publish Release'
    runs-on: ubuntu-latest
    environment: production
    needs: [nix-release, macos-build, macos-test]
    steps:
      - name: Publish release
        uses: actions/github-script@v4
        with:
          github-token: ${{secrets.GITHUB_TOKEN}}
          script: |
            const { owner, repo } = context.repo
            await github.repos.updateRelease({ owner, repo, release_id: ${{ needs.macos-build.outputs.release_id }}, prerelease: false })
      - name: Update dependents
        env:
          JENKINS_DEVOPS_TOKEN: ${{ secrets.JENKINS_DEVOPS_TOKEN }}
          VERSION: ${{ needs.macos-build.outputs.version }}
        run: |
          curl --fail 'https://ci.runtimeverification.com/jenkins/buildByToken/buildWithParameters' \
              --data job=Devops/master \
              --data token=$JENKINS_DEVOPS_TOKEN \
              --data UPDATE_DEPS=true \
              --data UPDATE_DEPS_REPO=runtimeverification/k \
              --data UPDATE_DEPS_VERSION=v$VERSION

  gh-pages:
    name: 'GitHub Pages deployment'
    runs-on: ubuntu-latest
    needs: [macos-release]
    steps:
      - name: 'Install pandoc/texlive/calibre'
        run: |
          sudo apt update --yes
          sudo apt install --yes wget texlive-xetex
          sudo wget -nv -O- https://download.calibre-ebook.com/linux-installer.sh | sh /dev/stdin version=5.42.0
          sudo wget https://github.com/jgm/pandoc/releases/download/2.18/pandoc-2.18-1-amd64.deb -O /tmp/pandoc.deb
          sudo dpkg -i /tmp/pandoc.deb
      - name: 'Checkout code and set up web build'
        uses: actions/checkout@v3
        with:
          submodules: recursive
          path: gh-pages
          token: ${{ secrets.JENKINS_GITHUB_PAT }}
          fetch-depth: 0
      - working-directory: gh-pages
        run: |
          git config --global user.name rv-jenkins
          git config --global user.email devops@runtimeverification.com
          git checkout -B gh-pages origin/master
      - name: 'Build webpage'
        working-directory: gh-pages
        run: |
          export PATH="$PATH":/opt/calibre
          cd web
          npm install
          npm run build
          npm run build-book
          npm run build-sitemap
          cd -
          mv web/public_content ./
          rm -rf $(find . -maxdepth 1 -not -name public_content -a -not -name .git -a -not -path . -a -not -path .. -a -not -name CNAME)
          mv public_content/* ./
          rm -rf public_content
      - name: 'Push gh-pages branch'
        working-directory: gh-pages
        run: |
          set -x
          git add ./
          git commit -m 'gh-pages: Updated the website'
          git merge --strategy ours origin/gh-pages --allow-unrelated-histories
          git push origin gh-pages<|MERGE_RESOLUTION|>--- conflicted
+++ resolved
@@ -22,13 +22,9 @@
       - name: Install Nix
         uses: cachix/install-nix-action@v14.1
         with:
-<<<<<<< HEAD
           install_url: 'https://releases.nixos.org/nix/nix-2.3.16/install'
-=======
-          install_url: "https://releases.nixos.org/nix/nix-2.3.16/install"
           extra_nix_config: |
             access-tokens = github.com=${{ secrets.GITHUB_TOKEN }}
->>>>>>> efb8a043
 
       - name: Upload release.nix
         uses: ttuegel/upload-release.nix@v1.0
