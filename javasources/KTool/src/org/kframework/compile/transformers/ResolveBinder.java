--- conflicted
+++ resolved
@@ -106,13 +106,8 @@
             for (int bndIdx : bndMap.keySet()) {
                 KList list = new KList();
                 list.getContents().add(klblK);
-<<<<<<< HEAD
                 list.getContents().add(IntBuiltin.kAppOf(bndIdx));
-                rule = new Rule(new KApp(BOUNDED_PREDICATE, list), BoolBuiltin.TRUE);
-=======
-                list.getContents().add(IntBuiltin.of(bndIdx));
                 rule = new Rule(new KApp(BOUNDED_PREDICATE, list), BoolBuiltin.TRUE, definitionHelper);
->>>>>>> 7dc5f021
                 rule.addAttribute(Attribute.ANYWHERE);
                 items.add(rule);
 				String bndSort = prod.getChildSort(bndIdx - 1);
@@ -122,13 +117,8 @@
             for (int bodyIdx : bndMap.values()) {
                 KList list = new KList();
                 list.getContents().add(klblK);
-<<<<<<< HEAD
                 list.getContents().add(IntBuiltin.kAppOf(bodyIdx));
-                rule = new Rule(new KApp(BOUNDING_PREDICATE, list), BoolBuiltin.TRUE);
-=======
-                list.getContents().add(IntBuiltin.of(bodyIdx));
                 rule = new Rule(new KApp(BOUNDING_PREDICATE, list), BoolBuiltin.TRUE, definitionHelper);
->>>>>>> 7dc5f021
                 rule.addAttribute(Attribute.ANYWHERE);
                 items.add(rule);
             }
