// Copyright (c) 2014-2015 K Team. All Rights Reserved.
requires "domains.k"

module IMP-CORE-SYNTAX
  imports EMPTY-ID
  imports INT-SYNTAX
  imports BOOL-SYNTAX

  syntax AExp  ::= Int | Id
                 | AExp "/" AExp              [left, strict]
                 > AExp "+" AExp              [left, strict, transition]
                 | "(" AExp ")"               [bracket]
  syntax BExp  ::= Bool
                 | AExp "<=" AExp             [seqstrict, latex({#1}\leq{#2})]
                 | "!" BExp                   [strict]
                 > BExp "&&" BExp             [left, strict(1)]
                 | "(" BExp ")"               [bracket]
  syntax Block ::= "{" "}"
                 | "{" Stmt "}"
  syntax Stmt  ::= Block
                 | Id "=" AExp ";"            [strict(2)]
                 | "if" "(" BExp ")"
                   Block "else" Block         [strict(1)]
                 | "while" "(" BExp ")" Block
                 > Stmt Stmt                  [left]
  syntax Pgm ::= "int" Ids ";" Stmt
  syntax Ids ::= List{Id,","}
endmodule

module IMP-SYNTAX
  imports ID
  imports IMP-CORE-SYNTAX
endmodule

module STRATEGY
  syntax SExp ::= "heat" | "regular" | "cool"
  syntax SExp ::= "#STUCK"
  syntax SExp ::= SExp "~~>" SExp    [klabel(#sseq)]

  rule `<s>`(`#noDots`(.KList), `#STUCK ~~> heat` => regular, `#noDots`(.KList))
  rule `<s>`(`#noDots`(.KList), `#STUCK ~~> cool` => heat, `#noDots`(.KList))
endmodule

module IMP
  imports IMP-CORE-SYNTAX
  imports MAP
  imports INT
  imports STRATEGY

  syntax KResult ::= Int | Bool

<<<<<<< HEAD
  configuration <T color="yellow">
                  <k color="green"> $PGM:Pgm:K </k>
                  <state color="red"> .Map </state>
                  <s color="red"> heat </s>
                </T>
=======
  configuration <k color="green"> $PGM:Pgm:K </k> <state color="red"> .Map </state>
>>>>>>> b55aa125

// AExp
  rule <k> X:Id => I ...</k> <state>... X |-> I ...</state>
  rule I1:Int / I2:Int => I1 /Int I2  when I2 =/=Int 0
  rule I1:Int + I2:Int => I1 +Int I2
// BExp
  rule I1:Int <= I2:Int => I1 <=Int I2
  rule ! T:Bool => notBool T
  rule true && B => B
  rule false && _ => false
// Block
  rule {} => .K   [structural]
  rule {S} => S  [structural]
// Stmt
  rule <k> X = I:Int; => .K ...</k> <state>... X |-> `_ => I` ...</state>
  rule S1::Stmt S2::Stmt => S1 ~> S2  [structural]
  rule if (true)  S else _ => S
  rule if (false) _ else S => S
  rule while (B) S => if (B) {S while (B) S} else {}  [structural]
// Pgm
  rule <k> int `X,Xs => Xs`;_ </k> <state> Rho:Map `.Map => X|->0` </state>
    when notBool `X in keys(Rho)`
  rule int .Ids; S => S  [structural]
endmodule<|MERGE_RESOLUTION|>--- conflicted
+++ resolved
@@ -49,15 +49,9 @@
 
   syntax KResult ::= Int | Bool
 
-<<<<<<< HEAD
-  configuration <T color="yellow">
-                  <k color="green"> $PGM:Pgm:K </k>
-                  <state color="red"> .Map </state>
-                  <s color="red"> heat </s>
-                </T>
-=======
-  configuration <k color="green"> $PGM:Pgm:K </k> <state color="red"> .Map </state>
->>>>>>> b55aa125
+  configuration <k color="green"> $PGM:Pgm:K </k>
+                <state color="red"> .Map </state>
+                <s color="red"> heat </s>
 
 // AExp
   rule <k> X:Id => I ...</k> <state>... X |-> I ...</state>
