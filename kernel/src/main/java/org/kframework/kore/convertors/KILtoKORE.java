--- conflicted
+++ resolved
@@ -306,15 +306,6 @@
 
 
         if (bisonLists) {
-<<<<<<< HEAD
-          prod1 = Production(KLabel(p.getKLabel(true), immutable(p.getParams())), sort,
-                  Seq(NonTerminal(sort), Terminal(userList.getSeparator()), NonTerminal(elementSort)),
-                  attrs.add(Att.LEFT()));
-        } else {
-          prod1 = Production(KLabel(p.getKLabel(true), immutable(p.getParams())), sort,
-                  Seq(NonTerminal(elementSort), Terminal(userList.getSeparator()), NonTerminal(sort)),
-                  attrs.add(Att.RIGHT()));
-=======
             // Es ::= Es "," E
             prod1 = Production(KLabel(p.getKLabel(true), immutable(p.getParams())), sort,
                     Seq(NonTerminal(sort), Terminal(userList.getSeparator()), NonTerminal(elementSort)), attrs);
@@ -322,7 +313,6 @@
             // Es ::= E "," Es
             prod1 = Production(KLabel(p.getKLabel(true), immutable(p.getParams())), sort,
                     Seq(NonTerminal(elementSort), Terminal(userList.getSeparator()), NonTerminal(sort)), attrs);
->>>>>>> a930aa30
         }
 
 
