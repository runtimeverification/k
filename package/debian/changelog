--- conflicted
+++ resolved
@@ -1,8 +1,4 @@
-<<<<<<< HEAD
-kframework (6.2.40) unstable; urgency=medium
-=======
 kframework (6.3.0) unstable; urgency=medium
->>>>>>> d769fd46
 
   * Initial Release.
 
