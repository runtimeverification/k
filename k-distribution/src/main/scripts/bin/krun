#!/usr/bin/env bash
set -e
set -o pipefail
set -u

export PATH="$(cd "$(dirname "$0")"; pwd):$PATH"

# initialize flags
ARGV=()
bound=
depth=
params=()
allPath=true
dir=.
haskellCmd=kore-exec
cmdprefix=
outputFile=-
pattern=
search=false
searchType=FINAL
term=false
verbose=false
literal=false
outputMode=pretty
statistics=false
smtPrelude=
smt=
llvm_krun_flags=
configVars=
dryRun=false
expandMacros=true
result=1

# setup temp files
now=`date +"%Y-%m-%d-%H-%M-%S"`
tempDir="$(mktemp -d .krun-${now}-XXXXXXXXXX)"
tempFiles=("$tempDir")
trap 'rm -rf ${tempFiles[*]}' INT TERM EXIT

input_file="$(mktemp ${tempDir}/tmp.in.XXXXXXXXXX)"
expanded_input_file="$(mktemp ${tempDir}/tmp.in.XXXXXXXXXX)"
kore_output="$tempDir/result.kore"
tempFiles+=("$input_file")
tempFiles+=("$expanded_input_file")
tempFiles+=("$kore_output")

keepTempsIfDryRun () {
  # kepp files used by dry-run
  if $dryRun; then
    local newArray=()
    for value in "${tempFiles[@]}"; do
        if [[ ! "$@" =~ ${value} ]]; then
          newArray+=($value)
        fi
    done
    tempFiles=()
    tempFiles=${newArray[@]}
    unset newArray
  fi
}

execute () {
  (
  if $verbose; then
    set -x
  fi
  "$@"
  )
}

KX=$(basename "$0")

<<<<<<< HEAD
FoldLines="fold -s"

error () {
  printf "[Error] Critical: $@\n" | $FoldLines 1>&2
=======
fold_lines="fold -s"

error () {
  printf "[Error] Critical: $@\n" | $fold_lines 1>&2
>>>>>>> 732519f5
  exit $result
}

warning () {
<<<<<<< HEAD
  printf "[Warning] Compiler: $@\n" $FoldLines 1>&2
=======
  printf "[Warning] Compiler: $@\n" | $fold_lines 1>&2
>>>>>>> 732519f5
}

print_usage () {
cat <<HERE
Usage: $KX [PROGRAM] [-cNAME=VALUE] [-d DIR]
Execute a program using a K semantics that was built with kompile.

Mandatory arguments to long options are mandatory for short options too.

$KX expects 0 or 1 positional arguments. If a positional argument is present,
it must be a file and the contents of that file is parsed using the parser
specified with --parser and used as the value of \$PGM (unless --term is
present; see below).

      --bound N            Return at most N solutions  with --search
      --depth N            Execute at most N rewrite steps
      --color [on|off]     Enable/disable ANSI color codes. Overrides default,
                           which is determined based on whether stdout is a
                           terminal.
  -pNAME=VALUE             Use VALUE as a command to parse \$NAME. For example,
                           if NAME=PGM and VALUE=cat, and the user also passes
                           \`-cPGM=foo\`, a temporary file containing the word
                           "foo" is created and cat is called on it to provide
                           the value of \$PGM as a KORE term.

  -cNAME=VALUE             Use VALUE as the value for \$NAME. By default,
                           \`kast -m MAINMODULE -o kore\` is used as the
                           parser. This can be overridden with -p.
      --debugger           Launch the backend in a debugging console.
                           Currently only supported on LLVM backend.
  -d, --directory DIR      Look for a kompiled directory ending in "-kompiled"
                           under the directory DIR.
      --dry-run            Do not execute backend, but instead print the
                           command that would be executed to stdout.
      --haskell-backend-command CMD  use CMD instead of kore-exec to invoke
                                     Haskell backend
  -h, --help               Display this help and exit
      --io [on|off]        Enable/disable reading/writing to actual
                           stdin/stdout via cells with "stream" attribute.
                           Defaults to enabled when performing concrete
                           execution, and disabled when --search is passed.
      --no-exc-wrap        Do not wrap exception messages to 80 chars. Keep
                           long lines.
      --no-expand-macros   Don't expand macros in initial configuration.
                           This assumes that the initial configuration contains
                           no macro terms. Behavior is undefined if this is not
                           true.
  -o, --output MODE        Select output mode to use when unparsing. Valid
                           values are pretty, program, kast, binary, json,
                           latex, kore, and none.
      --output-file FILE   Print final configuration to FILE
      --parser VALUE       Use VALUE as parser to parse \$PGM. For example,
                           if the user says "$KX --parser cat foo.kore", then
                           \`cat foo.kore\` is invoked and the result on stdout
                           is used as the value of \$PGM as a KORE term.
      --pattern PAT        Use PAT as the search pattern with --search. Can
                           also be used without --search to match the output
                           configuration against a pattern and print the
                           substitution. Not supported on LLVM backend.
      --save-temps         Do not delete temporary files when $KX terminates.
      --search             Search for all possible output states after
                           rewriting. Only supported on symbolic backends.
      --search-all         Like --search, but also return interim states
      --search-final       Synonym for --search
      --search-one-or-more-steps  Like --search-all, but do not include the
                                  initial state in the result
      --search-one-step    Search for all possible states that are the
                           immediate successor of the input.
      --smt [none|z3]      Enable/disable SMT solver for symbolic execution.
      --smt-prelude FILE   Prepend FILE to all SMT queries during symbolic
                           execution.
      --statistics         Print number of steps executed. Currently only
                           supported on LLVM backend.
      --term               Use the value that would otherwise be considered the
                           value for \$PGM as the entire input configuration.
                           i.e., skip composing configuration from
                           configuration variables.
  -v, --verbose            Print significant commands executed by $KX.
      --version            Print version of K
      --                   Interpret all arguments following as positional
                           arguments.
HERE
}

ORIG_ARGV=("$@")

# parse options
while [[ $# -gt 0 ]]
do
  arg="$1"
  if $literal; then
    ARGV+=("$1")
  else
    case "$arg" in
      --bound)
      bound="$2"
      shift
      ;;

      --depth)
      depth="$2"
      shift
      ;;

      --color)
      case "$2" in
        on)
        color=true
        ;;

        off)
        color=false
        ;;

        *)
        error 'Invalid value for --color. Should be "on" or "off".'
        ;;
      esac
      shift
      ;;

      -p*=*)
      keyval=${1#-p}
      key=${keyval%%=*}
      val=${keyval#*=}
      var_name="parser_$key"
      printf -v "$var_name" %s "$val"
      ;;

      -c*=*)
      keyval=${1#-c}
      key=${keyval%%=*}
      val=${keyval#*=}
      var_name="config_var_$key"
      params+=("$key")
      tempFile="$(mktemp ${tempDir}/tmp."$key".pretty.XXXXXXXXXX)"
      tempFiles+=("$tempFile")
      printf %s "$val" > "$tempFile"
      printf -v "$var_name" %s "$tempFile"
      ;;

      -d|--directory)
      dir="$2"
      shift
      ;;

      --dry-run)
      cmdprefix="echo "
      dryRun=true
      ;;

      --haskell-backend-command)
      haskellCmd="$2"
      shift
      ;;

      -h|--help)
      print_usage
      exit 0
      ;;

      --io)
      case "$2" in
        on)
        io=true
        ;;

        off)
        io=false
        ;;

        *)
        error 'Invalid value for --io. Should be "on" or "off".'
        ;;
      esac
      shift
      ;;

      --no-exc-wrap)
<<<<<<< HEAD
      FoldLines=tee
=======
      fold_lines="cat -"
>>>>>>> 732519f5
      ;;

      --no-expand-macros)
      expandMacros=false
      ;;

      -o|--output)
      case "$2" in
        pretty) ;;
        program) ;;
        kast) ;;
        binary) ;;
        json) ;;
        latex) ;;
        kore) ;;
        none) ;;

        *)
        error 'Invalid value for --output. Should be one of "pretty", "program", "kast", "binary", "json", "latex", "kore", or "none".'
        ;;
      esac
      outputMode="$2"
      shift
      ;;

      --output-file)
      outputFile="$2"
      shift
      ;;

      --parser)
      var_name="parser_PGM"
      printf -v "$var_name" %s "$2"
      shift
      ;;

      --pattern)
      pattern="$2"
      shift
      ;;

      --search)
      search=true
      searchType='FINAL'
      ;;

      --search-all)
      search=true
      searchType='STAR'
      ;;

      --search-final)
      search=true
      searchType='FINAL'
      ;;

      --search-one-or-more-steps)
      search=true
      searchType='PLUS'
      ;;

      --search-one-step)
      search=true
      searchType='ONE'
      ;;

      --smt)
      case "$2" in
        none|z3)
        smt="$2"
        ;;

        *)
        error 'Invalid value for --smt. Should be "z3" or "none".'
        ;;
      esac
      shift
      ;;

      --smt-prelude)
      smtPrelude="$2"
      shift
      ;;

      --term)
      term=true
      ;;

      -v|--verbose)
      verbose=true
      llvm_krun_flags="$llvm_krun_flags -v"
      ;;

      --save-temps)
      trap - INT TERM EXIT
      llvm_krun_flags="$llvm_krun_flags -save-temps"
      ;;

      --version)
      kompile --version
      exit 0
      ;;

      --debugger)
      cmdprefix="gdb --args "
      ;;

      --statistics)
      statistics=true
      ;;

      --)
      literal=true
      ;;

      -*)
      print_usage
      exit 1
      ;;

      *)
      ARGV+=("$1")
      ;;
    esac
  fi
  shift
done

if [ -z "${io+unset}" ]; then
  if $search; then
    io=false
  else
    io=true
  fi
fi

if [ -z "${color+unset}" ]; then
  if [[ "$outputFile" == "-" && -t 1 ]]; then
    color=true
  else
    color=false
  fi
fi

if [[ "${#ARGV[@]}" -gt 1 ]]; then
  error 'Cannot pass more than one configuration variable as a positional argument.'
fi

# Compute kompiled directory
kompiledDir=
hasKompiledDir=false
for file in "$dir"/*-kompiled; do
  [ ! -d "$file" ] && continue
  kompiledDir=$file
  if $hasKompiledDir; then
    error 'Multiple compiled definitions found in the current working directory: ' "$dir"/*-kompiled
  fi
  hasKompiledDir=true
done

if ! $hasKompiledDir; then
  error 'Could not find a compiled definition. Use --directory to specify one.'
fi

if [ ! -f "$kompiledDir/definition.kore" ]; then
  "$(dirname "$0")/krun-legacy" "${ORIG_ARGV[@]}"
  exit $?
fi

# Process configuration variables
hasArgv=false
if [[ "${#ARGV[@]}" -gt 0 ]]; then
  config_var_PGM="${ARGV[0]}"
  hasArgv=true
  params+=("PGM")
fi

mainModuleName=$(cat "$kompiledDir"/mainModule.txt)

if [ "$outputFile" = "-" ]; then
  outputFile=/dev/stdout
fi

# verify and parse config variables/cmd line parameters
source "$kompiledDir/configVars.sh"
if $term; then
  if [ -z "${parser_PGM+unset}" ]; then
    execute kast --directory "$dir" -m "$mainModuleName" "$config_var_PGM" -o kore > "$input_file"
  else
    execute $parser_PGM "$config_var_PGM" > "$input_file"
  fi
else
  for configVar in "${declaredConfigVars[@]}"; do
    if [[ $configVar != "IO" && $configVar != "STDIN" && ! "${params[@]}" =~ "$configVar" ]]; then
      error "Configuration variable missing: \$$configVar. Use -c$configVar=<Value> in the command line to set."
    fi
  done
  for name in "${params[@]}"; do
    parser_name="parser_$name"
    config_name="config_var_$name"
    tempFile="$(mktemp ${tempDir}/tmp.in."$name".XXXXXXXXXX)"
    tempFiles+=("$tempFile")
    if [[ ! "${declaredConfigVars[@]}" =~ "$name" ]]; then
      if [ "$name" = "PGM" ]; then
        error "Configuration variable \$PGM does not exist. Do not pass a positional argument to $KX."
      else
        error "Configuration variable \$$name does not exist. Do not pass -c$name to $KX."
      fi
    fi
    indirectName="declaredConfigVar_$name"
    sortName=${!indirectName}
    if [ -z "${!parser_name+unset}" ]; then
      if [ -f "$kompiledDir/parser_$name" ]; then
        parser=("$kompiledDir/parser_$name")
      elif [ "$name" = "PGM" ]; then
        if $hasArgv; then
          parser=(kast --directory "$dir" -o kore)
        else
          parser=(kast --directory "$dir" -m "$mainModuleName" -o kore)
        fi
      else
        parser=(kast -s "$sortName" --directory "$dir" -m "$mainModuleName" -o kore)
      fi
    else
      parser=("${!parser_name}")
    fi
    execute ${parser[@]} "${!config_name}" > "$tempFile"
    configVars="$configVars -c $name $(basename $tempFile) $sortName korefile"
  done
  if [[ ${declaredConfigVar_IO+unset} && "${declaredConfigVar_IO}" = "String" ]]; then
    if $io; then
      ioText=on
    else
      ioText=off
    fi
    configVars="$configVars -c IO \dv{SortString{}}(\"$ioText\") String kore"
  fi
  if [[ ${declaredConfigVar_STDIN+unset} && "${declaredConfigVar_STDIN}" = "String" ]]; then
    if $io; then
      stdinText=
    else
      unescaped=$(</dev/stdin)
      stdinText=$(awk 'BEGIN {for(n=0;n<256;n++)ord[sprintf("%c",n)]=n} {text = text $0 ORS} END {split(text, chars, ""); for (i=1; i<=length(text); i++) { if (chars[i] == "\"") { printf("%s", "\\\"") } else if (chars[i] == "\\") { printf("%s", "\\\\") } else if (chars[i] == "\n") { printf("%s", "\\n") } else if (chars[i] == "\t") { printf("%s", "\\t") } else if (chars[i] == "\r") { printf("%s", "\\r") } else if (chars[i] == "\f") { printf("%s", "\\f") } else if (ord[chars[i]] >= 32 && ord[chars[i]] < 127) { printf("%s", chars[i]) } else { printf("\\x%02x", ord[chars[i]]) } } }' <<< "$unescaped")
    fi
    stdinFile="$(mktemp ${tempDir}/tmp.stdin.XXXXXXXXXX)"
    tempFiles+=("$stdinFile")
    printf '\dv{SortString{}}(\"%s\")\n' "$stdinText" > "$stdinFile"
    configVars="$configVars -c STDIN $(basename $stdinFile) String korefile"
  fi
  abs_kompiled_dir=`echo "$(cd "$(dirname "$kompiledDir")"; pwd -P)/$(basename "$kompiledDir")"`
  # llvm-krun creates temp files in the cwd so execute it in $tempDir instead
  (cd $tempDir; execute llvm-krun $configVars --directory "$abs_kompiled_dir" $llvm_krun_flags --dry-run -nm -o "$(basename $input_file)")
fi

# Expand macros
if $expandMacros; then
  execute kore-expand-macros "$kompiledDir" "$input_file" > "$expanded_input_file"
else
  execute cp "$input_file" "$expanded_input_file"
fi
backendName=$(cat "$kompiledDir"/backend.txt)
# Invoke backend
if [ "$backendName" = "llvm" ]; then
  if $statistics; then
    interpreter_flags=--statistics
  else
    interpreter_flags=
  fi

  keepTempsIfDryRun "$tempDir" "$expanded_input_file" "$kore_output"
  if $search; then
    if [ -n "$pattern" ]; then
      error "Backend llvm does not support search patterns yet."
    fi
    if [[ $searchType != "FINAL" ]]; then
      error "Backend llvm does not support --search-all, --search-one-or-more-steps, or --search-one-step yet"
    fi
    set +e
    execute $cmdprefix "$kompiledDir/search" "$expanded_input_file" "${depth:--1}" "$kore_output" $interpreter_flags
    result=$?
    set -e
  else
    set +e
    execute $cmdprefix "$kompiledDir/interpreter" "$expanded_input_file" "${depth:--1}" "$kore_output" $interpreter_flags
    result=$?
    set -e
  fi
elif [ "$backendName" = "haskell" ] ; then
  # Haskell backend
  koreExecFlags=
  depthFlags=
  if [ -n "$depth" ]; then
    depthFlags="--depth $depth"
  fi
  if [ -n "$smtPrelude" ]; then
    koreExecFlags="$koreExecFlags --smt-prelude $smtPrelude"
  fi
  if [ -n "$smt" ]; then
    koreExecFlags="$koreExecFlags --smt $smt"
  fi
  if $search || [ -n "$pattern" ]; then
    patternFile="$(mktemp ${tempDir}/tmp.pattern.XXXXXXXXXX)"
    tempFiles+=("$patternFile")
    if [ -z "$pattern" ]; then
      echo '\and{SortGeneratedTopCell{}}(VarResult:SortGeneratedTopCell{},\top{SortGeneratedTopCell{}}())' > "$patternFile"
    else
      k-compile-search-pattern --directory "$dir" "$pattern" > "$patternFile"
    fi

    if ! $search; then
      final_input="$(mktemp ${tempDir}/tmp.in.XXXXXXXXXX)"
      tempFiles+=("$final_input")
      keepTempsIfDryRun "$tempDir" "$final_input" "$expanded_input_file" "$kore_output"
      set +e
      execute $cmdprefix "$haskellCmd" "$kompiledDir/definition.kore" --module "$mainModuleName" --pattern "$expanded_input_file" --output "$final_input" $koreExecFlags
      set -e
      depthFlags="--depth 0"
    else
      final_input="$expanded_input_file"
    fi

    if [ -n "$bound" ]; then
      koreExecFlags="$koreExecFlags --bound $bound"
    fi
    keepTempsIfDryRun "$tempDir" "$final_input" "$patternFile" "$kore_output"
    set +e
    execute $cmdprefix "$haskellCmd" "$kompiledDir/definition.kore" --module "$mainModuleName" --pattern "$final_input" --output "$kore_output" --searchType "$searchType" --search "$patternFile" $koreExecFlags $depthFlags
    result=$?
    set -e
  else
    keepTempsIfDryRun "$tempDir" "$expanded_input_file" "$kore_output"
    set +e
    execute $cmdprefix "$haskellCmd" "$kompiledDir/definition.kore" --module "$mainModuleName" --pattern "$expanded_input_file" --output "$kore_output" $koreExecFlags $depthFlags
    result=$?
    set -e
  fi
else
  error "Backend $backendName not supported. Use krun-legacy."
fi

# Unparsing
if ! $dryRun; then
  if [ -f "$kore_output" ]; then
    if $statistics; then
      steps=$(head -1 "$kore_output")
      echo "[$steps steps]"
      kore_output2="$(mktemp ${tempDir}/tmp.out.XXXXXXXXXX)"
      tail -1 "$kore_output" > "$kore_output2"
      mv "$kore_output2" "$kore_output"
    fi

    case "$outputMode" in
      pretty)
      execute kprint "$kompiledDir" "$kore_output" $color > "$outputFile"
      ;;

      kore)
      cat "$kore_output" > "$outputFile"
      echo >> "$outputFile"
      ;;

      none) ;;

      *)
      execute kast --directory "$dir" -i kore -o "$outputMode" "$kore_output" > "$outputFile"
      ;;
    esac
  else
    error "Backend crashed during rewriting with exit code $result"
  fi
fi

exit $result<|MERGE_RESOLUTION|>--- conflicted
+++ resolved
@@ -70,26 +70,15 @@
 
 KX=$(basename "$0")
 
-<<<<<<< HEAD
-FoldLines="fold -s"
-
-error () {
-  printf "[Error] Critical: $@\n" | $FoldLines 1>&2
-=======
 fold_lines="fold -s"
 
 error () {
   printf "[Error] Critical: $@\n" | $fold_lines 1>&2
->>>>>>> 732519f5
   exit $result
 }
 
 warning () {
-<<<<<<< HEAD
-  printf "[Warning] Compiler: $@\n" $FoldLines 1>&2
-=======
   printf "[Warning] Compiler: $@\n" | $fold_lines 1>&2
->>>>>>> 732519f5
 }
 
 print_usage () {
@@ -269,11 +258,7 @@
       ;;
 
       --no-exc-wrap)
-<<<<<<< HEAD
-      FoldLines=tee
-=======
       fold_lines="cat -"
->>>>>>> 732519f5
       ;;
 
       --no-expand-macros)
