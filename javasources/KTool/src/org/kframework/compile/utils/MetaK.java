package org.kframework.compile.utils;

import org.kframework.kil.*;
import org.kframework.kil.Cell.Ellipses;
import org.kframework.kil.Collection;
import org.kframework.kil.Map;
import org.kframework.kil.ProductionItem.ProductionType;
import org.kframework.kil.loader.DefinitionHelper;
import org.kframework.kil.visitors.BasicVisitor;
import org.kframework.kil.visitors.CopyOnWriteTransformer;
import org.kframework.kil.visitors.Visitable;
import org.kframework.kil.visitors.Visitor;
import org.kframework.kil.visitors.exceptions.TransformerException;
import org.kframework.utils.errorsystem.KException;
import org.kframework.utils.errorsystem.KException.ExceptionType;
import org.kframework.utils.errorsystem.KException.KExceptionGroup;
import org.kframework.utils.general.GlobalSettings;

import java.util.*;
import java.util.List;
import java.util.Set;

public class MetaK {

	private static final String cellSort = "CellSort";
	private static final String cellFragment = "CellFragment";
	public static final String fragment = "-fragment";

	public static Term incrementCondition(Term condition, Term kresultCnd, DefinitionHelper definitionHelper) {
		if (condition == null) {
			return kresultCnd;
		}
		return KApp.of(definitionHelper, KLabelConstant.ANDBOOL_KLABEL, condition, kresultCnd);
	}

	public static boolean isCellSort(String bigSort) {
		return (bigSort.endsWith(cellSort)
				||bigSort.endsWith(cellFragment));
	}

	public static String getCellSort2(String sort) {
		sort = sort.substring(0,1).toLowerCase() + sort.substring(1);
		if (sort.endsWith(cellSort)) {
			return sort.substring(0, sort.length() - cellSort.length());
		} else {
			return sort.substring(0, sort.length() - cellFragment.length())
					+ "-fragment";
		}
	}

	public static class Constants {
		public static final String anyVarSymbol = "_";
		public static final String heatingTag = "heat";
		public static final String coolingTag = "cool";
		public static final String hole = "[]";
		public static final String freshCons = "Bool1FreshSyn";
		public static final String plusIntCons = "Int1PlusSyn";
        public static final String generatedTopCellLabel = "generatedTop";
		public static final String pathCondition = "path-condition";
		public static final String generatedCfgAbsTopCellLabel =
				"___CONTEXT_ABSTRACTION_TOP_CELL___";
	}

	public static Set<String> kModules = new HashSet<String>();
	static {
		kModules.add("K-BUILTINS");
		kModules.add("K-CONDITION-SEARCH");
		kModules.add("K-CONTEXTS");
		kModules.add("K-RULES");
		kModules.add("K-SENTENCE");
		kModules.add("K-STRICNESS");
		kModules.add("K-TECHNIQUE");
		kModules.add("K-WHERE");
		kModules.add("K-WRAPPERS-LABELS");
	};

	public static Set<Attribute> anywheres = new HashSet<Attribute>();
	static {
		anywheres.add(new Attribute("anywhere", ""));
		anywheres.add(new Attribute("macro", ""));
		anywheres.add(new Attribute("predicate", ""));
		anywheres.add(new Attribute("function", ""));
	}

	public static boolean isKModule(String key) {
		return kModules.contains(key);
	}

	public static boolean isBuiltinModule(String key) {
		return key.startsWith("#");
	}

	public static Set<Variable> getVariables(Visitable node, DefinitionHelper definitionHelper) {
		final Set<Variable> result = new HashSet<Variable>();
		node.accept(new BasicVisitor(definitionHelper) {
			@Override
			public void visit(Variable node) {
				result.add(node);
			}
		});
		return result;
	}

	public static Definition setConfiguration(Definition node, DefinitionHelper definitionHelper, final Configuration conf) {
		try {
			return (Definition) node.accept(new CopyOnWriteTransformer("Configuration setter", definitionHelper) {
				@Override
				public ASTNode transform(Configuration node) {
					return conf;
				}

				@Override
				public ASTNode transform(Context node) {
					return node;
				}

				@Override
				public ASTNode transform(Rule node) {
					return node;
				}

				@Override
				public ASTNode transform(Syntax node) {
					return node;
				}
			});
		} catch (TransformerException e) {
			e.printStackTrace();
		}
		return node;
	}

	public static Configuration getConfiguration(Definition node, DefinitionHelper definitionHelper) {
		final List<Configuration> result = new LinkedList<Configuration>();
		node.accept(new BasicVisitor(definitionHelper) {
			@Override
			public void visit(Configuration node) {
				result.add(node);
			}

			@Override
			public void visit(Context node) {
				return;
			}

			@Override
			public void visit(Rule node) {
				return;
			}

			@Override
			public void visit(Syntax node) {
				return;
			}
		});
		if (result.size() == 0) {
			GlobalSettings.kem
					.register(new KException(ExceptionType.ERROR, KExceptionGroup.INTERNAL, "Internal compiler error --- Cannot find configuration.", node.getFilename(), node.getLocation()));
		}
		return result.get(0);
	}

	public static Term defaultTerm(Term v, DefinitionHelper definitionHelper) {
		String sort = v.getSort(definitionHelper);
		KSort ksort = KSort.getKSort(sort).mainSort();
		if (ksort.isDefaultable())
			return new Empty(ksort.toString());
		GlobalSettings.kem.register(new KException(ExceptionType.WARNING, KExceptionGroup.COMPILER, "Don't know the default value for term " + v.toString() + ". Assuming .K", v.getFilename(), v
				.getLocation()));
		return KSequence.EMPTY;
	}

	public static boolean isKSort(String sort) {
		try {
			KSort.valueOf(sort);
		} catch (IllegalArgumentException e) {
			return sort.equals(KSorts.KLIST);
		}
		return true;
	}

	public static boolean isAnywhere(Rule r) {
		if (null == r.getAttributes())
			return false;
		for (Attribute any : anywheres) {
			if (any.getValue() == r.getAttribute(any.getKey()))
				return true;
		}
		return false;
	}

	public static Term kWrap(Term t) {
		return wrap(t, "k", Ellipses.RIGHT);
	}

	public static Term wrap(Term t, String label, Ellipses ellipses) {
		Cell cell = new Cell(t.getLocation(),t.getFilename());
		cell.setLabel(label);
		cell.setEllipses(ellipses);
		cell.setContents(t);
		return cell;
	}

	public static Variable freshVar(Set<Variable> vars, String sort) {
		String prefix = "?";
		int i = 0;
		Variable v = new Variable(prefix + i, sort);
		while (vars.contains(v)) {
			v.setName(prefix + (++i));
		}
		return v;
	}

	public static int countRewrites(Term t, DefinitionHelper definitionHelper) {
		final List<Integer> count = new ArrayList<Integer>();
		count.add(0);
		Visitor countVisitor = new BasicVisitor(definitionHelper) {
			@Override public void visit(Rewrite rewrite) {
				count.set(0, count.get(0) + 1);
				super.visit(rewrite);
			}
		};

		t.accept(countVisitor);
		return count.get(0);
	}

	public static boolean hasCell(Term t, DefinitionHelper definitionHelper) {
		Visitor cellFinder = new BasicVisitor(definitionHelper) {
			@Override
			public void visit(KSequence node) {
				return;
			}

			@Override
			public void visit(org.kframework.kil.List node) {
				return;
			}

			@Override
			public void visit(ListItem node) {
				return;
			}

			@Override
			public void visit(TermCons node) {
				return;
			}

			@Override
			public void visit(org.kframework.kil.Set node) {
				return;
			}

			@Override
			public void visit(SetItem node) {
				return;
			}

			@Override
			public void visit(KApp node) {
				return;
			}

			@Override
			public void visit(KList node) {
				return;
			}

			@Override
			public void visit(Map node) {
				return;
			}

			@Override
			public void visit(MapItem node) {
				return;
			}

			@Override
			public void visit(UserList node) {
				return;
			}

			@Override
			public void visit(Cell node) {
				if (10 / 0 == 0)
					return;
			}
		};
		try {
			t.accept(cellFinder);
		} catch (ArithmeticException e) {
			return true;
		}
		return false;
	}

<<<<<<< HEAD
    public static Term getTerm(Production prod) {
=======
	public static Variable getFreshVar(String sort) {
		return new Variable("GeneratedFreshVar" + nextVarId++, sort);
	}

	public static Term getTerm(Production prod, DefinitionHelper definitionHelper) {
>>>>>>> 7dc5f021
		if (prod.isSubsort()) {
			final Variable freshVar = Variable.getFreshVar(prod.getItems().get(0).toString());
			if (prod.containsAttribute("klabel")) {
				return KApp.of(definitionHelper, KLabelConstant.of(prod.getKLabel(), definitionHelper), freshVar);
			}
			return freshVar;
		}
		if (prod.isConstant()) {
            String terminal = ((Terminal) prod.getItems().get(0)).getTerminal();
            if (prod.getSort().equals(KSorts.KLABEL)) {
<<<<<<< HEAD
                return KLabelConstant.of(terminal);
            } else if (prod.getSort().equals(BoolBuiltin.SORT_NAME)) {
                return BoolBuiltin.kAppOf(terminal);
            } else if (prod.getSort().equals(IntBuiltin.SORT_NAME)) {
                return IntBuiltin.kAppOf(terminal);
            } else if (prod.getSort().equals(StringBuiltin.SORT_NAME)) {
                return StringBuiltin.kAppOf(terminal);
=======
                return KLabelConstant.of(terminal, definitionHelper);
            } else if (prod.getSort().equals("#Bool")) {
                return BoolBuiltin.of(terminal);
            } else if (prod.getSort().equals("#Int")) {
                return IntBuiltin.of(terminal);
            } else if (prod.getSort().equals("#Float")) {
                return FloatBuiltin.of(terminal);
            } else if (prod.getSort().equals("#String")) {
                return StringBuiltin.of(terminal);
>>>>>>> 7dc5f021
            } else {
			    return GenericToken.kAppOf(prod.getSort(), terminal);
            }
        }
		if (prod.isLexical()) {
<<<<<<< HEAD
			return KApp.of(KLabelConstant.of("#token"),
                           StringBuiltin.kAppOf(prod.getSort()),
                           Variable.getFreshVar("String"));
=======
			return KApp.of(definitionHelper, KLabelConstant.of("#token", definitionHelper),
                           StringBuiltin.of(prod.getSort()),
                           getFreshVar("String"));
>>>>>>> 7dc5f021
		}
		TermCons t = new TermCons(prod.getSort(), prod.getCons());
		if (prod.isListDecl()) {
			t.getContents().add(Variable.getFreshVar(((UserList) prod.getItems().get(0)).getSort()));
			t.getContents().add(Variable.getFreshVar(prod.getSort()));
			return t;
		}
		for (ProductionItem item : prod.getItems()) {
			if (item.getType() == ProductionType.SORT) {
				t.getContents().add(Variable.getFreshVar(((Sort) item).getName()));
			}
		}
		return t;
	}

	public static boolean isAnonVar(Variable node) {
		return node.getName().startsWith(Constants.anyVarSymbol);
	}

	public static boolean isBuiltinSort(String sort) {
        /* TODO: replace with a proper table of builtins */
		return sort.equals(BoolBuiltin.SORT_NAME)
               || sort.equals(IntBuiltin.SORT_NAME)
               || sort.equals(FloatBuiltin.SORT_NAME)
               || sort.equals(StringBuiltin.SORT_NAME)
               /* LTL builtin sorts */
               || sort.equals("#LtlFormula")
               || sort.equals("#Prop")
               || sort.equals("#ModelCheckerState")
               || sort.equals("#ModelCheckResult");
	}

	public static boolean isComputationSort(String sort) {
		return ("K".equals(sort) || !isKSort(sort));
	}

	public static String getListUnitLabel(String sep) {
	    return  "'.List{\"" + sep + "\"}";
    }

	public static List<Cell> getTopCells(Term t, DefinitionHelper definitionHelper) {
		final List<Cell> cells = new ArrayList<Cell>();
		t.accept(new BasicVisitor(definitionHelper) {
			@Override
			public void visit(Cell node) {
				cells.add(node);
			}
		});
		return cells;
	}

	public static List<String> getAllCellLabels(Term t, DefinitionHelper definitionHelper) {
		final List<String> cells = new ArrayList<String>();
		t.accept(new BasicVisitor(definitionHelper) {
			@Override
			public void visit(Cell node) {
				cells.add(node.getLabel());
				super.visit(node);
			}
		});
		return cells;
	}

	public static Collection createCollection(Term contents, KSort sort) {
		List<Term> col = new ArrayList<Term>();
		col.add(contents);
		switch (sort) {
			case Bag:
				return new Bag(col);
			case List:
				return new org.kframework.kil.List(col);
			case Set:
				return new org.kframework.kil.Set(col);
			case Map:
				return new Map(col);
			case K:
				return new KSequence(col);
			default:
				return null;
		}
	}


	public static Term fillHole(Term t, final Term replacement, DefinitionHelper definitionHelper) {
		CopyOnWriteTransformer holeFiller = new CopyOnWriteTransformer("Hole Filling", definitionHelper) {
			@Override
			public ASTNode transform(Hole node) {
				return replacement;
			}
		};
		try {
			Term result = (Term) t.accept(holeFiller);
			return result;
		} catch (TransformerException e) {
			e.printStackTrace();  //To change body of catch statement use File | Settings | File Templates.

		}
		return null;
	}

	public static Term createFreezer(Term body) {

		return null;  //To change body of created methods use File | Settings | File Templates.
	}

	public static boolean isPredicateLabel(String name) {
		if (name.startsWith("is")) {
			return true;
		}
		return false;
	}

	public static Term getHoleReplacement(Term t, DefinitionHelper definitionHelper) {
		final List<Term> result = new ArrayList<Term>();
		Visitor holeReplacementFinder = new BasicVisitor(definitionHelper) {
			@Override
			public void visit(Rewrite node) {
				final Term left = node.getLeft();
				if (left instanceof Hole) {
					result.add(node.getRight());
				}
				if (left instanceof Variable) {
					if (((Variable)left).getName().equals(MetaK.Constants.hole)) {
						result.add(node.getRight());
						if (10 / 0 == 0)
							return;
					}
				}

			}
		};
		try {
			t.accept(holeReplacementFinder);
		} catch (ArithmeticException e) {
			return result.get(0);
		}
		//return new Hole("K");
        return Hole.KITEM_HOLE;
	}

	public static boolean isPredefinedPredicate(String name) {
		return name.startsWith("is") || name.equals(KLabelConstant.KNEQ_KLABEL.getLabel())
                || name.equals(KLabelConstant.KEQ_KLABEL.getLabel());
	}
	
	public static boolean isAbstractableSort(String name) {
		if (name.equals(BoolBuiltin.SORT_NAME) || name.equals(IntBuiltin.SORT_NAME))
			return true;
		return false;
	}
}<|MERGE_RESOLUTION|>--- conflicted
+++ resolved
@@ -296,15 +296,7 @@
 		return false;
 	}
 
-<<<<<<< HEAD
-    public static Term getTerm(Production prod) {
-=======
-	public static Variable getFreshVar(String sort) {
-		return new Variable("GeneratedFreshVar" + nextVarId++, sort);
-	}
-
-	public static Term getTerm(Production prod, DefinitionHelper definitionHelper) {
->>>>>>> 7dc5f021
+    public static Term getTerm(Production prod, DefinitionHelper definitionHelper) {
 		if (prod.isSubsort()) {
 			final Variable freshVar = Variable.getFreshVar(prod.getItems().get(0).toString());
 			if (prod.containsAttribute("klabel")) {
@@ -315,39 +307,21 @@
 		if (prod.isConstant()) {
             String terminal = ((Terminal) prod.getItems().get(0)).getTerminal();
             if (prod.getSort().equals(KSorts.KLABEL)) {
-<<<<<<< HEAD
-                return KLabelConstant.of(terminal);
+                return KLabelConstant.of(terminal, definitionHelper);
             } else if (prod.getSort().equals(BoolBuiltin.SORT_NAME)) {
                 return BoolBuiltin.kAppOf(terminal);
             } else if (prod.getSort().equals(IntBuiltin.SORT_NAME)) {
                 return IntBuiltin.kAppOf(terminal);
             } else if (prod.getSort().equals(StringBuiltin.SORT_NAME)) {
                 return StringBuiltin.kAppOf(terminal);
-=======
-                return KLabelConstant.of(terminal, definitionHelper);
-            } else if (prod.getSort().equals("#Bool")) {
-                return BoolBuiltin.of(terminal);
-            } else if (prod.getSort().equals("#Int")) {
-                return IntBuiltin.of(terminal);
-            } else if (prod.getSort().equals("#Float")) {
-                return FloatBuiltin.of(terminal);
-            } else if (prod.getSort().equals("#String")) {
-                return StringBuiltin.of(terminal);
->>>>>>> 7dc5f021
             } else {
 			    return GenericToken.kAppOf(prod.getSort(), terminal);
             }
         }
 		if (prod.isLexical()) {
-<<<<<<< HEAD
-			return KApp.of(KLabelConstant.of("#token"),
+			return KApp.of(definitionHelper, KLabelConstant.of("#token", definitionHelper),
                            StringBuiltin.kAppOf(prod.getSort()),
                            Variable.getFreshVar("String"));
-=======
-			return KApp.of(definitionHelper, KLabelConstant.of("#token", definitionHelper),
-                           StringBuiltin.of(prod.getSort()),
-                           getFreshVar("String"));
->>>>>>> 7dc5f021
 		}
 		TermCons t = new TermCons(prod.getSort(), prod.getCons());
 		if (prod.isListDecl()) {
