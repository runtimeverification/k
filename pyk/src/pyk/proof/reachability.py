--- conflicted
+++ resolved
@@ -956,13 +956,7 @@
 
     @staticmethod
     def from_proof(
-<<<<<<< HEAD
-        proof: APRProof,
-        kcfg_explore: KCFGExplore,
-        counterexample_info: bool = False,
-=======
         proof: APRProof, kcfg_explore: KCFGExplore, counterexample_info: bool = False, assume_defined: bool = False
->>>>>>> 0e4c4ea7
     ) -> APRFailureInfo:
         target = proof.kcfg.node(proof.target)
         pending_nodes = {node.id for node in proof.pending}
