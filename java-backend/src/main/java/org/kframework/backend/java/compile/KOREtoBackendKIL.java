--- conflicted
+++ resolved
@@ -20,10 +20,6 @@
 import org.kframework.kore.KLabel;
 import org.kframework.kore.KVariable;
 import org.kframework.kore.convertors.KOREtoKIL;
-<<<<<<< HEAD
-import org.kframework.tiny.KVar;
-=======
->>>>>>> eb095196
 
 import java.util.List;
 import java.util.stream.Collectors;
@@ -67,14 +63,7 @@
     }
 
     public Term KApply1(org.kframework.kore.KLabel klabel, org.kframework.kore.KList klist, Att att) {
-<<<<<<< HEAD
-        if (klabel instanceof KVariable) {
-            return KItem.of(KVariable(klabel.name(), ((KVariable) klabel).att()), KList(klist.items()), context);
-        }
-        return KItem.of(KLabel(klabel.name()), KList(klist.items()), context);
-=======
         return KItem.of(convert(klabel), KList(klist.items()), context);
->>>>>>> eb095196
     }
 
     @Override
@@ -99,14 +88,7 @@
 
     @Override
     public InjectedKLabel InjectedKLabel(org.kframework.kore.KLabel klabel, Att att) {
-<<<<<<< HEAD
-        if (klabel instanceof KVariable) {
-            return new InjectedKLabel(KVariable(klabel.name(), Att.apply()));
-        }
-        return new InjectedKLabel(KLabel(klabel.name()));
-=======
         return new InjectedKLabel(convert(klabel));
->>>>>>> eb095196
     }
 
     private Term convert(KLabel klabel) {
