--- conflicted
+++ resolved
@@ -1,10 +1,10 @@
 // Copyright (c) 2013-2014 K Team. All Rights Reserved.
 module STRICT
 
-  syntax Exp ::= Val | Id
+  syntax Exp ::= Val | Id 
                | "(" Exp ")" [bracket]
-               > "*" Exp [strict, context(rvalue), result(Ref), indirect]
-               | "&" Exp [strict, indirect]
+               > "*" Exp [strict, context(rvalue), result(Ref), indirect] 
+               | "&" Exp [strict, indirect] 
                > "++" Exp [strict]
                > Exp "+" Exp [strict, context(rvalue), result(RVal), left, plus]
                > Exp "=" Exp [strict(2), context(rvalue), result(RVal), right, assign]
@@ -14,7 +14,7 @@
 
   syntax AVal ::= Int
   syntax Ref ::= "lx" | "ly" | "lz" | "lp" | "lq"  // just for examples
-  syntax RVal ::= Ref | AVal
+  syntax RVal ::= Ref | AVal 
   syntax Val ::= RVal | lval(Ref)
 
   syntax KResult ::= Val
@@ -42,7 +42,7 @@
 
   // the rule for &
 
-  rule & lval(L:Ref) => L
+  rule & lval(L:Ref) => L 
 
   rule * L:Ref => lval(L)
 
@@ -50,13 +50,8 @@
   Let us also consider the following contexts for strictnness attribute that
   aloows to evaluate differently the variable names:
 */
-<<<<<<< HEAD
-
-  syntax K ::= "rvalue" "(" K ")" [strict, klabel(rvalue)]
-=======
   
   syntax KItem ::= "rvalue" "(" K ")" [strict, klabel(rvalue)]
->>>>>>> dfb82ef2
 
 /*
   A variable name always is evaluated as an lvalue
