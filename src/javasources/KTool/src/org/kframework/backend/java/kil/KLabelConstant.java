// Copyright (c) 2013-2014 K Team. All Rights Reserved.
package org.kframework.backend.java.kil;

import java.util.HashMap;
import java.util.Iterator;
import java.util.List;

import org.kframework.backend.java.symbolic.Matcher;
import org.kframework.backend.java.symbolic.Transformer;
import org.kframework.backend.java.symbolic.Unifier;
import org.kframework.backend.java.symbolic.Visitor;
import org.kframework.kil.ASTNode;
import org.kframework.kil.Attribute;
import org.kframework.kil.Production;

import com.google.common.collect.ImmutableList;
import com.google.common.collect.Multimap;


/**
 * A KLabel constant.
 *
 * @author AndreiS
 */
public class KLabelConstant extends KLabel {

    /* KLabelConstant cache */
    private static final HashMap<String, KLabelConstant> cache = new HashMap<String, KLabelConstant>();

    /* un-escaped label */
    private final String label;
    
    /* unmodifiable view of a list of productions generating this {@code KLabelConstant} */
    private final ImmutableList<Production> productions;

    /*
     * boolean flag set iff a production tagged with "function" or "predicate"
     * generates this {@code KLabelConstant}
     */
    private final boolean isFunction;

    private KLabelConstant(String label, Definition definition) {
        this.label = label;
        productions = ImmutableList.copyOf(definition.context().productionsOf(label));
        
        // TODO(YilongL): urgent; how to detect KLabel clash?

        boolean isFunction = false;
        if (!label.startsWith("is")) {
            Iterator<Production> iterator = productions.iterator();
            if (iterator.hasNext()) {
                Production fstProd = iterator.next();
                isFunction = fstProd.containsAttribute(Attribute.FUNCTION.getKey())
                        || fstProd.containsAttribute(Attribute.PREDICATE.getKey());
            }
            
            while (iterator.hasNext()) {
                Production production = iterator.next();
                /*
                 * YilongL: this assertion is necessary because whether this
                 * KLabel is a function determines if the KItem constructed by
                 * this KLabel can be split during unification
                 */
                assert isFunction == (production
                        .containsAttribute(Attribute.FUNCTION.getKey()) || production
                        .containsAttribute(Attribute.PREDICATE.getKey())) : "Cannot determine if the KLabel "
                        + label
                        + " is a function symbol because there are multiple productions associated with this KLabel: "
                        + productions;
            }
        } else {
            /* a KLabel beginning with "is" represents a sort membership predicate */
            isFunction = true;
        }
        this.isFunction = isFunction;
    }

    /**
     * Returns a {@code KLabelConstant} representation of label. The {@code KLabelConstant}
     * instances are cached to ensure uniqueness (subsequent invocations
     * of this method with the same label return the same {@code KLabelConstant} object).
     *
     * @param label string representation of the KLabel; must not be '`' escaped;
     * @return AST term representation the the KLabel;
     */
    public static KLabelConstant of(String label, Definition definition) {
        assert label != null;

        KLabelConstant kLabelConstant = cache.get(label);
        if (kLabelConstant == null) {
            kLabelConstant = new KLabelConstant(label, definition);
            cache.put(label, kLabelConstant);
        }
        return kLabelConstant;
    }

    /**
     * Returns true iff no production tagged with "function" or "predicate" generates this {@code
     * KLabelConstant}.
     */
    @Override
    public boolean isConstructor() {
        return !isFunction;
    }

    /**
     * Returns true iff a production tagged with "function" or "predicate" generates this {@code
     * KLabelConstant}.
     */
    @Override
    public boolean isFunction() {
        return isFunction;
    }

    public String label() {
        return label;
    }

    /**
     * Returns a list of productions generating this {@code KLabelConstant}.
     */
    public List<Production> productions() {
        return productions;
    }
    
    @Override
    public boolean equals(Object object) {
        /* {@code KLabelConstant} objects are cached to ensure uniqueness */
        return this == object;
    }

    @Override
    public int computeHash() {
        return label.hashCode();
    }

    @Override
    public String toString() {
        return label;
    }

    @Override
    public void accept(Unifier unifier, Term pattern) {
        unifier.unify(this, pattern);
    }

    @Override
    public void accept(Matcher matcher, Term pattern) {
        matcher.match(this, pattern);
    }

    @Override
    public void accept(Visitor visitor) {
        visitor.visit(this);
    }

    @Override
    public ASTNode accept(Transformer transformer) {
        return transformer.transform(this);
    }

    /**
     * Returns the cached instance rather than the de-serialized instance if there is a cached
     * instance.
     */
    private Object readResolve() {
        KLabelConstant kLabelConstant = cache.get(label);
        if (kLabelConstant == null) {
            kLabelConstant = this;
            cache.put(label, kLabelConstant);
        }
        return kLabelConstant;
    }

<<<<<<< HEAD
    public TermContext termContext() {
        return termContext;
    }

    public boolean isMetaBinder() {
        return hasAttribute("metabinder");
    }

=======
>>>>>>> 3c8f4aa6
    public boolean isBinder() {
        return hasAttribute("binder");
    }

    private boolean hasAttribute(String attribute) {
        for (Production production : productions) {
            if (production.containsAttribute(attribute)) {
                return true;
                //assuming is binder if one production says so.
            }
        }
        return false;
    }

    /**
     * Searches for and retieves (if found) a binder map for this label
     * See {@link org.kframework.kil.Production#getBinderMap()}
     *
     * @return the binder map for this label (or {@code null} if no binder map was defined.
     */
    public Multimap<Integer, Integer> getBinderMap() {
        for (Production production : productions) {
            Multimap<Integer, Integer> binderMap = production.getBinderMap();
            if (binderMap != null) {
                return binderMap;
                //assuming is binder if one production says so.
            }
        }
        return  null;
    }
}<|MERGE_RESOLUTION|>--- conflicted
+++ resolved
@@ -172,17 +172,10 @@
         return kLabelConstant;
     }
 
-<<<<<<< HEAD
-    public TermContext termContext() {
-        return termContext;
-    }
-
     public boolean isMetaBinder() {
         return hasAttribute("metabinder");
     }
 
-=======
->>>>>>> 3c8f4aa6
     public boolean isBinder() {
         return hasAttribute("binder");
     }
