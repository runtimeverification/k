--- conflicted
+++ resolved
@@ -3,18 +3,13 @@
   configuration <T>
                   <k> $PGM:K </k>
                   <out stream="stdout"> .List </out>
-<<<<<<< HEAD
-        </T>
-  syntax K ::= "test1" | "test2" | K ";" K [left]
-=======
 		</T>
   syntax KItem ::= "test1" | "test2" | K ";" K [left]
->>>>>>> dfb82ef2
 
   rule K1 ; K2 => K1 ~> K2 [macro]
 
   rule <k> test1 => . ...</k>
        <out>... .List => ListItem(1) </out>
 
-  rule test2 => .
+  rule test2 => . 
 endmodule