Search results:

Solution 1:
<<<<<<< HEAD
<T> <threads> <thread> <k> . </k> <env> x |-> 1 t2 |-> 4 t1 |-> 2 </env> <id> 6 </id> </thread> <thread> <k> . </k> <env> x |-> 1 t2 |-> 4 t1 |-> 2 </env> <id> 0 </id> </thread> <thread> <k> . </k> <env> x |-> 1 t1 |-> 2 </env> <id> 3 </id> </thread> </threads> <store> 4 |-> 6 1 |-> 11 2 |-> 3 </store> <in> ListItem ( #buffer ( "" ) ) ListItem ( "off" ) ListItem ( #istream ( 0 ) ) </in> <out> ListItem ( #ostream ( 1 ) ) ListItem ( "off" ) ListItem ( #buffer ( "x = 11\n" ) ) </out> </T>
Solution 2:
<T> <threads> <thread> <k> . </k> <env> x |-> 1 t2 |-> 4 t1 |-> 2 </env> <id> 6 </id> </thread> <thread> <k> . </k> <env> x |-> 1 t2 |-> 4 t1 |-> 2 </env> <id> 0 </id> </thread> <thread> <k> . </k> <env> x |-> 1 t1 |-> 2 </env> <id> 3 </id> </thread> </threads> <store> 4 |-> 6 1 |-> 16 2 |-> 3 </store> <in> ListItem ( #buffer ( "" ) ) ListItem ( "off" ) ListItem ( #istream ( 0 ) ) </in> <out> ListItem ( #ostream ( 1 ) ) ListItem ( "off" ) ListItem ( #buffer ( "x = 16\n" ) ) </out> </T>
Solution 3:
<T> <threads> <thread> <k> . </k> <env> x |-> 1 t2 |-> 4 t1 |-> 2 </env> <id> 6 </id> </thread> <thread> <k> . </k> <env> x |-> 1 t2 |-> 4 t1 |-> 2 </env> <id> 0 </id> </thread> <thread> <k> . </k> <env> x |-> 1 t1 |-> 2 </env> <id> 3 </id> </thread> </threads> <store> 4 |-> 6 1 |-> 21 2 |-> 3 </store> <in> ListItem ( #buffer ( "" ) ) ListItem ( "off" ) ListItem ( #istream ( 0 ) ) </in> <out> ListItem ( #ostream ( 1 ) ) ListItem ( "off" ) ListItem ( #buffer ( "x = 21\n" ) ) </out> </T>
Solution 4:
<T> <threads> <thread> <k> . </k> <env> x |-> 1 t2 |-> 4 t1 |-> 2 </env> <id> 6 </id> </thread> <thread> <k> . </k> <env> x |-> 1 t2 |-> 4 t1 |-> 2 </env> <id> 0 </id> </thread> <thread> <k> . </k> <env> x |-> 1 t1 |-> 2 </env> <id> 3 </id> </thread> </threads> <store> 4 |-> 6 1 |-> 33 2 |-> 3 </store> <in> ListItem ( #buffer ( "" ) ) ListItem ( "off" ) ListItem ( #istream ( 0 ) ) </in> <out> ListItem ( #ostream ( 1 ) ) ListItem ( "off" ) ListItem ( #buffer ( "x = 33\n" ) ) </out> </T>
Solution 5:
<T> <threads> <thread> <k> . </k> <env> x |-> 1 t2 |-> 5 t1 |-> 2 </env> <id> 8 </id> </thread> <thread> <k> . </k> <env> x |-> 1 t2 |-> 5 t1 |-> 2 </env> <id> 0 </id> </thread> <thread> <k> . </k> <env> x |-> 1 t1 |-> 2 </env> <id> 3 </id> </thread> </threads> <store> 1 |-> 11 5 |-> 8 2 |-> 3 </store> <in> ListItem ( #buffer ( "" ) ) ListItem ( "off" ) ListItem ( #istream ( 0 ) ) </in> <out> ListItem ( #ostream ( 1 ) ) ListItem ( "off" ) ListItem ( #buffer ( "x = 11\n" ) ) </out> </T>
Solution 6:
<T> <threads> <thread> <k> . </k> <env> x |-> 1 t2 |-> 5 t1 |-> 2 </env> <id> 8 </id> </thread> <thread> <k> . </k> <env> x |-> 1 t2 |-> 5 t1 |-> 2 </env> <id> 0 </id> </thread> <thread> <k> . </k> <env> x |-> 1 t1 |-> 2 </env> <id> 3 </id> </thread> </threads> <store> 1 |-> 21 5 |-> 8 2 |-> 3 </store> <in> ListItem ( #buffer ( "" ) ) ListItem ( "off" ) ListItem ( #istream ( 0 ) ) </in> <out> ListItem ( #ostream ( 1 ) ) ListItem ( "off" ) ListItem ( #buffer ( "x = 21\n" ) ) </out> </T>
Solution 7:
<T> <threads> <thread> <k> . </k> <env> x |-> 1 t2 |-> 5 t1 |-> 2 </env> <id> 8 </id> </thread> <thread> <k> . </k> <env> x |-> 1 t2 |-> 5 t1 |-> 2 </env> <id> 0 </id> </thread> <thread> <k> . </k> <env> x |-> 1 t1 |-> 2 </env> <id> 3 </id> </thread> </threads> <store> 1 |-> 33 5 |-> 8 2 |-> 3 </store> <in> ListItem ( #buffer ( "" ) ) ListItem ( "off" ) ListItem ( #istream ( 0 ) ) </in> <out> ListItem ( #ostream ( 1 ) ) ListItem ( "off" ) ListItem ( #buffer ( "x = 33\n" ) ) </out> </T>
Solution 8:
<T> <threads> <thread> <k> . </k> <env> x |-> 1 t2 |-> 7 t1 |-> 2 </env> <id> 9 </id> </thread> <thread> <k> . </k> <env> x |-> 1 t2 |-> 7 t1 |-> 2 </env> <id> 0 </id> </thread> <thread> <k> . </k> <env> x |-> 1 t1 |-> 2 </env> <id> 3 </id> </thread> </threads> <store> 1 |-> 21 2 |-> 3 7 |-> 9 </store> <in> ListItem ( #buffer ( "" ) ) ListItem ( "off" ) ListItem ( #istream ( 0 ) ) </in> <out> ListItem ( #ostream ( 1 ) ) ListItem ( "off" ) ListItem ( #buffer ( "x = 21\n" ) ) </out> </T>
=======
Store:Map -->
1 |-> 11 5 |-> 8 2 |-> 3
Out:String -->
"x = 11\n"
Solution 2:
Store:Map -->
1 |-> 21 2 |-> 3 7 |-> 9
Out:String -->
"x = 21\n"
Solution 3:
Store:Map -->
1 |-> 21 5 |-> 8 2 |-> 3
Out:String -->
"x = 21\n"
Solution 4:
Store:Map -->
1 |-> 33 5 |-> 8 2 |-> 3
Out:String -->
"x = 33\n"
Solution 5:
Store:Map -->
4 |-> 6 1 |-> 11 2 |-> 3
Out:String -->
"x = 11\n"
Solution 6:
Store:Map -->
4 |-> 6 1 |-> 16 2 |-> 3
Out:String -->
"x = 16\n"
Solution 7:
Store:Map -->
4 |-> 6 1 |-> 21 2 |-> 3
Out:String -->
"x = 21\n"
Solution 8:
Store:Map -->
4 |-> 6 1 |-> 33 2 |-> 3
Out:String -->
"x = 33\n"
>>>>>>> 377be57b
<|MERGE_RESOLUTION|>--- conflicted
+++ resolved
@@ -1,23 +1,6 @@
 Search results:
 
 Solution 1:
-<<<<<<< HEAD
-<T> <threads> <thread> <k> . </k> <env> x |-> 1 t2 |-> 4 t1 |-> 2 </env> <id> 6 </id> </thread> <thread> <k> . </k> <env> x |-> 1 t2 |-> 4 t1 |-> 2 </env> <id> 0 </id> </thread> <thread> <k> . </k> <env> x |-> 1 t1 |-> 2 </env> <id> 3 </id> </thread> </threads> <store> 4 |-> 6 1 |-> 11 2 |-> 3 </store> <in> ListItem ( #buffer ( "" ) ) ListItem ( "off" ) ListItem ( #istream ( 0 ) ) </in> <out> ListItem ( #ostream ( 1 ) ) ListItem ( "off" ) ListItem ( #buffer ( "x = 11\n" ) ) </out> </T>
-Solution 2:
-<T> <threads> <thread> <k> . </k> <env> x |-> 1 t2 |-> 4 t1 |-> 2 </env> <id> 6 </id> </thread> <thread> <k> . </k> <env> x |-> 1 t2 |-> 4 t1 |-> 2 </env> <id> 0 </id> </thread> <thread> <k> . </k> <env> x |-> 1 t1 |-> 2 </env> <id> 3 </id> </thread> </threads> <store> 4 |-> 6 1 |-> 16 2 |-> 3 </store> <in> ListItem ( #buffer ( "" ) ) ListItem ( "off" ) ListItem ( #istream ( 0 ) ) </in> <out> ListItem ( #ostream ( 1 ) ) ListItem ( "off" ) ListItem ( #buffer ( "x = 16\n" ) ) </out> </T>
-Solution 3:
-<T> <threads> <thread> <k> . </k> <env> x |-> 1 t2 |-> 4 t1 |-> 2 </env> <id> 6 </id> </thread> <thread> <k> . </k> <env> x |-> 1 t2 |-> 4 t1 |-> 2 </env> <id> 0 </id> </thread> <thread> <k> . </k> <env> x |-> 1 t1 |-> 2 </env> <id> 3 </id> </thread> </threads> <store> 4 |-> 6 1 |-> 21 2 |-> 3 </store> <in> ListItem ( #buffer ( "" ) ) ListItem ( "off" ) ListItem ( #istream ( 0 ) ) </in> <out> ListItem ( #ostream ( 1 ) ) ListItem ( "off" ) ListItem ( #buffer ( "x = 21\n" ) ) </out> </T>
-Solution 4:
-<T> <threads> <thread> <k> . </k> <env> x |-> 1 t2 |-> 4 t1 |-> 2 </env> <id> 6 </id> </thread> <thread> <k> . </k> <env> x |-> 1 t2 |-> 4 t1 |-> 2 </env> <id> 0 </id> </thread> <thread> <k> . </k> <env> x |-> 1 t1 |-> 2 </env> <id> 3 </id> </thread> </threads> <store> 4 |-> 6 1 |-> 33 2 |-> 3 </store> <in> ListItem ( #buffer ( "" ) ) ListItem ( "off" ) ListItem ( #istream ( 0 ) ) </in> <out> ListItem ( #ostream ( 1 ) ) ListItem ( "off" ) ListItem ( #buffer ( "x = 33\n" ) ) </out> </T>
-Solution 5:
-<T> <threads> <thread> <k> . </k> <env> x |-> 1 t2 |-> 5 t1 |-> 2 </env> <id> 8 </id> </thread> <thread> <k> . </k> <env> x |-> 1 t2 |-> 5 t1 |-> 2 </env> <id> 0 </id> </thread> <thread> <k> . </k> <env> x |-> 1 t1 |-> 2 </env> <id> 3 </id> </thread> </threads> <store> 1 |-> 11 5 |-> 8 2 |-> 3 </store> <in> ListItem ( #buffer ( "" ) ) ListItem ( "off" ) ListItem ( #istream ( 0 ) ) </in> <out> ListItem ( #ostream ( 1 ) ) ListItem ( "off" ) ListItem ( #buffer ( "x = 11\n" ) ) </out> </T>
-Solution 6:
-<T> <threads> <thread> <k> . </k> <env> x |-> 1 t2 |-> 5 t1 |-> 2 </env> <id> 8 </id> </thread> <thread> <k> . </k> <env> x |-> 1 t2 |-> 5 t1 |-> 2 </env> <id> 0 </id> </thread> <thread> <k> . </k> <env> x |-> 1 t1 |-> 2 </env> <id> 3 </id> </thread> </threads> <store> 1 |-> 21 5 |-> 8 2 |-> 3 </store> <in> ListItem ( #buffer ( "" ) ) ListItem ( "off" ) ListItem ( #istream ( 0 ) ) </in> <out> ListItem ( #ostream ( 1 ) ) ListItem ( "off" ) ListItem ( #buffer ( "x = 21\n" ) ) </out> </T>
-Solution 7:
-<T> <threads> <thread> <k> . </k> <env> x |-> 1 t2 |-> 5 t1 |-> 2 </env> <id> 8 </id> </thread> <thread> <k> . </k> <env> x |-> 1 t2 |-> 5 t1 |-> 2 </env> <id> 0 </id> </thread> <thread> <k> . </k> <env> x |-> 1 t1 |-> 2 </env> <id> 3 </id> </thread> </threads> <store> 1 |-> 33 5 |-> 8 2 |-> 3 </store> <in> ListItem ( #buffer ( "" ) ) ListItem ( "off" ) ListItem ( #istream ( 0 ) ) </in> <out> ListItem ( #ostream ( 1 ) ) ListItem ( "off" ) ListItem ( #buffer ( "x = 33\n" ) ) </out> </T>
-Solution 8:
-<T> <threads> <thread> <k> . </k> <env> x |-> 1 t2 |-> 7 t1 |-> 2 </env> <id> 9 </id> </thread> <thread> <k> . </k> <env> x |-> 1 t2 |-> 7 t1 |-> 2 </env> <id> 0 </id> </thread> <thread> <k> . </k> <env> x |-> 1 t1 |-> 2 </env> <id> 3 </id> </thread> </threads> <store> 1 |-> 21 2 |-> 3 7 |-> 9 </store> <in> ListItem ( #buffer ( "" ) ) ListItem ( "off" ) ListItem ( #istream ( 0 ) ) </in> <out> ListItem ( #ostream ( 1 ) ) ListItem ( "off" ) ListItem ( #buffer ( "x = 21\n" ) ) </out> </T>
-=======
 Store:Map -->
 1 |-> 11 5 |-> 8 2 |-> 3
 Out:String -->
@@ -56,5 +39,4 @@
 Store:Map -->
 4 |-> 6 1 |-> 33 2 |-> 3
 Out:String -->
-"x = 33\n"
->>>>>>> 377be57b
+"x = 33\n"