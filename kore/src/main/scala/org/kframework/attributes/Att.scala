--- conflicted
+++ resolved
@@ -114,14 +114,11 @@
   val stuck = "#STUCK"
   val refers_THIS_CONFIGURATION = "refers_THIS_CONFIGURATION"
   val refers_RESTORE_CONFIGURATION = "refers_RESTORE_CONFIGURATION"
-<<<<<<< HEAD
   val assoc = "assoc"
   val comm = "comm"
   val unit = "unit"
   val bag = "bag"
-=======
   val syntaxModule = "syntaxModule"
->>>>>>> 8e3c3eca
 }
 
 trait AttributesToString {
