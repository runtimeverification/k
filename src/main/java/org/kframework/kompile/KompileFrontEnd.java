// Copyright (c) 2013-2014 K Team. All Rights Reserved.
package org.kframework.kompile;

import java.io.File;
import java.io.FilenameFilter;
import java.io.IOException;
import java.util.ArrayList;
import java.util.List;

import org.apache.commons.io.FileUtils;
import org.apache.commons.io.FilenameUtils;
import org.kframework.backend.Backend;
import org.kframework.backend.java.symbolic.JavaSymbolicCommonModule;
import org.kframework.backend.java.symbolic.JavaSymbolicKompileModule;
import org.kframework.compile.utils.CompilerStepDone;
import org.kframework.compile.utils.CompilerSteps;
import org.kframework.compile.utils.MetaK;
import org.kframework.kil.Definition;
import org.kframework.kil.loader.Context;
import org.kframework.kil.loader.CountNodesVisitor;
import org.kframework.main.FrontEnd;
import org.kframework.parser.DefinitionLoader;
import org.kframework.utils.BinaryLoader;
import org.kframework.utils.Stopwatch;
import org.kframework.utils.errorsystem.KExceptionManager;
import org.kframework.utils.file.FileUtil;
import org.kframework.utils.file.JarInfo;
import org.kframework.utils.inject.JCommanderModule;
import org.kframework.utils.inject.JCommanderModule.ExperimentalUsage;
import org.kframework.utils.inject.JCommanderModule.Usage;
import org.kframework.utils.inject.CommonModule;
import com.google.inject.Inject;
import com.google.inject.Module;

public class KompileFrontEnd extends FrontEnd {

<<<<<<< HEAD
    public static Module[] getModules(String[] args) {
        KompileOptions options = new KompileOptions();

        final Context context = new Context();
        context.kompileOptions = options;

        return new Module[] {
                new KompileModule(context, options),
                new JCommanderModule(args),
                new CommonModule(),
                new JavaSymbolicCommonModule(),
                new JavaSymbolicKompileModule() };
=======
    public static List<Module> getModules(String[] args) {
        try {
            KompileOptions options = new KompileOptions();

            final Context context = new Context();
            context.kompileOptions = options;

            List<Module> modules = new ArrayList<>();
            modules.add(new KompileModule(context, options));
            modules.add(new JCommanderModule(args));
            modules.add(new CommonModule());
            modules.add(new JavaSymbolicCommonModule());
            modules.add(new JavaSymbolicKompileModule());
            return modules;
        } catch (ParameterException ex) {
            printBootError(ex.getMessage());
            return null;
        }
>>>>>>> c1c8937b
    }


    private final Context context;
    private final KompileOptions options;
    private final Backend backend;
    private final Stopwatch sw;
    private final KExceptionManager kem;
    private final BinaryLoader loader;
    private final DefinitionLoader defLoader;

    @Inject
    KompileFrontEnd(
            Context context,
            KompileOptions options,
            @Usage String usage,
            @ExperimentalUsage String experimentalUsage,
            Backend backend,
            Stopwatch sw,
            KExceptionManager kem,
            BinaryLoader loader,
            DefinitionLoader defLoader,
            JarInfo jarInfo) {
        super(kem, options.global, usage, experimentalUsage, jarInfo);
        this.context = context;
        this.options = options;
        this.backend = backend;
        this.sw = sw;
        this.kem = kem;
        this.loader = loader;
        this.defLoader = defLoader;
    }

    @Override
    public boolean run() {
        if (options.directory.isFile()) { // isFile = exists && !isDirectory
            String msg = "Not a directory: " + options.directory;
            kem.registerCriticalError(msg);
        }

        context.dotk = new File(options.directory, ".k/" + FileUtil.generateUniqueFolderName("kompile"));
        context.dotk.mkdirs();

        // default for documentation backends is to store intermediate outputs in temp directory
        context.kompiled = context.dotk;

        if (!options.global.debug) {
            Runtime.getRuntime().addShutdownHook(new Thread() {
                public void run() {
                    try {
                        FileUtils.deleteDirectory(new File(options.directory, ".k"));
                    } catch (IOException e) {
                        e.printStackTrace();
                    }
                }
            });
        }

        if (backend.generatesDefinition()) {
                context.kompiled = new File(options.directory, FilenameUtils.removeExtension(options.mainDefinitionFile().getName()) + "-kompiled");
                checkAnotherKompiled(context.kompiled);
                context.kompiled.mkdirs();
        }

        genericCompile(options.experimental.step);

        loader.saveOrDie(new File(context.kompiled, "context.bin").getAbsolutePath(), context);

        verbose();
        return true;
    }

    private void verbose() {
        sw.printTotal("Total");
        if (context.globalOptions.verbose) {
            context.printStatistics();
        }
    }


    private void genericCompile(String step) {
        org.kframework.kil.Definition javaDef;
        sw.start();
        javaDef = defLoader.loadDefinition(options.mainDefinitionFile(), options.mainModule(),
                context);

        new CountNodesVisitor(context).visitNode(javaDef);

        CompilerSteps<Definition> steps = backend.getCompilationSteps();

        if (step == null) {
            step = backend.getDefaultStep();
        }
        try {
            javaDef = steps.compile(javaDef, step);
        } catch (CompilerStepDone e) {
            javaDef = (Definition) e.getResult();
        }

        loader.saveOrDie(context.kompiled.getAbsolutePath() + "/configuration.bin",
                MetaK.getConfiguration(javaDef, context));

        backend.run(javaDef);

    }

    private void checkAnotherKompiled(File kompiled) {
        File[] kompiledList = kompiled.getParentFile().listFiles(new FilenameFilter() {
            @Override
            public boolean accept(File current, String name) {
                File f = new File(current, name);
                return f.getAbsolutePath().endsWith("-kompiled") && f.isDirectory();
            }
        });
        for (File aKompiledList : kompiledList) {
            if (!aKompiledList.getName().equals(kompiled.getName())) {
                String msg = "Creating multiple kompiled definition in the same directory " +
                        "is not allowed. Found " + aKompiledList.getName() + " and " + kompiled.getName() + ".";
                kem.registerCriticalError(msg);
            }
        }
    }
}
<|MERGE_RESOLUTION|>--- conflicted
+++ resolved
@@ -34,39 +34,19 @@
 
 public class KompileFrontEnd extends FrontEnd {
 
-<<<<<<< HEAD
-    public static Module[] getModules(String[] args) {
+    public static List<Module> getModules(String[] args) {
         KompileOptions options = new KompileOptions();
 
         final Context context = new Context();
         context.kompileOptions = options;
 
-        return new Module[] {
-                new KompileModule(context, options),
-                new JCommanderModule(args),
-                new CommonModule(),
-                new JavaSymbolicCommonModule(),
-                new JavaSymbolicKompileModule() };
-=======
-    public static List<Module> getModules(String[] args) {
-        try {
-            KompileOptions options = new KompileOptions();
-
-            final Context context = new Context();
-            context.kompileOptions = options;
-
-            List<Module> modules = new ArrayList<>();
-            modules.add(new KompileModule(context, options));
-            modules.add(new JCommanderModule(args));
-            modules.add(new CommonModule());
-            modules.add(new JavaSymbolicCommonModule());
-            modules.add(new JavaSymbolicKompileModule());
-            return modules;
-        } catch (ParameterException ex) {
-            printBootError(ex.getMessage());
-            return null;
-        }
->>>>>>> c1c8937b
+        List<Module> modules = new ArrayList<>();
+        modules.add(new KompileModule(context, options));
+        modules.add(new JCommanderModule(args));
+        modules.add(new CommonModule());
+        modules.add(new JavaSymbolicCommonModule());
+        modules.add(new JavaSymbolicKompileModule());
+        return modules;
     }
 
 
