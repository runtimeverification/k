--- conflicted
+++ resolved
@@ -337,12 +337,7 @@
     name: 'Publish Release'
     runs-on: [self-hosted, linux, normal]
     environment: production
-<<<<<<< HEAD
-    # Add arch back to this list if we reinstate it as a release platform
-    needs: [cachix-release, macos-build, macos-test, source-tarball, ubuntu-jammy, debian-bookworm, set-release-id]
-=======
-    needs: [nix-release, macos-build, macos-test, source-tarball, ubuntu-jammy, set-release-id]
->>>>>>> 415d82d9
+    needs: [cachix-release, macos-build, macos-test, source-tarball, ubuntu-jammy, set-release-id]
     steps:
       - name: 'Check out code'
         uses: actions/checkout@v3
