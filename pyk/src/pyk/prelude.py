from typing import Final, Iterable, Optional, Union, final

<<<<<<< HEAD
from .kast import (
    BOOL,
    BOTTOM,
    INT,
    STRING,
    TOP,
    TRUE,
    KApply,
    KInner,
    KLabel,
    KToken,
)


def build_assoc(unit: KInner, join: Union[str, KLabel], ls: Iterable[KInner]) -> KInner:
    if type(join) is str:
        join = KLabel(join)
    ls = list(filter(lambda l: l != unit, ls))
    if len(ls) == 0:
        return unit
    if len(ls) == 1:
        return ls[0]
    if ls[0] == unit:
        return build_assoc(unit, join, ls[1:])
    return KApply(join, [ls[0], build_assoc(unit, join, ls[1:])])
=======
from .kast import TRUE, KApply, KInner, KLabel, KSort, KToken


@final
class Sorts:
    BOOL: Final = KSort('Bool')
    INT: Final = KSort('Int')
    STRING: Final = KSort('String')
    K: Final = KSort('K')
    GENERATED_TOP_CELL: Final = KSort('GeneratedTopCell')

    def __init__(self):
        raise ValueError('Class Sorts should not be instantiated')


@final
class Labels:
    K_CELLS: Final = KLabel('#KCells')
    EMPTY_K: Final = KLabel('#EmptyK')

    def __init__(self):
        raise ValueError('Class Labels should not be instantiated')


def buildAssoc(unit: KInner, label: Union[str, KLabel], terms: Iterable[KInner]) -> KInner:
    """Build an associative binary operator term given the join and unit ops.

    -   Input: unit, label, and list of elements to join.
    -   Output: cons-list style construction of the joined term.
    """
    _label = label if type(label) is KLabel else KLabel(label)

    res: Optional[KInner] = None
    for term in reversed(list(terms)):
        if term == unit:
            continue

        if not res:
            res = term
        else:
            res = _label(term, res)

    return res or unit
>>>>>>> fc77559a


def buildCons(unit, cons, ls):
    """Build a cons operator term given the cons and unit ops.

    -   Input: unit, cons, and list of elements to join.
    -   Output: cons-list style construction of the joined term.
    """
    if len(ls) == 0:
        return unit
    return KApply(cons, [ls[0], buildCons(unit, cons, ls[1:])])


def token(x: Union[bool, int, str]) -> KToken:
    if type(x) is bool:
        return boolToken(x)
    if type(x) is int:
        return intToken(x)
    if type(x) is str:
        return stringToken(x)
    assert False


def boolToken(b: bool) -> KToken:
    return KToken('true' if b else 'false', Sorts.BOOL)


def intToken(i: int) -> KToken:
    return KToken(str(i), Sorts.INT)


def stringToken(s: str) -> KToken:
    return KToken(f'"{s}"', Sorts.STRING)


def ltInt(i1, i2):
    return KApply('_<Int_', i1, i2)


def leInt(i1, i2):
    return KApply('_<=Int_', i1, i2)


# TODO default sort K can be tightened using basic type inference
def mlEquals(term1: KInner, term2: KInner, sort1: Union[str, KSort] = Sorts.K, sort2: Union[str, KSort] = Sorts.K) -> KApply:
    return KLabel('#Equals', sort1, sort2)(term1, term2)


def mlEqualsTrue(term: KInner) -> KApply:
    return mlEquals(TRUE, term, Sorts.BOOL)


def mlTop(sort: Union[str, KSort] = Sorts.K) -> KApply:
    return KLabel('#Top', sort)()


def mlBottom(sort: Union[str, KSort] = Sorts.K) -> KApply:
    return KLabel('#Top', sort)()


def mlNot(term: KInner, sort: Union[str, KSort] = Sorts.K) -> KApply:
    return KLabel('#Not', sort)(term)


<<<<<<< HEAD
def mlAnd(cs):
    return build_assoc(mlTop(), '#And', cs)


def mlOr(cs):
    return build_assoc(mlBottom(), '#Or', cs)
=======
def mlAnd(conjuncts: Iterable[KInner], sort: Union[str, KSort] = Sorts.K) -> KInner:
    return buildAssoc(mlTop(sort), KLabel('#And', sort), conjuncts)


def mlOr(disjuncts: Iterable[KInner], sort: Union[str, KSort] = Sorts.K) -> KInner:
    return buildAssoc(mlBottom(sort), KLabel('#Or', sort), disjuncts)
>>>>>>> fc77559a


def mlImplies(antecedent: KInner, consequent: KInner, sort: Union[str, KSort] = Sorts.K) -> KApply:
    return KLabel('#Implies', sort)(antecedent, consequent)<|MERGE_RESOLUTION|>--- conflicted
+++ resolved
@@ -1,32 +1,5 @@
 from typing import Final, Iterable, Optional, Union, final
 
-<<<<<<< HEAD
-from .kast import (
-    BOOL,
-    BOTTOM,
-    INT,
-    STRING,
-    TOP,
-    TRUE,
-    KApply,
-    KInner,
-    KLabel,
-    KToken,
-)
-
-
-def build_assoc(unit: KInner, join: Union[str, KLabel], ls: Iterable[KInner]) -> KInner:
-    if type(join) is str:
-        join = KLabel(join)
-    ls = list(filter(lambda l: l != unit, ls))
-    if len(ls) == 0:
-        return unit
-    if len(ls) == 1:
-        return ls[0]
-    if ls[0] == unit:
-        return build_assoc(unit, join, ls[1:])
-    return KApply(join, [ls[0], build_assoc(unit, join, ls[1:])])
-=======
 from .kast import TRUE, KApply, KInner, KLabel, KSort, KToken
 
 
@@ -51,26 +24,17 @@
         raise ValueError('Class Labels should not be instantiated')
 
 
-def buildAssoc(unit: KInner, label: Union[str, KLabel], terms: Iterable[KInner]) -> KInner:
-    """Build an associative binary operator term given the join and unit ops.
-
-    -   Input: unit, label, and list of elements to join.
-    -   Output: cons-list style construction of the joined term.
-    """
+def build_assoc(unit: KInner, label: Union[str, KLabel], terms: Iterable[KInner]) -> KInner:
     _label = label if type(label) is KLabel else KLabel(label)
-
     res: Optional[KInner] = None
     for term in reversed(list(terms)):
         if term == unit:
             continue
-
         if not res:
             res = term
         else:
             res = _label(term, res)
-
     return res or unit
->>>>>>> fc77559a
 
 
 def buildCons(unit, cons, ls):
@@ -135,21 +99,12 @@
     return KLabel('#Not', sort)(term)
 
 
-<<<<<<< HEAD
-def mlAnd(cs):
-    return build_assoc(mlTop(), '#And', cs)
-
-
-def mlOr(cs):
-    return build_assoc(mlBottom(), '#Or', cs)
-=======
 def mlAnd(conjuncts: Iterable[KInner], sort: Union[str, KSort] = Sorts.K) -> KInner:
-    return buildAssoc(mlTop(sort), KLabel('#And', sort), conjuncts)
+    return build_assoc(mlTop(sort), KLabel('#And', sort), conjuncts)
 
 
 def mlOr(disjuncts: Iterable[KInner], sort: Union[str, KSort] = Sorts.K) -> KInner:
-    return buildAssoc(mlBottom(sort), KLabel('#Or', sort), disjuncts)
->>>>>>> fc77559a
+    return build_assoc(mlBottom(sort), KLabel('#Or', sort), disjuncts)
 
 
 def mlImplies(antecedent: KInner, consequent: KInner, sort: Union[str, KSort] = Sorts.K) -> KApply:
