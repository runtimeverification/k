// Copyright (c) K Team. All Rights Reserved.
package org.kframework.compile;

import org.kframework.Collections;
import org.kframework.attributes.Att;
import org.kframework.builtin.BooleanUtils;
import org.kframework.builtin.Sorts;
import org.kframework.definition.Context;
import org.kframework.definition.Definition;
import org.kframework.definition.Module;
import org.kframework.definition.Production;
import org.kframework.definition.ProductionItem;
import org.kframework.definition.Sentence;
import org.kframework.kompile.KompileOptions;
import org.kframework.kore.FindK;
import org.kframework.kore.FoldK;
import org.kframework.kore.K;
import org.kframework.kore.KApply;
import org.kframework.kore.KLabel;
import org.kframework.kore.KRewrite;
import org.kframework.kore.KVariable;
import org.kframework.kore.VisitK;
import org.kframework.kore.TransformK;
import org.kframework.utils.errorsystem.KEMException;

import java.util.ArrayList;
import java.util.HashSet;
import java.util.List;
import java.util.Set;
import java.util.SortedMap;
import java.util.TreeMap;
import java.util.stream.Collectors;
import java.util.stream.Stream;

import static org.kframework.Collections.*;
import static org.kframework.definition.Constructors.*;
import static org.kframework.kore.KORE.*;

public class ResolveContexts {

    private final KompileOptions kompileOptions;

    public ResolveContexts(KompileOptions kompileOptions) {
        this.kompileOptions = kompileOptions;
    }

    public Definition resolve(Definition d) {
        klabels = new HashSet<>();
        Module transformedMainModule = resolve(d.mainModule());
        return Definition.apply(transformedMainModule, add(transformedMainModule, minus(d.mainModule(), d.entryModules())), d.att());
    }

    public Module resolve(Module input) {
        Set<Sentence> rulesToAdd = stream(input.sentences())
                .filter(s -> s instanceof Context)
                .map(s -> (Context) s)
                .flatMap(c -> this.resolve(c, input)).collect(Collectors.toCollection(HashSet::new));
        if (!rulesToAdd.isEmpty()) {
            rulesToAdd.add(SyntaxSort(Seq(), Sorts.K()));
        }
        return Module(input.name(), input.imports(), (scala.collection.Set<Sentence>) stream(input.localSentences()).filter(s -> !(s instanceof Context)).collect(Collections.toSet()).$bar(immutable(rulesToAdd)), input.att());
    }

    private Set<KLabel> klabels;

    private KLabel getUniqueFreezerLabel(Module input, String nameHint) {
        if (klabels.isEmpty()) {
            klabels.addAll(mutable(input.definedKLabels()));
        }
        int counter = 0;
        KLabel freezer;
        do {
            freezer = KLabel("#freezer" + nameHint + "_" + (counter++ == 0 ? "" : counter));
        } while (klabels.contains(freezer));
        klabels.add(freezer);
        return freezer;
    }

    private Att addSuffixToLabel(Att a, String suffix) {
        if (!a.contains(Att.LABEL())) {
            return a;
        }
        return a.add(Att.LABEL(), a.get(Att.LABEL()) + suffix);
    }

    private Stream<? extends Sentence> resolve(Context context, Module input) {
        checkContextValidity(context);
        final SortedMap<KVariable, K> vars = new TreeMap<>((v1, v2) -> v1.name().compareTo(v2.name()));
        K body = context.body();
        K requiresHeat = context.requires();
        K requiresCool = BooleanUtils.TRUE;

        int currentHolePosition[] = new int[] { 0 };
        int finalHolePosition[] = new int[] { 0 };
        // does this context have a main cell?
        boolean hasMainCell = new FoldK<Boolean>() {
            @Override
            public Boolean apply(KApply k) {
                if (input.attributesFor().getOrElse(k.klabel(), () -> Att()).contains(Att.MAINCELL())) {
                    return true;
                }
                return super.apply(k);
            }

            @Override
            public Boolean unit() {
                return false;
            }

            @Override
            public Boolean merge(Boolean a, Boolean b) {
                return a || b;
            }
        }.apply(body);

        // Find a heated hole
        // e.g., context ++(HOLE => lvalue(HOLE))
        K heated = new VisitK() {
            K heated;
            KVariable holeVar;
            boolean inMainCell = false;

            public K process(K k) {
                apply(k);
                if (heated != null)
                    return heated;
                else
                    return holeVar;
            }

            @Override
            public void apply(KRewrite k) {
                heated = k.right();
                super.apply(k);
            }

            @Override
            public void apply(KVariable k) {
                if (inMainCell || !hasMainCell) {
                    if (!k.name().equals("HOLE")) {
                        vars.put(k, k);
                        currentHolePosition[0]++;
                    } else {
                        holeVar = k;
                        finalHolePosition[0] = currentHolePosition[0];
                    }
                }
                super.apply(k);
            }

            @Override
            public void apply(KApply k) {
                if (input.attributesFor().getOrElse(k.klabel(), () -> Att()).contains(Att.MAINCELL())) {
                    inMainCell = true;
                }
                if (k.klabel() instanceof KVariable && (inMainCell || !hasMainCell))
                    vars.put((KVariable) k.klabel(), InjectedKLabel(k.klabel()));
                super.apply(k);
                if (input.attributesFor().getOrElse(k.klabel(), () -> Att()).contains(Att.MAINCELL())) {
                    inMainCell = false;
                }
            }
        }.process(body);
        K cooled = new VisitK() {
            K cooled;
            public K process(K k) {
                apply(k);
                if (cooled != null)
                    return cooled;
                else
                    return k;
            }

            @Override
            public void apply(KApply k) {
                if (input.attributesFor().getOrElse(k.klabel(), () -> Att()).contains(Att.MAINCELL())) {
                  cooled = k.items().get(1);
                }
                super.apply(k);
            }
        }.process(RewriteToTop.toLeft(body));

        // TODO(dwightguth): generate freezers better for pretty-printing purposes
        List<ProductionItem> items = new ArrayList<>();
        KLabel freezerLabel;
        if (cooled instanceof KApply) {
            KApply kApply = (KApply)cooled;
            String name = kApply.klabel().name();
            if (name.equals("#SemanticCastToK")) {
                K firstArg = kApply.klist().items().get(0);
                if (firstArg instanceof KApply)
                    name = ((KApply)firstArg).klabel().name();
            }
            freezerLabel = getUniqueFreezerLabel(input, name + finalHolePosition[0]);
        } else {
            freezerLabel = getUniqueFreezerLabel(input, "");
        }
        items.add(Terminal(freezerLabel.name()));
        items.add(Terminal("("));
        for (int i = 0; i < vars.size(); i++) {
            items.add(NonTerminal(Sorts.K()));
            items.add(Terminal(","));
        }
        if (vars.size() > 0) {
            items.remove(items.size() - 1);
        }
        items.add(Terminal(")"));
        Production freezer = Production(freezerLabel, Sorts.KItem(), immutable(items), Att());
        K frozen = KApply(freezerLabel, vars.values().stream().collect(Collections.toList()));

        Att heatAtt = addSuffixToLabel(context.att().add("heat"), "-heat");
        Att coolAtt = addSuffixToLabel(context.att().add("cool"), "-cool");
        String errormsg = "The generated label for a context rule conflicts with a user-defined label. Please consider renaming.";

        if (heatAtt.contains(Att.LABEL())) {
            String label = heatAtt.get(Att.LABEL());
            if (input.labeled().contains(label)) {
                throw KEMException.compilerError(errormsg, KEMException.compilerError("", context), input.labeled().get(label).get().head());
            }
        }

        if (coolAtt.contains(Att.LABEL())) {
            String label = coolAtt.get(Att.LABEL());
            if (input.labeled().contains(label)) {
                throw KEMException.compilerError(errormsg, KEMException.compilerError("", context), input.labeled().get(label).get().head());
            }
        }

        return Stream.of(freezer,
<<<<<<< HEAD
                Rule(insert(body, KRewrite(cooled, KSequence(heated, frozen)), input), requiresHeat, BooleanUtils.TRUE, heatAtt),
                Rule(insert(body, KRewrite(KSequence(heated, frozen), cooled), input), requiresCool, BooleanUtils.TRUE, coolAtt));
=======
                Rule(insert(body, KRewrite(cooled, KSequence(heated, frozen)), input), requiresHeat, BooleanUtils.TRUE, context.att().add(Att.HEAT())),
                Rule(insert(body, KRewrite(KSequence(heated, frozen), cooled), input), requiresCool, BooleanUtils.TRUE, context.att().add(Att.COOL())));
>>>>>>> 61f03972
    }

    private K insert(K body, K rewrite, Module mod) {
      class Holder {
          boolean found = false;
      }
      Holder h = new Holder();
      K inserted = new TransformK() {
          @Override
          public K apply(KApply k) {
              if (mod.attributesFor().getOrElse(k.klabel(), () -> Att()).contains(Att.MAINCELL())) {
                  h.found = true;
                  return KApply(k.klabel(), k.items().get(0), rewrite, k.items().get(2));
              }
              return super.apply(k);
          }
      }.apply(body);
      if (h.found) {
          return inserted;
      } else {
          return rewrite;
      }
    }

    /**
     * Check validity of context.
     * <p>
     * Currently the following conditions are checked:
     * - Contexts must have at least one HOLE.
     * - Contexts must have a single rewrite.
     * - Only the HOLE can be rewritten in a context definition.
     *
     * @param context to be checked
     */
    public static void checkContextValidity(Context context) {
        K body = context.body();

        int cntHoles = new FindK() {
            @Override
            public scala.collection.Set<K> apply(KVariable k) {
                if (k.name().equals("HOLE")) {
                    return org.kframework.Collections.Set(k);
                } else {
                    return super.apply(k);
                }
            }
        }.apply(body).size();
        if (cntHoles < 1) {
            throw KEMException.compilerError("Contexts must have at least one HOLE.", context);
        }

        int cntRewrites = new FindK() {
            @Override
            public scala.collection.Set<K> apply(KRewrite k) {
                return this.merge(org.kframework.Collections.Set(k), super.apply(k));
            }
        }.apply(body).size();
        if (cntRewrites > 1) {
            throw KEMException.compilerError("Cannot compile a context with multiple rewrites.", context);
        }

        new VisitK() {
            @Override
            public void apply(KRewrite k) {
                if (!isHOLE(k.left())) {
                    throw KEMException.compilerError("Only the HOLE can be rewritten in a context definition", context);
                }
                super.apply(k);
            }

            // return true when k is either HOLE or #SemanticCastToX(HOLE)
            private boolean isHOLE(K k) {
                if (k instanceof KApply) {
                    KApply kapp = (KApply) k;
                    return kapp.klabel().name().startsWith("#SemanticCastTo") &&
                            kapp.klist().size() == 1 &&
                            isHOLEVar(kapp.klist().items().get(0));
                } else {
                    return isHOLEVar(k);
                }
            }

            private boolean isHOLEVar(K k) {
                return k instanceof KVariable && ((KVariable) k).name().equals("HOLE");
            }
        }.apply(body);
    }
}<|MERGE_RESOLUTION|>--- conflicted
+++ resolved
@@ -208,8 +208,8 @@
         Production freezer = Production(freezerLabel, Sorts.KItem(), immutable(items), Att());
         K frozen = KApply(freezerLabel, vars.values().stream().collect(Collections.toList()));
 
-        Att heatAtt = addSuffixToLabel(context.att().add("heat"), "-heat");
-        Att coolAtt = addSuffixToLabel(context.att().add("cool"), "-cool");
+        Att heatAtt = addSuffixToLabel(context.att().add(Att.HEAT()), "-heat");
+        Att coolAtt = addSuffixToLabel(context.att().add(Att.COOL()), "-cool");
         String errormsg = "The generated label for a context rule conflicts with a user-defined label. Please consider renaming.";
 
         if (heatAtt.contains(Att.LABEL())) {
@@ -227,13 +227,8 @@
         }
 
         return Stream.of(freezer,
-<<<<<<< HEAD
                 Rule(insert(body, KRewrite(cooled, KSequence(heated, frozen)), input), requiresHeat, BooleanUtils.TRUE, heatAtt),
                 Rule(insert(body, KRewrite(KSequence(heated, frozen), cooled), input), requiresCool, BooleanUtils.TRUE, coolAtt));
-=======
-                Rule(insert(body, KRewrite(cooled, KSequence(heated, frozen)), input), requiresHeat, BooleanUtils.TRUE, context.att().add(Att.HEAT())),
-                Rule(insert(body, KRewrite(KSequence(heated, frozen), cooled), input), requiresCool, BooleanUtils.TRUE, context.att().add(Att.COOL())));
->>>>>>> 61f03972
     }
 
     private K insert(K body, K rewrite, Module mod) {
