// Copyright (c) 2013-2015 K Team. All Rights Reserved.
package org.kframework.backend.java.kil;

<<<<<<< HEAD
import com.google.common.collect.ImmutableListMultimap;
import com.google.common.collect.ImmutableMultiset;
import com.google.common.collect.ListMultimap;
import com.google.common.collect.Multiset;
import org.kframework.backend.java.symbolic.Matcher;
=======
>>>>>>> 4b9babc5
import org.kframework.backend.java.symbolic.Transformer;
import org.kframework.backend.java.symbolic.Visitor;
import org.kframework.backend.java.util.Utils;
import org.kframework.kil.ASTNode;
import org.kframework.kil.DataStructureSort;
import org.kframework.kil.DataStructureSort.Label;
import org.kframework.utils.errorsystem.KEMException;

import java.io.Serializable;
import java.util.Iterator;
import java.util.Set;


/**
 * Represents a collection of cells. The ordering of the internal cells
 * is fixed and agrees with the ordering of the cells used to construct this
 * cell collection.
 *
 * @author AndreiS
 *
 */
public class CellCollection extends Collection {

    public static class Cell implements Serializable {
        private final CellLabel cellLabel;
        private Term content;

        public Cell(CellLabel cellLabel, Term content) {
            this.cellLabel = cellLabel;
            this.content = content;
        }

        public CellLabel cellLabel() {
            return cellLabel;
        }

        public Term content() {
            return content;
        }

        public void setContent(Term content) {
            this.content = content;
        }

        @Override
        public boolean equals(Object object) {
            if (this == object) {
                return true;
            }

            if (!(object instanceof Cell)) {
                return false;
            }

            Cell cell = (Cell) object;
            return cellLabel.equals(cell.cellLabel) && content.equals(cell.content);
        }

        @Override
        public int hashCode() {
            int hashCode = 1;
            hashCode = hashCode * Utils.HASH_PRIME + cellLabel.hashCode();
            hashCode = hashCode * Utils.HASH_PRIME + content.hashCode();
            return hashCode;
        }

        @Override
        public String toString() {
            return "<" + cellLabel() + ">" + content + "</" + cellLabel() + ">";
        }
    }

    public static final CellCollection EMPTY = new CellCollection(
            ImmutableListMultimap.of(),
            ImmutableMultiset.of(),
            false);

    /**
     * Choose {@code ListMultimap} over {@code SetMultimap} because we need to
     * be able to store identical cells.
     */
    private final ListMultimap<CellLabel, Cell> cells;

    private final Multiset<Variable> collectionVariables;

    /**
     * Specifies if the explicit content of this cell collection contains
     * multiplicity cell.
     */
    // TODO(AndreiS): handle multiplicity='+'
    private final boolean hasMultiplicityCell;

    public static CellCollection singleton(CellLabel cellLabel, Term content, Definition definition) {
        return (CellCollection) builder(definition).put(cellLabel, content).build();
    }

    /**
     * Static helper method which creates canonicalized cell collection
     * according to the given contents.
     */
    public static Term of(ListMultimap<CellLabel, Cell> cells, Variable frame, Definition definition) {
        Builder builder = builder(definition);
        builder.putAll(cells);
        if (frame != null) {
            builder.concatenate(frame);
        }
        return builder.build();
    }

    private CellCollection(
            ListMultimap<CellLabel, Cell> cells,
            Multiset<Variable> collectionVariables,
            Definition definition) {
        this(cells, collectionVariables, numOfMultiplicityCellLabels(cells, definition) > 0);
    }

    private CellCollection(
            ListMultimap<CellLabel, Cell> cells,
            Multiset<Variable> collectionVariables,
            boolean hasMultiplicityCell) {
        super(computeFrame(collectionVariables), Kind.CELL_COLLECTION, null);
        this.cells = cells;
        this.collectionVariables = collectionVariables;
        this.hasMultiplicityCell = hasMultiplicityCell;
    }

    private static Variable computeFrame(Multiset<Variable> collectionVariables) {
        return collectionVariables.size() == 1 ? collectionVariables.iterator().next() : null;
    }

    private static int numOfMultiplicityCellLabels(ListMultimap<CellLabel, Cell> cells, Definition definition) {
        int count = 0;
        for (CellLabel cellLabel : cells.keySet()) {
            if (definition.getConfigurationStructureMap().containsKey(cellLabel.name())) {
                if (definition.getConfigurationStructureMap().get(cellLabel.name()).isStarOrPlus()) {
                    count++;
                } else {
                    if (cells.get(cellLabel).size() != 1) {
                        throw KEMException.criticalError("Cell label " + cellLabel + " does not have "
                                + "multiplicity='*', but multiple cells found: " + cells.get(cellLabel)
                                + "\nExamine the last rule applied to determine the source of the error.");
                    }
                }
            }
        }

        assert count <= 1 :
            "Multiple types of starred cells in one cell collection not supported at present";
        return count;
    }

    public ListMultimap<CellLabel, Cell> cells() {
        return cells;
    }

    public Multiset<Term> baseTerms() {
        return (Multiset<Term>) (Object) collectionVariables();
    }

    public Multiset<Variable> collectionVariables() {
        return collectionVariables;
    }

    public boolean containsLabel(CellLabel label) {
        return cells.containsKey(label);
    }

    public java.util.Collection<Cell> get(CellLabel label) {
        return cells.get(label);
    }

    /**
     * Checks if the explicitly specified part of this cell collection contains
     * one or more types of cells whose multiplicity attributes are {@code "*"}
     * 's.
     */
    public boolean hasMultiplicityCell() {
        return hasMultiplicityCell;
    }

    public Set<CellLabel> labelSet() {
        return cells.keySet();
    }

    /**
     * Builds a new {@code CellCollection} by removing all the given cell
     * labels.
     */
    public Term removeAll(Set<CellLabel> removeLabels, Definition definition) {
        Builder builder = builder(definition);
        cells.keySet().stream()
                .filter(label -> !removeLabels.contains(label))
                .forEach(label -> builder.addAll(cells.get(label)));
        builder.concatenate(collectionVariables);
        return builder.build();
    }

    @Override
    public boolean isEmpty() {
        return cells.isEmpty() && isConcreteCollection();
    }

    @Override
    public int concreteSize() {
        return cells.size();
    }

    @Override
    public final boolean isConcreteCollection() {
        return collectionVariables.isEmpty();
    }

    @Override
    public boolean isExactSort() {
        return true;
    }

    @Override
    public Sort sort() {
        return kind.asSort();
    }

    @Override
    public boolean equals(Object object) {
        if (this == object) {
            return true;
        }

        if (!(object instanceof CellCollection)) {
            return false;
        }

        CellCollection collection = (CellCollection) object;
        return collectionVariables.equals(collection.collectionVariables)
                && ImmutableMultiset.copyOf(cells.values()).equals(ImmutableMultiset.copyOf(collection.cells.values()));
    }

    @Override
    protected int computeHash() {
        int hashCode = 1;
        hashCode = hashCode * Utils.HASH_PRIME + collectionVariables.hashCode();
        hashCode = hashCode * Utils.HASH_PRIME + ImmutableMultiset.copyOf(cells.values()).hashCode();
        return hashCode;
    }

    @Override
    protected boolean computeMutability() {
        return true;
    }

    @Override
    public String toString() {
        if (isEmpty()) {
            return DataStructureSort.LABELS.get(org.kframework.kil.Sort.BAG).get(Label.UNIT);
        } else {
            StringBuilder stringBuilder = new StringBuilder();
            for (Cell cell : cells.values()) {
                stringBuilder
                        .append("<").append(cell.cellLabel()).append(">")
                        .append(cell.content())
                        .append("</").append(cell.cellLabel()).append(">");
            }
            Iterator<Term> iter = baseTerms().iterator();
            while (iter.hasNext()) {
                stringBuilder.append(iter.next());
                if (iter.hasNext()) {
                    stringBuilder.append(" ");
                }
            }
            return stringBuilder.toString();
        }
    }

    @Override
<<<<<<< HEAD
    public void accept(Unifier unifier, Term pattern) {
        unifier.unify(this, pattern);
    }

    @Override
    public void accept(Matcher matcher, Term pattern) {
        matcher.match(this, pattern);
=======
    public List<Term> getKComponents() {
        throw new UnsupportedOperationException();
>>>>>>> 4b9babc5
    }

    @Override
    public void accept(Visitor visitor) {
        visitor.visit(this);
    }

    @Override
    public ASTNode accept(Transformer transformer) {
        return transformer.transform(this);
    }

    public static Builder builder(Definition definition) {
        return new Builder(definition);
    }

    public static class Builder {
        private final ImmutableListMultimap.Builder<CellLabel, Cell> cellsBuilder;
        private final ImmutableMultiset.Builder<Variable> collectionVariablesBuilder;
        private final Definition definition;

        private Builder(Definition definition) {
            this.definition = definition;
            cellsBuilder = ImmutableListMultimap.builder();
            collectionVariablesBuilder = ImmutableMultiset.builder();
        }

        public Builder add(Cell cell) {
            cellsBuilder.put(cell.cellLabel(), cell);
            return this;
        }

        public Builder addAll(Iterable<Cell> cells) {
            for (Cell cell : cells) {
                add(cell);
            }
            return this;
        }

        public Builder put(CellLabel cellLabel, Term content) {
            cellsBuilder.put(cellLabel, new Cell(cellLabel, content));
            return this;
        }

        public Builder putAll(ListMultimap<CellLabel, Cell> cellMap) {
            cellsBuilder.putAll(cellMap);
            return this;
        }

        public Builder concatenate(Term term) {
            if (term instanceof CellCollection) {
                CellCollection cellCollection = (CellCollection) term;
                cellsBuilder.putAll(cellCollection.cells);
                collectionVariablesBuilder.addAll(cellCollection.collectionVariables);
            } else if (term instanceof Variable && term.kind == Kind.CELL_COLLECTION) {
                collectionVariablesBuilder.add((Variable) term);
            } else {
                assert false : "unexpected concatenated term " + term;
            }
            return this;
        }

        public Builder concatenate(Term... terms) {
            for (Term term : terms) {
                concatenate(term);
            }
            return this;
        }

        public Builder concatenate(Iterable<? extends Term> terms) {
            for (Term term : terms) {
                concatenate(term);
            }
            return this;
        }

        public Term build() {
            ImmutableListMultimap<CellLabel, Cell> cells = cellsBuilder.build();
            ImmutableMultiset<Variable> collectionVariables = collectionVariablesBuilder.build();
            if (cells.isEmpty()) {
                switch (collectionVariables.size()) {
                    case 0:  return EMPTY;
                    case 1:  return collectionVariables.iterator().next();
                    default: return new CellCollection(cells, collectionVariables, definition);
                }
            } else {
                return new CellCollection(cells, collectionVariables, definition);
            }
        }
    }

}<|MERGE_RESOLUTION|>--- conflicted
+++ resolved
@@ -1,14 +1,10 @@
 // Copyright (c) 2013-2015 K Team. All Rights Reserved.
 package org.kframework.backend.java.kil;
 
-<<<<<<< HEAD
 import com.google.common.collect.ImmutableListMultimap;
 import com.google.common.collect.ImmutableMultiset;
 import com.google.common.collect.ListMultimap;
 import com.google.common.collect.Multiset;
-import org.kframework.backend.java.symbolic.Matcher;
-=======
->>>>>>> 4b9babc5
 import org.kframework.backend.java.symbolic.Transformer;
 import org.kframework.backend.java.symbolic.Visitor;
 import org.kframework.backend.java.util.Utils;
@@ -283,21 +279,6 @@
     }
 
     @Override
-<<<<<<< HEAD
-    public void accept(Unifier unifier, Term pattern) {
-        unifier.unify(this, pattern);
-    }
-
-    @Override
-    public void accept(Matcher matcher, Term pattern) {
-        matcher.match(this, pattern);
-=======
-    public List<Term> getKComponents() {
-        throw new UnsupportedOperationException();
->>>>>>> 4b9babc5
-    }
-
-    @Override
     public void accept(Visitor visitor) {
         visitor.visit(this);
     }
