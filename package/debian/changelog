<<<<<<< HEAD
kframework (5.5.74) unstable; urgency=medium
=======
kframework (5.5.72) unstable; urgency=medium
>>>>>>> 145d76fe

  * Initial Release.

 -- Dwight Guth <dwight.guth@runtimeverification.com>  Thu, 17 Jan 2019 22:06:06 -0600<|MERGE_RESOLUTION|>--- conflicted
+++ resolved
@@ -1,8 +1,4 @@
-<<<<<<< HEAD
-kframework (5.5.74) unstable; urgency=medium
-=======
 kframework (5.5.72) unstable; urgency=medium
->>>>>>> 145d76fe
 
   * Initial Release.
 
