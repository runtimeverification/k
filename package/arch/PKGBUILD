--- conflicted
+++ resolved
@@ -1,10 +1,6 @@
 # Maintainer: Dwight Guth <dwight.guth@runtimeverification.com>
 pkgname=kframework-git
-<<<<<<< HEAD
-pkgver=5.4.24
-=======
 pkgver=5.4.25
->>>>>>> 2ae4c9f3
 pkgrel=1
 epoch=
 pkgdesc="K framework toolchain. Includes K Framework compiler for K language definitions, and K interpreter and prover for programs written in languages defined in K."
