require "k-equal.k"
require "int.k"


module LIST
  imports K-EQUAL-HOOKS
  imports INT-HOOKS

<<<<<<< HEAD
  syntax List ::= List List   [left, function, hook(List:__), klabel('_List_)]
                | ".List"       [function, hook(List:.List)]
                | ListItem(K)   [function, hook(List:ListItem)]

  /* element membership */
  syntax Bool ::= K "in" List   [function]
=======
  /*@ \section{Description} \K lists are ordered collections that may contain
   duplicate elements. These behave more like lists in functional programming
   languages than arrays in imperative programming languages; there's no
   numerical indexing, but instead specific elements are refered to using the
   Mylist,Mylist construct in combination with the MyListItem construct. It's 
   worth noting that \K lists aren't exactly like lists in functional languages;
   they're associative, which means that it's easy to access elements at both
   ends of the lists and concatenate them. For example, L:Mylist,E accesses
   element E at the end of a list. */

  /*@ \section{User-Defined Lists} It is very common in \K to define a shorthand
   for lists of user-defined sorts. \K 's builtin way of doing this is to use
   List\{K,"Separator"\}, where "Separator" is any valid character or sequence of
   characters used to separate distinct elements.
   For example, after defining \\
   syntax K ::= Elt\\ 
   a user could then define
   syntax Elts ::= List\{Elt,","\} \\
   which would be a comma-separated list whose elements are all of sort Elt. A
   user could just as well define \\
   syntax Elts ::= List\{Elt,"and"\} \\
   which would be a list containing elements of sort Elt that are separated with
   the word "and". If only one argument is given, the separator is asumed to be
   commas. So, \\
   syntax Elts = List\{Elt\} \\
   would define a comma-separated list containing elements of sort Elt.
  */


  /*@ Construct a List using two Lists. This is similar to the "Cons" operation
   in many functional programming languages.*/
  syntax MyList ::= MyList "," MyList   [left, function, hook(List:__), klabel('_List_)]
  /*@ Construct an empty list: */
  syntax MyList ::= ".MyList"       [function, hook(List:.List)]
  /*@ TODO: How does this work, exactly? Create a list with one element? Also,
   mention that MyListElement is commonly etended to create lists of arbitrary
   contents, especially tuples. */
  syntax MyList ::= MyListItem(K)   [function, hook(List:ListItem)]

  /*@ Test element membership in the given list: */
  syntax Bool ::= K "in" MyList   [function]
>>>>>>> 7328da11
//  rule
//    K1:K in /* L1:List */ ListItem(K2:K) L2:List
//  =>
//    K1 =K K2 orBool /* K1 in L1 orBool */ K1 in L2
//  rule _ in .List => false

<<<<<<< HEAD
  /* list length */
  syntax Int ::= size(List)   [function]
=======
  /*@  Get list length: */
  syntax Int ::= size(MyList)   [function]
>>>>>>> 7328da11
//  rule
//    size(/* L1:List */ ListItem(_) L2:List)
//  =>
//    1 +Int /* size(L1) +Int */ size(L2)
//  rule size(.List) => 0
endmodule
<|MERGE_RESOLUTION|>--- conflicted
+++ resolved
@@ -6,14 +6,6 @@
   imports K-EQUAL-HOOKS
   imports INT-HOOKS
 
-<<<<<<< HEAD
-  syntax List ::= List List   [left, function, hook(List:__), klabel('_List_)]
-                | ".List"       [function, hook(List:.List)]
-                | ListItem(K)   [function, hook(List:ListItem)]
-
-  /* element membership */
-  syntax Bool ::= K "in" List   [function]
-=======
   /*@ \section{Description} \K lists are ordered collections that may contain
    duplicate elements. These behave more like lists in functional programming
    languages than arrays in imperative programming languages; there's no
@@ -45,30 +37,24 @@
 
   /*@ Construct a List using two Lists. This is similar to the "Cons" operation
    in many functional programming languages.*/
-  syntax MyList ::= MyList "," MyList   [left, function, hook(List:__), klabel('_List_)]
+  syntax List ::= List List   [left, function, hook(List:__), klabel('_List_)]
   /*@ Construct an empty list: */
-  syntax MyList ::= ".MyList"       [function, hook(List:.List)]
+  syntax List ::= ".List"       [function, hook(List:.List)]
   /*@ TODO: How does this work, exactly? Create a list with one element? Also,
    mention that MyListElement is commonly etended to create lists of arbitrary
    contents, especially tuples. */
-  syntax MyList ::= MyListItem(K)   [function, hook(List:ListItem)]
+  syntax List ::= ListItem(K)   [function, hook(List:ListItem)]
 
   /*@ Test element membership in the given list: */
-  syntax Bool ::= K "in" MyList   [function]
->>>>>>> 7328da11
+  syntax Bool ::= K "in" List   [function]
 //  rule
 //    K1:K in /* L1:List */ ListItem(K2:K) L2:List
 //  =>
 //    K1 =K K2 orBool /* K1 in L1 orBool */ K1 in L2
 //  rule _ in .List => false
 
-<<<<<<< HEAD
-  /* list length */
+  /*@  Get list length: */
   syntax Int ::= size(List)   [function]
-=======
-  /*@  Get list length: */
-  syntax Int ::= size(MyList)   [function]
->>>>>>> 7328da11
 //  rule
 //    size(/* L1:List */ ListItem(_) L2:List)
 //  =>
