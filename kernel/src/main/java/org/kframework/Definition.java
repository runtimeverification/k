// Copyright (c) 2015 K Team. All Rights Reserved.
package org.kframework;

import com.google.common.collect.Lists;
import com.google.common.io.Files;
import com.google.inject.util.Providers;
import org.kframework.attributes.Source;
import org.kframework.kompile.Kompile;
import org.kframework.main.GlobalOptions;
import org.kframework.parser.concrete2kore.ParserUtils;
import org.kframework.utils.errorsystem.KExceptionManager;
import org.kframework.utils.file.FileUtil;

import java.io.File;
import java.io.IOException;
import java.util.List;
import java.util.regex.Matcher;
import java.util.regex.Pattern;

@API
public class Definition {

    /**
     * Parses the text to create a {@link Definition} object.
     * The main module of the definition will be last module defined in the text file.
     */
<<<<<<< HEAD
    public static org.kframework.definition.Definition from(String definitionText) throws IOException {
        Pattern pattern = Pattern.compile("module ([A-Z_]*)");
=======
    public static org.kframework.definition.Definition from(String definitionText) {
        Pattern pattern = Pattern.compile("(?:^|\\s)module ([A-Z][A-Z\\-]*)");
>>>>>>> 54090d1f
        Matcher m = pattern.matcher(definitionText);
        if(!m.find()) {
            throw new RuntimeException("Could not find any module in the definition");
        }
        String nameOfLastModule = m.group(m.groupCount());
        return from(definitionText, nameOfLastModule, Source.apply("generated"));
    }

    /**
     * Parses the text to create a {@link Definition} object.
     */
    public static org.kframework.definition.Definition from(String definitionText, String mainModuleName) throws IOException {
        return from(definitionText, mainModuleName, Source.apply("generated"));
    }

    /**
     * Parses the text to create a {@link Definition} object.
     */
    public static org.kframework.definition.Definition from(String definitionText, String mainModuleName, Source source) throws IOException {
        return from(definitionText, mainModuleName, source, Lists.newArrayList(Kompile.BUILTIN_DIRECTORY));
    }

    /**
     * Parses the text to create a {@link Definition} object.
     */
    public static org.kframework.definition.Definition from(String definitionText, String mainModuleName, Source source, List<File> lookupDirectories) throws IOException {
        File tempDir = Files.createTempDir();
        File theFileUtilTempDir = new File(tempDir.getAbsolutePath() + File.pathSeparator + "tempDir");
        File definitionDir = new File(tempDir.getAbsolutePath() + File.pathSeparator + "definitionDir");
        File workingDir = new File(tempDir.getAbsolutePath() + File.pathSeparator + "workingDir");
        File kompiledDir = new File(tempDir.getAbsolutePath() + File.pathSeparator + "kompiledDir");
        if(!theFileUtilTempDir.mkdir() || !definitionDir.mkdir() || !workingDir.mkdir() || !kompiledDir.mkdir()) {
            throw new AssertionError("Could not create one of the temporary directories");
        }
        GlobalOptions globalOptions = new GlobalOptions();
        KExceptionManager kem = new KExceptionManager(globalOptions);

        FileUtil fileUtil = new FileUtil(theFileUtilTempDir,
                Providers.of(definitionDir),
                workingDir,
                Providers.of(kompiledDir),
                globalOptions,
                System.getenv());
        ParserUtils parserUtils = new ParserUtils(fileUtil::resolveWorkingDirectory, kem, globalOptions);

        org.kframework.definition.Definition definition = parserUtils.loadDefinition(
                mainModuleName,
                mainModuleName,
                definitionText,
                source,
                workingDir,
                lookupDirectories,
                true,
                false
        );

        return definition;
    }
}<|MERGE_RESOLUTION|>--- conflicted
+++ resolved
@@ -24,13 +24,8 @@
      * Parses the text to create a {@link Definition} object.
      * The main module of the definition will be last module defined in the text file.
      */
-<<<<<<< HEAD
     public static org.kframework.definition.Definition from(String definitionText) throws IOException {
-        Pattern pattern = Pattern.compile("module ([A-Z_]*)");
-=======
-    public static org.kframework.definition.Definition from(String definitionText) {
         Pattern pattern = Pattern.compile("(?:^|\\s)module ([A-Z][A-Z\\-]*)");
->>>>>>> 54090d1f
         Matcher m = pattern.matcher(definitionText);
         if(!m.find()) {
             throw new RuntimeException("Could not find any module in the definition");
