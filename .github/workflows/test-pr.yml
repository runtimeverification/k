--- conflicted
+++ resolved
@@ -344,14 +344,12 @@
     needs: code-quality
     continue-on-error: true # Do not fail PRs due to MacOS builds at this time. Oct. 6, 2025
     steps:
-<<<<<<< HEAD
       - name: 'Set up Java 17'
         uses: actions/setup-java@v4
         with:
           distribution: 'zulu'
           java-version: 17
-=======
->>>>>>> ec6b3c2c
+
       - name: 'Check out code'
         uses: actions/checkout@v4
         with:
