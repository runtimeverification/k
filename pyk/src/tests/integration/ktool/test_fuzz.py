from __future__ import annotations

import logging
from typing import TYPE_CHECKING

import pytest

from pyk.kore.parser import KoreParser
from pyk.kore.prelude import inj, top_cell_initializer
<<<<<<< HEAD
from pyk.kore.syntax import DV, App, Assoc, EVar, SortApp, String
from pyk.ktool.kfuzz import KFuzz, kintegers
=======
from pyk.kore.syntax import DV, App, EVar, SortApp, String
from pyk.ktool.kfuzz import fuzz, kintegers
>>>>>>> 144e5db4
from pyk.ktool.kprint import _kast
from pyk.testing import KompiledTest

from ..utils import K_FILES, TEST_DATA_DIR

if TYPE_CHECKING:
    from pathlib import Path
    from typing import Final

    from pyk.kore.syntax import Pattern

_LOGGER: Final = logging.getLogger(__name__)

FUZZ_FILES: Path = TEST_DATA_DIR / 'fuzzing'

VAR_X = EVar(name='VarX', sort=SortApp('SortInt'))
VAR_Y = EVar(name='VarY', sort=SortApp('SortInt'))


class TestImpFuzz(KompiledTest):
    KOMPILE_MAIN_FILE = K_FILES / 'imp.k'
    KOMPILE_BACKEND = 'llvm'
    SUBSTS = {VAR_X: kintegers(with_inj='AExp'), VAR_Y: kintegers(with_inj='AExp')}

    @pytest.fixture
    def kfuzz(self, definition_dir: Path) -> KFuzz:
        return KFuzz(definition_dir)

    @staticmethod
    def check(p: Pattern) -> None:
        def check_inner(p: Pattern) -> Pattern:
            match p:
                case App("Lbl'UndsPipe'-'-GT-Unds'", args=(key, val)):
                    match key, val:
                        case (
                            App('inj', args=(DV(value=String('res')),)),
                            App('inj', args=(DV(value=String(resval)),)),
                        ):
                            assert resval == '0'

            return p

        p.top_down(check_inner)

    @staticmethod
    def setup_program(definition_dir: Path, text: str) -> Pattern:
        kore_text = _kast(definition_dir=definition_dir, input='program', output='kore', expression=text).stdout

        program_pattern = KoreParser(kore_text).pattern()

        def replace_var_ids(p: Pattern) -> Pattern:
            match p:
                case App('inj', _, (DV(_, String('varx')),)):
                    return VAR_X
                case App('inj', _, (DV(_, String('vary')),)):
                    return VAR_Y
            return p

        program_pattern = program_pattern.top_down(replace_var_ids)
        init_pattern = top_cell_initializer(
            {
                '$PGM': inj(SortApp('SortPgm'), SortApp('SortKItem'), program_pattern),
            }
        )

        return init_pattern

    def test_fuzz(
        self,
        definition_dir: Path,
        kfuzz: KFuzz,
    ) -> None:
        # Given
        program_text = """
            // Checks the commutativity of addition
            int x, y, a, b, res;
            x = varx;
            y = vary;
            a = x + y;
            b = y + x;
            if ((a <= b) && (b <= a)) { // a == b
                res = 0;
            } else {
                res = 1;
            }
            """

        init_pattern = self.setup_program(definition_dir, program_text)

        # Then
        kfuzz.fuzz_with_check(init_pattern, self.SUBSTS, self.check)

    def test_fuzz_fail(
        self,
        definition_dir: Path,
        kfuzz: KFuzz,
    ) -> None:
        # Given
        program_text = """
            // Checks that x <= y
            int x, y, res;
            x = varx;
            y = vary;
            if (x <= y) {
                res = 0;
            } else {
                res = 1;
            }
            """

        init_pattern = self.setup_program(definition_dir, program_text)

        # Then
        with pytest.raises(AssertionError):
            kfuzz.fuzz_with_check(init_pattern, self.SUBSTS, self.check)<|MERGE_RESOLUTION|>--- conflicted
+++ resolved
@@ -7,13 +7,8 @@
 
 from pyk.kore.parser import KoreParser
 from pyk.kore.prelude import inj, top_cell_initializer
-<<<<<<< HEAD
-from pyk.kore.syntax import DV, App, Assoc, EVar, SortApp, String
+from pyk.kore.syntax import DV, App, EVar, SortApp, String
 from pyk.ktool.kfuzz import KFuzz, kintegers
-=======
-from pyk.kore.syntax import DV, App, EVar, SortApp, String
-from pyk.ktool.kfuzz import fuzz, kintegers
->>>>>>> 144e5db4
 from pyk.ktool.kprint import _kast
 from pyk.testing import KompiledTest
 
