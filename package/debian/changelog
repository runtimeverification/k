<<<<<<< HEAD
kframework (5.4.55) unstable; urgency=medium
=======
kframework (5.5.0) unstable; urgency=medium
>>>>>>> 29e4856f

  * Initial Release.

 -- Dwight Guth <dwight.guth@runtimeverification.com>  Thu, 17 Jan 2019 22:06:06 -0600<|MERGE_RESOLUTION|>--- conflicted
+++ resolved
@@ -1,8 +1,4 @@
-<<<<<<< HEAD
-kframework (5.4.55) unstable; urgency=medium
-=======
 kframework (5.5.0) unstable; urgency=medium
->>>>>>> 29e4856f
 
   * Initial Release.
 
