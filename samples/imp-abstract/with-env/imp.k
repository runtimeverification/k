// Copyright (c) 2013-2014 K Team. All Rights Reserved.
require "builtins/model-checker.k"

/*@
<<<<<<< HEAD
This is the abstract semantics of IMP++. It contains the normal semantics
of IMP++ and its extension for abstact execution.
=======
This is the abstract semantics of IMP++. It contains the normal semantics 
of IMP++ and its extension for abstact execution. 
>>>>>>> dfb82ef2
*/


module ABSTRACT-DOMAIN-SYNTAX
  syntax Int ::= "anyInt"
  syntax Bool ::= "anyBool"
endmodule

module IMP-PREDICATES-SYNTAX
  imports LTL-HOOKS
  imports MODEL-CHECKER-HOOKS

  syntax Val ::= Int | Bool


  syntax Prop ::= "eqTo" "(" Id "," Val ")"
<<<<<<< HEAD
               |  "lt" "(" Id "," Val ")"
               |  "leq" "(" Id "," Val ")"
               |  "gt" "(" Id "," Val ")"
               |  "geq" "(" Id "," Val ")"
               |  "neqTo" "(" Id "," Val ")"
=======
               |  "lt" "(" Id "," Val ")" 
               |  "leq" "(" Id "," Val ")" 
               |  "gt" "(" Id "," Val ")" 
               |  "geq" "(" Id "," Val ")" 
               |  "neqTo" "(" Id "," Val ")" 
>>>>>>> dfb82ef2
endmodule




module IMP-SYNTAX
  imports IMP-PREDICATES-SYNTAX
  imports ABSTRACT-DOMAIN-SYNTAX

  syntax AExp  ::= Int | String | Id
                 | "++" Id
                 | "read" "(" ")"
                 > AExp "/" AExp              [left, strict, division]
                 > AExp "+" AExp              [left, strict]
                 > "spawn" Block
                 > Id "=" AExp                [strict(2)]
                 | "(" AExp ")"               [bracket]
  syntax BExp  ::= Bool
                 | AExp "<=" AExp             [seqstrict, latex({#1}\leq{#2})]
                 | "!" BExp                   [strict]
                 > BExp "&&" BExp             [left, strict(1)]
                 | "(" BExp ")"               [bracket]
  syntax Block ::= "{" Stmts "}"
  syntax Stmt  ::= Block
                 | AExp ";"                   [strict]
                 | "if" "(" BExp ")"
                   Block "else" Block         [strict(1)]
                 | "while" "(" BExp ")" Block
                 | "int" Ids ";"
                 | "print" "(" AExps ")" ";"  [strict]
                 | "halt" ";"
                 > "join" AExp ";"            [strict]

  syntax Ids   ::= List{Id,","}               [strict]
  syntax AExps ::= List{AExp,","}             [strict]
  syntax Stmts ::= List{Stmt,""}
endmodule


module ABSTRACT-DOMAIN
  imports ABSTRACT-DOMAIN-SYNTAX
  syntax Bool ::= K "generalizes" K [function]
  rule B:Bool generalizes B => true
  rule I:Int generalizes I => true
  rule anyBool generalizes _:Bool => true
  rule anyInt generalizes I:Int => true

  syntax Int ::= Int "plusInt" Int [function]
  syntax Int ::= Int "timesInt" Int [function]

<<<<<<< HEAD
  rule anyInt timesInt _:Int => anyInt
  rule _:Int timesInt anyInt => anyInt

  rule I1:Int timesInt I2:Int => #if I1 *Int I2 <=Int 2 ==K true #then  I1 *Int I2 #else anyInt #fi

  rule anyInt plusInt _:Int => anyInt
  rule _:Int plusInt anyInt => anyInt

  rule I1:Int plusInt I2:Int => #if I1 +Int I2 <=Int 2 ==K true #then  I1 +Int I2 #else anyInt #fi

  rule anyInt divInt I:Int => anyInt  when I =/=Int 0
  rule _:Int divInt anyInt => anyInt

  rule anyInt <=Int _:Int => anyBool
  rule _:Int <=Int anyInt => anyBool

  rule anyInt ==Int _:Int => anyBool
  rule _:Int ==Int anyInt => anyBool

  rule anyInt =/=Int _:Int => anyBool
  rule _:Int =/=Int anyInt => anyBool

  rule anyBool ==Bool _:Bool => anyBool
  rule _:Bool ==Bool anyBool => anyBool
=======
  rule anyInt timesInt _:Int => anyInt   
  rule _:Int timesInt anyInt => anyInt   
 
  rule I1:Int timesInt I2:Int => #if I1 *Int I2 <=Int 2 ==K true #then  I1 *Int I2 #else anyInt #fi 

  rule anyInt plusInt _:Int => anyInt   
  rule _:Int plusInt anyInt => anyInt   
 
  rule I1:Int plusInt I2:Int => #if I1 +Int I2 <=Int 2 ==K true #then  I1 +Int I2 #else anyInt #fi 

  rule anyInt divInt I:Int => anyInt  when I =/=Int 0 
  rule _:Int divInt anyInt => anyInt   

  rule anyInt <=Int _:Int => anyBool   
  rule _:Int <=Int anyInt => anyBool   

  rule anyInt ==Int _:Int => anyBool   
  rule _:Int ==Int anyInt => anyBool   

  rule anyInt =/=Int _:Int => anyBool   
  rule _:Int =/=Int anyInt => anyBool

  rule anyBool ==Bool _:Bool => anyBool   
  rule _:Bool ==Bool anyBool => anyBool   
>>>>>>> dfb82ef2

  rule false andBool B:Bool => false
  rule B:Bool andBool false => false

<<<<<<< HEAD
  rule anyBool andBool B:Bool => anyBool  when B =/=Bool false
//  rule B:Bool andBool anyBool) => anyBool  when B =/=Bool false
  rule '_andBool_(B:Bool,, anyBool) => anyBool  when B =/=Bool false
=======
  rule anyBool andBool B:Bool => anyBool  when B =/=Bool false 
//  rule B:Bool andBool anyBool) => anyBool  when B =/=Bool false 
  rule '_andBool_(B:Bool,, anyBool) => anyBool  when B =/=Bool false 
>>>>>>> dfb82ef2

  rule true orBool B:Bool => true
  rule B:Bool orBool true => true

<<<<<<< HEAD
  rule anyBool orBool B:Bool => anyBool  when B =/=Bool true
  rule '_orBool_(B:Bool,, anyBool) => anyBool  when B =/=Bool true
=======
  rule anyBool orBool B:Bool => anyBool  when B =/=Bool true 
  rule '_orBool_(B:Bool,, anyBool) => anyBool  when B =/=Bool true 
>>>>>>> dfb82ef2

  rule notBool anyBool => anyBool
endmodule


module IMP-PREDICATES
  imports IMP-PREDICATES-SYNTAX

 syntax Int ::= "val" "(" Bag "," Id ")" [function]


  configuration <T> <env> .Map </env> <store> .Map </store> </T>

<<<<<<< HEAD
  rule val(<generatedTop><T>...
=======
  rule val(<generatedTop><T>... 
>>>>>>> dfb82ef2
              <threads>...
               <thread>...
                 <env>... X |-> L ...</env>
               ...</thread>
              ...</threads>
<<<<<<< HEAD
              <store>... L |-> I:Int ...</store>
=======
              <store>... L |-> I:Int ...</store> 
>>>>>>> dfb82ef2
           ...</T> </generatedTop>, X)
       =>
       I
/*
<<<<<<< HEAD
  rule val(<T>...
                 <store>... X |-> I:Int ...</store>
=======
  rule val(<T>... 
                 <store>... X |-> I:Int ...</store> 
>>>>>>> dfb82ef2
           ...</T>, X)
       =>
       I
*/

  rule B:Bag |=Ltl eqTo(X:Id, I:Int) => true when val(B, X) ==K I [anywhere]

  rule B:Bag |=Ltl neqTo(X:Id, I:Int) => true when val(B, X) =/=K I [anywhere]

  rule B:Bag |=Ltl lt(X:Id, I:Int) => true when val(B, X) <Int I [anywhere]

  rule B:Bag |=Ltl leq(X:Id, I:Int) => true when val(B, X) <=Int I [anywhere]

  rule B:Bag |=Ltl gt(X:Id, I:Int) => true when val(B, X) >Int I [anywhere]

  rule B:Bag |=Ltl geq(X:Id, I:Int) => true when val(B, X) >=Int I [anywhere]
endmodule


module IMP
  imports IMP-SYNTAX
  imports IMP-PREDICATES
  imports ABSTRACT-DOMAIN

  syntax KResult ::= Int | Bool | String

  configuration <T color="yellow">
                  <threads color="orange">
                    <thread multiplicity="*" color="blue">
                      <k color="green"> $PGM:Stmts </k>
                      <env color="LightSkyBlue"> .Map </env>
                      <id color="black"> 0 </id>
                    </thread>
                  </threads>
                  <store color="red"> .Map </store>
                  <in color="magenta" stream="stdin"> .List </in>
                  <out color="Orchid" stream="stdout"> .List </out>
                </T>

// AExp
  rule <k> X:Id => I ...</k>
       <env>... X |-> N ...</env>
       <store>... N |-> I ...</store>  [lookup]
  rule <k> ++X => I plusInt 1 ...</k>
       <env>... X |-> N ...</env>
       <store>... N |-> (I => I plusInt 1) ...</store>  [increment]
  rule <k> read() => I ...</k>
       <in> ListItem(I:Int) => . ...</in>  [read]
  rule I1:Int / I2:Int => I1 divInt I2  when I2 =/=Int 0
  rule I1:Int / I2:Int => I1 divInt I2
       when (I2 =/=Int 0) generalizes true [transition]


  rule I1:Int + I2:Int => I1 plusInt I2
  rule Str1:String + Str2:String => Str1 +String Str2
// BExp
  rule I1:Int <= I2:Int => I1 <=Int I2
  rule ! T:Bool => notBool T
  rule true && B => B
  rule <k> B1:Bool && B2:BExp => B2 ...</k>
       when (B1 ==Bool true) generalizes true  [transition]
  rule false && B2:BExp => false
  rule <k> B1:Bool && B2:BExp => false ...</k>
       when (B1 ==Bool false) generalizes true  [transition]

// Block
  rule <k> {Ss} => Ss ~> env(Rho) ...</k> <env> Rho </env>  [structural]
<<<<<<< HEAD
  syntax K ::= env(Map)
=======
  syntax KItem ::= env(Map)
>>>>>>> dfb82ef2
  rule <k> env(Rho) => . ...</k> <env> _ => Rho </env>    [structural]
  rule <k> _ ~> (env(_) => .) ~> env(_) ...</k>         [structural]
// Stmt
  rule _:Int; => .
  rule <k> X = I:Int => I ...</k>
       <env>... X |-> N ...</env>
       <store>... N |-> (_ => I) ...</store>  [assignment]
<<<<<<< HEAD
  rule if (true) S:Block else _ => S
=======
  rule if (true) S:Block else _ => S 
>>>>>>> dfb82ef2
  rule <k> if (B:Bool) S:Block else _ => S ...</k>
       when (B ==Bool true) generalizes true  [transition]

  rule if (false) _ else S:Block => S
  rule <k> if (B:Bool) _ else S:Block => S ...</k>
       when (B ==Bool false) generalizes true  [transition]

  rule while (B) S => if (B) {S while (B) S} else {.Stmts}  [structural]

  rule <k> int (X:Id,Xs => Xs); ...</k>
       <env> Rho => Rho[N/X] </env>
       <store>... . => N|->0 ...</store>
    when fresh(N:Nat)
  rule int .Ids; => .  [structural]

  syntax Printable ::= Int | String
  syntax AExp ::= Printable
  rule <k> print(P:Printable,AEs => AEs); ...</k>
       <out>... . => ListItem(P) </out>  [print]
  rule print(.AExps); => .  [structural]
<<<<<<< HEAD

=======
  
>>>>>>> dfb82ef2
  rule <k> halt; ~> _ => . </k>

  rule <k> spawn S => T ...</k> <env> Rho </env>
       (. => <thread>... <k> S </k> <env> Rho </env> <id> T </id> ...</thread>)
    when fresh(T:Int)
  rule <k> join(T); => . ...</k> <thread>... <k>.</k> <id>T</id> ...</thread>

// Stmts
<<<<<<< HEAD
  rule .Stmts => .
=======
  rule .Stmts => . 
>>>>>>> dfb82ef2
  rule S1:Stmt .Stmts => S1   [structural]
  rule S1:Stmt S2:Stmt Ss => S1 ~> S2 Ss  [structural]

endmodule<|MERGE_RESOLUTION|>--- conflicted
+++ resolved
@@ -2,13 +2,8 @@
 require "builtins/model-checker.k"
 
 /*@
-<<<<<<< HEAD
-This is the abstract semantics of IMP++. It contains the normal semantics
-of IMP++ and its extension for abstact execution.
-=======
 This is the abstract semantics of IMP++. It contains the normal semantics 
 of IMP++ and its extension for abstact execution. 
->>>>>>> dfb82ef2
 */
 
 
@@ -25,19 +20,11 @@
 
 
   syntax Prop ::= "eqTo" "(" Id "," Val ")"
-<<<<<<< HEAD
-               |  "lt" "(" Id "," Val ")"
-               |  "leq" "(" Id "," Val ")"
-               |  "gt" "(" Id "," Val ")"
-               |  "geq" "(" Id "," Val ")"
-               |  "neqTo" "(" Id "," Val ")"
-=======
                |  "lt" "(" Id "," Val ")" 
                |  "leq" "(" Id "," Val ")" 
                |  "gt" "(" Id "," Val ")" 
                |  "geq" "(" Id "," Val ")" 
                |  "neqTo" "(" Id "," Val ")" 
->>>>>>> dfb82ef2
 endmodule
 
 
@@ -88,32 +75,6 @@
   syntax Int ::= Int "plusInt" Int [function]
   syntax Int ::= Int "timesInt" Int [function]
 
-<<<<<<< HEAD
-  rule anyInt timesInt _:Int => anyInt
-  rule _:Int timesInt anyInt => anyInt
-
-  rule I1:Int timesInt I2:Int => #if I1 *Int I2 <=Int 2 ==K true #then  I1 *Int I2 #else anyInt #fi
-
-  rule anyInt plusInt _:Int => anyInt
-  rule _:Int plusInt anyInt => anyInt
-
-  rule I1:Int plusInt I2:Int => #if I1 +Int I2 <=Int 2 ==K true #then  I1 +Int I2 #else anyInt #fi
-
-  rule anyInt divInt I:Int => anyInt  when I =/=Int 0
-  rule _:Int divInt anyInt => anyInt
-
-  rule anyInt <=Int _:Int => anyBool
-  rule _:Int <=Int anyInt => anyBool
-
-  rule anyInt ==Int _:Int => anyBool
-  rule _:Int ==Int anyInt => anyBool
-
-  rule anyInt =/=Int _:Int => anyBool
-  rule _:Int =/=Int anyInt => anyBool
-
-  rule anyBool ==Bool _:Bool => anyBool
-  rule _:Bool ==Bool anyBool => anyBool
-=======
   rule anyInt timesInt _:Int => anyInt   
   rule _:Int timesInt anyInt => anyInt   
  
@@ -138,31 +99,19 @@
 
   rule anyBool ==Bool _:Bool => anyBool   
   rule _:Bool ==Bool anyBool => anyBool   
->>>>>>> dfb82ef2
 
   rule false andBool B:Bool => false
   rule B:Bool andBool false => false
 
-<<<<<<< HEAD
-  rule anyBool andBool B:Bool => anyBool  when B =/=Bool false
-//  rule B:Bool andBool anyBool) => anyBool  when B =/=Bool false
-  rule '_andBool_(B:Bool,, anyBool) => anyBool  when B =/=Bool false
-=======
   rule anyBool andBool B:Bool => anyBool  when B =/=Bool false 
 //  rule B:Bool andBool anyBool) => anyBool  when B =/=Bool false 
   rule '_andBool_(B:Bool,, anyBool) => anyBool  when B =/=Bool false 
->>>>>>> dfb82ef2
 
   rule true orBool B:Bool => true
   rule B:Bool orBool true => true
 
-<<<<<<< HEAD
-  rule anyBool orBool B:Bool => anyBool  when B =/=Bool true
-  rule '_orBool_(B:Bool,, anyBool) => anyBool  when B =/=Bool true
-=======
   rule anyBool orBool B:Bool => anyBool  when B =/=Bool true 
   rule '_orBool_(B:Bool,, anyBool) => anyBool  when B =/=Bool true 
->>>>>>> dfb82ef2
 
   rule notBool anyBool => anyBool
 endmodule
@@ -176,32 +125,19 @@
 
   configuration <T> <env> .Map </env> <store> .Map </store> </T>
 
-<<<<<<< HEAD
-  rule val(<generatedTop><T>...
-=======
   rule val(<generatedTop><T>... 
->>>>>>> dfb82ef2
               <threads>...
                <thread>...
                  <env>... X |-> L ...</env>
                ...</thread>
               ...</threads>
-<<<<<<< HEAD
-              <store>... L |-> I:Int ...</store>
-=======
               <store>... L |-> I:Int ...</store> 
->>>>>>> dfb82ef2
            ...</T> </generatedTop>, X)
        =>
        I
 /*
-<<<<<<< HEAD
-  rule val(<T>...
-                 <store>... X |-> I:Int ...</store>
-=======
   rule val(<T>... 
                  <store>... X |-> I:Int ...</store> 
->>>>>>> dfb82ef2
            ...</T>, X)
        =>
        I
@@ -269,11 +205,7 @@
 
 // Block
   rule <k> {Ss} => Ss ~> env(Rho) ...</k> <env> Rho </env>  [structural]
-<<<<<<< HEAD
-  syntax K ::= env(Map)
-=======
   syntax KItem ::= env(Map)
->>>>>>> dfb82ef2
   rule <k> env(Rho) => . ...</k> <env> _ => Rho </env>    [structural]
   rule <k> _ ~> (env(_) => .) ~> env(_) ...</k>         [structural]
 // Stmt
@@ -281,11 +213,7 @@
   rule <k> X = I:Int => I ...</k>
        <env>... X |-> N ...</env>
        <store>... N |-> (_ => I) ...</store>  [assignment]
-<<<<<<< HEAD
-  rule if (true) S:Block else _ => S
-=======
   rule if (true) S:Block else _ => S 
->>>>>>> dfb82ef2
   rule <k> if (B:Bool) S:Block else _ => S ...</k>
        when (B ==Bool true) generalizes true  [transition]
 
@@ -306,11 +234,7 @@
   rule <k> print(P:Printable,AEs => AEs); ...</k>
        <out>... . => ListItem(P) </out>  [print]
   rule print(.AExps); => .  [structural]
-<<<<<<< HEAD
-
-=======
   
->>>>>>> dfb82ef2
   rule <k> halt; ~> _ => . </k>
 
   rule <k> spawn S => T ...</k> <env> Rho </env>
@@ -319,11 +243,7 @@
   rule <k> join(T); => . ...</k> <thread>... <k>.</k> <id>T</id> ...</thread>
 
 // Stmts
-<<<<<<< HEAD
-  rule .Stmts => .
-=======
   rule .Stmts => . 
->>>>>>> dfb82ef2
   rule S1:Stmt .Stmts => S1   [structural]
   rule S1:Stmt S2:Stmt Ss => S1 ~> S2 Ss  [structural]
 
