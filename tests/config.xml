<!--
  Use these tags for comments.  To test only one language,
  just comment out the other tests and then type "ant test".
  Or temporarily replace this config.xml file with yours.
-->

<tests>
<!--
  Testing the Tutorial languages and programs
-->

<!-- LAMBDA -->
  <test
      definition="dist/tutorial/k/1_lambda/lesson_1/lambda.k"
      programs="dist/tutorial/k/1_lambda/lesson_1"
      extensions="lambda"
      />
  <test
      definition="dist/tutorial/k/1_lambda/lesson_2/lambda.k"
      programs="dist/tutorial/k/1_lambda/lesson_1"
      extensions="lambda"
      exclude="omega.lambda"
      />
  <test
      definition="dist/tutorial/k/1_lambda/lesson_3/lambda.k"
      programs="dist/tutorial/k/1_lambda/lesson_1"
      extensions="lambda"
      exclude="omega.lambda"
      />
  <test
      definition="dist/tutorial/k/1_lambda/lesson_4/lambda.k"
      programs="dist/tutorial/k/1_lambda/lesson_1"
      extensions="lambda"
      exclude="omega.lambda"
      />
  <test
      definition="dist/tutorial/k/1_lambda/lesson_5/lambda.k"
      programs="dist/tutorial/k/1_lambda/lesson_1
              dist/tutorial/k/1_lambda/lesson_5"
      extensions="lambda"
      exclude="omega.lambda"
      />
  <test
      definition="dist/tutorial/k/1_lambda/lesson_6/lambda.k"
      programs="dist/tutorial/k/1_lambda/lesson_1
              dist/tutorial/k/1_lambda/lesson_5
              dist/tutorial/k/1_lambda/lesson_6"
      extensions="lambda"
      exclude="omega.lambda"
      />
  <test
      definition="dist/tutorial/k/1_lambda/lesson_7/lambda.k"
      programs="dist/tutorial/k/1_lambda"
      extensions="lambda"
      exclude="lesson_1/omega.lambda"
      />
  <test
      definition="dist/tutorial/k/1_lambda/lesson_8/lambda.k"
      programs="dist/tutorial/k/1_lambda"
      extensions="lambda"
      exclude="lesson_1/omega.lambda"
      />
  <test
      definition="dist/tutorial/k/1_lambda/lesson_9/lambda.k"
      programs="dist/tutorial/k/1_lambda"
      extensions="lambda"
      exclude="lesson_1/omega.lambda"
      results="tests/tutorial/k/1_lambda/lesson_9" >
      <all-programs>
        <krun-option name="--output-mode" value="pretty" />
      </all-programs>
   </test>


<!-- IMP -->

  <test
      definition="dist/tutorial/k/2_imp/lesson_1/imp.k"
      programs="dist/tutorial/k/2_imp"
      extensions="imp"
      />
  <test
      definition="dist/tutorial/k/2_imp/lesson_2/imp.k"
      programs="dist/tutorial/k/2_imp"
      extensions="imp"
      />
  <test
      definition="dist/tutorial/k/2_imp/lesson_3/imp.k"
      programs="dist/tutorial/k/2_imp"
      extensions="imp"
      />
  <test
      definition="dist/tutorial/k/2_imp/lesson_4/imp.k"
      programs="dist/tutorial/k/2_imp"
      extensions="imp"
      />
  <test
      definition="dist/tutorial/k/2_imp/lesson_5/imp.k"
      programs="dist/tutorial/k/2_imp"
      extensions="imp"
      results="tests/tutorial/k/2_imp/lesson_5"
      />

<!-- LAMBDA++ -->

  <test
      definition="dist/tutorial/k/3_lambda++/lesson_1/lambda.k"
      programs="dist/tutorial/k/1_lambda dist/tutorial/k/3_lambda++"
      extensions="lambda"
      exclude="lesson_1/omega.lambda"
      />
  <test
      definition="dist/tutorial/k/3_lambda++/lesson_2/lambda.k"
      programs="dist/tutorial/k/1_lambda/lesson_1"
      extensions="lambda"
      exclude="omega.lambda"
      />
  <test
      definition="dist/tutorial/k/3_lambda++/lesson_3/lambda.k"
      programs="dist/tutorial/k/1_lambda"
      extensions="lambda"
      exclude="lesson_1/omega.lambda"
      />
  <test
      definition="dist/tutorial/k/3_lambda++/lesson_4/lambda.k"
      programs="dist/tutorial/k/1_lambda dist/tutorial/k/3_lambda++"
      extensions="lambda"
      exclude="lesson_1/omega.lambda"
      />
  <test
      definition="dist/tutorial/k/3_lambda++/lesson_5/lambda.k"
      programs="dist/tutorial/k/1_lambda dist/tutorial/k/3_lambda++"
      extensions="lambda"
      exclude="lesson_1/omega.lambda"
      />
  <test
      definition="dist/tutorial/k/3_lambda++/lesson_6/lambda.k"
      programs="dist/tutorial/k/1_lambda dist/tutorial/k/3_lambda++"
      extensions="lambda"
      exclude="lesson_1/omega.lambda"
      />

<!-- IMP++ -->

  <test
      definition="dist/tutorial/k/4_imp++/lesson_1/imp.k"
      programs="dist/tutorial/k/2_imp dist/tutorial/k/4_imp++"
      extensions="imp"
      exclude="lesson_7/spawn.imp"
      />
  <test
      definition="dist/tutorial/k/4_imp++/lesson_2/imp.k"
      programs="dist/tutorial/k/2_imp dist/tutorial/k/4_imp++"
      extensions="imp"
      exclude="lesson_7/spawn.imp"
      />
  <test
      definition="dist/tutorial/k/4_imp++/lesson_3/imp.k"
      programs="dist/tutorial/k/2_imp dist/tutorial/k/4_imp++"
      extensions="imp"
      exclude="lesson_7/spawn.imp"
      results="tests/tutorial/k/4_imp++/lesson_3" >
      <kompile-option name="-superheat" value="division" />
      <kompile-option name="-supercool" value="lookup increment" />
      <program name="dist/tutorial/k/4_imp++/lesson_1/div.imp">
        <krun-option name="-output-mode" value="pretty" />
        <krun-option name="-search" />
	<krun-option name="-no-color" />
      </program>
  </test>
  <test
      definition="dist/tutorial/k/4_imp++/lesson_4/imp.k"
      programs="dist/tutorial/k/2_imp dist/tutorial/k/4_imp++"
      extensions="imp"
      exclude="lesson_7/spawn.imp"
      results="tests/tutorial/k/4_imp++/lesson_4"
      />
  <test
      definition="dist/tutorial/k/4_imp++/lesson_5/imp.k"
      programs="dist/tutorial/k/2_imp dist/tutorial/k/4_imp++"
      extensions="imp"
      exclude="lesson_7/spawn.imp"
      results="tests/tutorial/k/4_imp++/lesson_5"
      />
  <test
      definition="dist/tutorial/k/4_imp++/lesson_6/imp.k"
      programs="dist/tutorial/k/2_imp dist/tutorial/k/4_imp++"
      extensions="imp"
      exclude="lesson_7/spawn.imp"
      results="tests/tutorial/k/4_imp++/lesson_5"
      />
  <test
      definition="dist/tutorial/k/4_imp++/lesson_7/imp.k"
      programs="dist/tutorial/k/2_imp dist/tutorial/k/4_imp++"
      extensions="imp"
      exclude="lesson_1/spawn.imp"
      results="tests/tutorial/k/4_imp++/lesson_5"
      />
  <test
      definition="dist/tutorial/k/4_imp++/lesson_8/imp.k"
      programs="dist/tutorial/k/2_imp dist/tutorial/k/4_imp++"
      extensions="imp"
      exclude="lesson_1/spawn.imp"
      results="tests/tutorial/k/4_imp++/lesson_5"
      />

<!-- TYPES -->

  <test
      definition="dist/tutorial/k/5_types/lesson_1/imp.k"
      programs="dist/tutorial/k/2_imp
              dist/tutorial/k/4_imp++"
      extensions="imp"
      exclude="lesson_1/spawn.imp lesson_4/test.imp"
      />
  <test
      definition="dist/tutorial/k/5_types/lesson_2/lambda.k"
      programs="dist/tutorial/k/5_types/lesson_2"
      extensions="lambda"
      />
  <test
      definition="dist/tutorial/k/5_types/lesson_3/lambda.k"
      programs="dist/tutorial/k/5_types/lesson_2"
      extensions="lambda"
      />
  <test
      definition="dist/tutorial/k/5_types/lesson_4/lambda.k"
      programs="dist/tutorial/k/5_types/lesson_4"
      extensions="lambda"
      />
  <test
      definition="dist/tutorial/k/5_types/lesson_5/lambda.k"
      programs="dist/tutorial/k/5_types/lesson_4
              dist/tutorial/k/5_types/lesson_5"
      extensions="lambda"
      />
  <test
      definition="dist/tutorial/k/5_types/lesson_6/lambda.k"
      programs="dist/tutorial/k/5_types/lesson_4
              dist/tutorial/k/5_types/lesson_5"
      extensions="lambda"
      />
  <test
      definition="dist/tutorial/k/5_types/lesson_7/lambda.k"
      programs="dist/tutorial/k/5_types/lesson_4
              dist/tutorial/k/5_types/lesson_5
              dist/tutorial/k/5_types/lesson_6"
      extensions="lambda"
      />
  <test
      definition="dist/tutorial/k/5_types/lesson_8/lambda.k"
      programs="dist/tutorial/k/5_types/lesson_4
              dist/tutorial/k/5_types/lesson_5
              dist/tutorial/k/5_types/lesson_6"
      extensions="lambda"
      />
  <test
      definition="dist/tutorial/k/5_types/lesson_9/lambda.k"
      programs="dist/tutorial/k/5_types/lesson_4
              dist/tutorial/k/5_types/lesson_5
              dist/tutorial/k/5_types/lesson_6"
      extensions="lambda"
      />

<!--
  SIMPLE
-->

  <test
      definition="dist/tutorial/languages/simple/untyped/simple-untyped.k"
      programs="dist/tutorial/languages/simple/untyped/programs"
      extensions="simple"
      exclude="diverse/dekker.simple"
      results="tests/examples/simple-untyped"
      />
  <test
      definition="dist/tutorial/languages/simple/typed/dynamic/simple-typed-dynamic.k"
      programs="dist/tutorial/languages/simple/typed/programs"
      extensions="simple"
      exclude="diverse/dekker.simple"
      results="tests/examples/simple-typed-dynamic"
      />
  <test
      definition="dist/tutorial/languages/simple/typed/static/simple-typed-static.k"
      programs="dist/tutorial/languages/simple/typed/programs"
      extensions="simple"
      exclude="diverse/dekker.simple"
      />

<!--
  KOOL
-->

  <test
      definition="dist/tutorial/languages/kool/untyped/kool-untyped.k"
      programs="dist/tutorial/languages/kool/untyped/programs"
      extensions="kool"
      results="tests/examples/kool-untyped"
      />
  <test
      definition="dist/tutorial/languages/kool/typed/dynamic/kool-typed-dynamic.k"
      programs="dist/tutorial/languages/kool/typed/programs"
      extensions="kool"
      results="tests/examples/kool-typed-dynamic"
      />
  <test
      definition="dist/tutorial/languages/kool/typed/static/kool-typed-static.k"
      programs="dist/tutorial/languages/kool/typed/programs"
      extensions="kool"
      results="tests/examples/kool-typed-static"
      />

<!--
  QUINE
-->
  <test
      definition="dist/examples/quine/explicit/quine-explicit.k"
      programs="tests/examples/quine-explicit"
      results="tests/examples/quine-explicit"
      extensions="quine" >
  </test>
  <test
      definition="dist/examples/quine/short/quine-short.k"
      programs="tests/examples/quine-short"
      results="tests/examples/quine-short"
      extensions="quine" >
  </test>

<!--
  FUN
-->

  <test
      definition="dist/tutorial/languages/fun/untyped/fun-untyped.k"
      programs="dist/tutorial/languages/fun/programs"
      extensions="fun"
      >
    <kompile-option name="--transition" value="otherwise"/>
  </test>

<!--
  LOGIK
-->

  <test
      definition="dist/tutorial/languages/logik/logik.k"
      programs="dist/tutorial/languages/logik/programs"
      extensions="logik"
      results="tests/examples/logik"
      >
    <all-programs>
      <krun-option name="--search" />
      <krun-option name="--bound" value="2" />
      <krun-option name="--no-color" />
    </all-programs>
  </test>


<!--
  AGENT
-->

  <test
      definition="dist/examples/agent/agent.k"
      programs="dist/examples/agent/programs"
      extensions="agent"
      results="tests/examples/agent"
      >
  </test>

<!--
  BF
-->

  <test
      definition="dist/examples/bf/bf.k"
      programs="dist/examples/bf/programs"
      extensions="bf"
      results="tests/examples/bf"
      >
  </test>

<!--
  WCET
-->
  <test
      definition="dist/examples/wcet/wcet.k"
      programs="dist/examples/wcet/programs"
      extensions="wcet">
      <all-programs>
        <krun-option name="-cTIMING" value="add |-> 1 sub |-> 1 mul |-> 1 div |-> 1 or |-> 1 and |-> 1 not |-> 1 load |-> 10 store |-> 10 jmp |-> 1 beq |-> 2 bne |-> 2 blt |-> 2 ble |-> 2 halt |-> 1 read |-> 100 write |-> 100 'rw(.KList) |-> 200 int |-> 5 rfi |-> 5" />
        <krun-option name="-cINPUT" value=".List" />
        <krun-option name="-cINITIAL" value=".Map" />
        <krun-option name="--pattern" value="&lt;k&gt; .K &lt;/k&gt;&lt;input&gt; .List &lt;/input&gt;" />
      </all-programs>
      <program name="dist/examples/wcet/programs/interrupt.wcet">
        <krun-option name="-cTIMING" value="add |-> 1 sub |-> 1 mul |-> 1 div |-> 1 or |-> 1 and |-> 1 not |-> 1 load |-> 10 store |-> 10 jmp |-> 1 beq |-> 2 bne |-> 2 blt |-> 2 ble |-> 2 halt |-> 1 read |-> 100 write |-> 100 'rw(.KList) |-> 200 int |-> 5 rfi |-> 5" />
        <krun-option name="-cINPUT" value="ListItem((400, data |-> 1000)) ListItem((401, data |-> 5)) ListItem((1000, data |-> 6))" />
        <krun-option name="-cINITIAL" value="data |-> 0" />
        <krun-option name="--pattern" value="&lt;k&gt; .K &lt;/k&gt;&lt;input&gt; .List &lt;/input&gt;" />
      </program>
      <program name="dist/examples/wcet/programs/polling.wcet">
        <krun-option name="-cTIMING" value="add |-> 1 sub |-> 1 mul |-> 1 div |-> 1 or |-> 1 and |-> 1 not |-> 1 load |-> 10 store |-> 10 jmp |-> 1 beq |-> 2 bne |-> 2 blt |-> 2 ble |-> 2 halt |-> 1 read |-> 100 write |-> 100 'rw(.KList) |-> 200 int |-> 5 rfi |-> 5" />
        <krun-option name="-cINPUT" value="ListItem((400, data |-> 1000)) ListItem((401, data |-> 5)) ListItem((1000, data |-> 6))" />
        <krun-option name="-cINITIAL" value="data |-> 0" />
        <krun-option name="--pattern" value="&lt;k&gt; .K &lt;/k&gt;&lt;input&gt; .List &lt;/input&gt;" />
       </program>
  </test>


<!--
  IMP-SYMBOLIC
-->

  <test
      definition="dist/examples/imp-symbolic/imp.k"
      programs="dist/examples/imp-symbolic/programs"
      extensions="imp"
      >
    <all-programs>
      <krun-option name="-search" />
      <krun-option name="-parser" value="kast -groundParser" parser-home="PARSER_HOME"/>
      <krun-option name="-no-color" />
    </all-programs>
  </test>

<!--
  IMP-HOARE
-->

  <test
      definition="dist/examples/imp-hoare/imp.k"
      programs="dist/examples/imp-hoare/programs"
      extensions="imp"
      >
  </test>

<!--
  IMP-REACHABILITY
-->

  <test
      definition="dist/examples/imp-reachability/imp.k"
      programs="dist/examples/imp-reachability"
      extensions="imp"
      exclude="pgm-1.imp pgm-2.imp pgm-3.imp"
      >
    <all-programs>
      <krun-option name="--search" />
      <krun-option name="--depth" value="5" />
      <krun-option name="--parser" value="kast -groundParser"  parser-home="PARSER_HOME"/>
      <krun-option name="--no-color" />
    </all-programs>
  </test>


<!--
    Cink ltlmc
-->
<!--
  <test
      definition="dist/examples/cink/ltlmc/cink.k"
      programs="dist/examples/cink/ltlmc/programs"
      extensions="cink"
      results="tests/examples/cink/ltlmc"
      exclude="form-peterson.cink form-dekker.cink form-threads.cink peterson-wrong1.cink peterson-wrong2.cink" >
      <kompile-option name="-transition" value="kripke" />
      <all-programs>
        <krun-option name="-ltlmc" value="[]Ltl ((eqTo(critical1, 1) ->Ltl eqTo(critical2, 0)) /\Ltl (eqTo(critical2, 1) ->Ltl eqTo(critical1, 0)))" />
      </all-programs>
  </test>
-->

<!--
    Cink basic
-->
<!--
  <test
      definition="dist/examples/cink/basic/cink.k"
      programs="dist/examples/cink/basic/programs"
      extensions="cink"
      results="tests/examples/cink/basic"
      exclude="fact.cink prim.cink"
      >
  </test>
-->
<!--
    Cink threads
-->
<!--
  <test
      definition="dist/examples/cink/threads/cink.k"
      programs="dist/examples/cink/threads/programs"
      extensions="cink"
      results="tests/examples/cink/threads"
      >
  </test>
-->
<!--
    Cink arrays
-->

  <test
      definition="dist/examples/cink/arrays/cink.k"
      programs="dist/examples/cink/arrays/programs"
      extensions="cink"
      results="tests/examples/cink/arrays"
      exclude="sort.cink"
      >
  </test>
<!--
    Cink arrays unidimensional
-->
<!--
  <test
      definition="dist/examples/cink/arrays/unidimensional/cink.k"
      programs="dist/examples/cink/arrays/unidimensional/programs"
      extensions="cink"
      results="tests/examples/cink/arrays/unidimensional"
      exclude="sort.cink"
      >
  </test>
-->
<!--
    Program equivalence
-->

  <test
      definition="dist/examples/prog-equiv/peq.k"
      programs="dist/examples/prog-equiv/programs"
      extensions="peq"
      results="tests/examples/prog-equiv/" >
      <kompile-option name="--add-top-cell" />
  </test>

<!--

-->
  <test
      definition="dist/tutorial/k/2_imp/lesson_4/imp.k"
      programs="dist/tutorial/k/2_imp"
      extensions="imp"
      title="symbolic"
	  exclude="lesson_4/test.imp"
      >
    <kompile-option name="--backend" value="symbolic" />
    <all-programs>
      <krun-option name="--no-color" />
      <krun-option name="--output-mode" value="none" />
      <krun-option name="-cPC" value="true" />
    </all-programs>
  </test>


<!--
    Regression tests
-->

  <test
      definition="tests/regression/issue552/issue.k"
  />
  <test
      definition="tests/regression/issue529/issue.k"
  />
  <test
      definition="tests/regression/defaultTerms1/issue.k"
  />
   <test
      definition="tests/regression/freshMOS/issue.k"
      programs="tests/regression/freshMOS/programs"
      results="tests/regression/freshMOS/tests"
      extensions="issue"
  />
  <test
      definition="tests/regression/openCells1/issue.k"
      programs="tests/regression/openCells1/programs"
      results="tests/regression/openCells1/tests"
      extensions="issue"
  />
  <test
      definition="tests/regression/sets-issue/issue.k"
      programs="tests/regression/sets-issue/programs"
      results="tests/regression/sets-issue/tests"
      extensions="issue"
  />
  <test
      definition="tests/regression/mapitem2klabel/issue.k"
  />
  <test
      definition="tests/regression/issue/issue.k"
      programs="tests/regression/issue/programs"
      results="tests/regression/issue/tests"
      extensions="issue"
  />
  <test
      definition="tests/regression/issue403/issue.k"
  />
  <test
      definition="tests/regression/issue425/issue.k"
  />
  <test
      definition="tests/regression/issue466/issue.k"
  />
  <test
      definition="tests/regression/issue482/issue.k"
  />
  <test
      definition="tests/regression/issue483/issue.k"
  />
  <test
      definition="tests/regression/strictness/issue.k"
      programs="tests/regression/strictness/programs"
      results="tests/regression/strictness/tests"
      extensions="issue"
  />

  <test
      definition="tests/regression/issue580/issue.k"
      programs="tests/regression/issue580/programs"
      results="tests/regression/issue580/tests"
      extensions="issue" >
      <program name="tests/regression/issue580/programs/test.issue">
        <krun-option name="-output-mode" value="pretty" />
        <krun-option name="-search" />
        <krun-option name="--pattern" value="&lt;k&gt; 6 &lt;/k&gt;" />
      </program>
  </test>

  <test
      definition="tests/regression/subsort-klabel/issue.k"
      programs="tests/regression/subsort-klabel/programs"
      results="tests/regression/subsort-klabel/tests"
      extensions="issue" >
      <program name="tests/regression/subsort-klabel/programs/test.issue">
        <krun-option name="-output-mode" value="pretty" />
      </program>
  </test>

  <test
      definition="tests/regression/issue627/issue.k"
      programs="tests/regression/issue627/programs"
      results="tests/regression/issue627/tests"
      extensions="issue" >
  </test>

  <test
      definition="tests/regression/issue631/issue.k"
      programs="tests/regression/issue631"
      results="tests/regression/issue631"
      extensions="issue" >
  </test>

  <test
      definition="tests/regression/negative-test/issue.k"
      programs="tests/regression/negative-test/programs"
      results="tests/regression/negative-test/tests"
      extensions="issue" >
    <program name="tests/regression/negative-test/programs/test.issue">
      <krun-option name="-no-color"/>
    </program>
  </test>

  <test
      definition="tests/regression/escapedKLabel/issue.k"
      programs="tests/regression/escapedKLabel/programs"
      results="tests/regression/escapedKLabel/tests"
      extensions="issue" >
      <program name="tests/regression/escapedKLabel/programs/test.issue">
        <krun-option name="-output-mode" value="pretty" />
      </program>
  </test>

  <test
      definition="tests/regression/unparsing/issue.k"
      programs="tests/regression/unparsing/programs"
      extensions="issue"
      results="tests/regression/unparsing/out/">
      <all-programs>
        <krun-option name="--output-mode" value="pretty" />
      </all-programs>
  </test>

  <test
      definition="tests/regression/addbrackets/issue.k"
      programs="tests/regression/addbrackets/programs"
      extensions="issue"
      results="tests/regression/addbrackets/out/">
      <all-programs>
        <krun-option name="--output-mode" value="pretty" />
	<krun-option name="--parser" value="kast -groundParser" parser-home="PARSER_HOME" />
        <krun-option name="--parens" value="smart" />
      </all-programs>
  </test>

  <test
      definition="tests/regression/issue647/issue.k"
      programs="tests/regression/issue647"
      results="tests/regression/issue647"
      extensions="issue" />

  <test
      definition="tests/regression/issue663/issue.k"
      programs="tests/regression/issue663/programs"
      results="tests/regression/issue663/out"
      extensions="issue">
      <all-programs>
        <krun-option name="--ltlmc" value="TrueLtl" />
      </all-programs> />
  </test>
  <test
      definition="tests/regression/issue674/issue.k"
      programs="tests/regression/issue674"
      results="tests/regression/issue674"
      extensions="issue" >
      <all-programs>
        <krun-option name="--output-mode" value="pretty" />
      </all-programs>
  </test>

  <test
      definition="tests/regression/basicFloat/issue.k"
      programs="tests/regression/basicFloat"
      results="tests/regression/basicFloat"
      extensions="issue" />
  <test
      definition="tests/regression/follow/issue.k"
      programs="tests/regression/follow"
      results="tests/regression/follow"
      extensions="issue" />

  <test
<<<<<<< HEAD
      definition="tests/regression/java-rewrite-engine/strings/test.k"
      programs="tests/regression/java-rewrite-engine/strings/programs"
      results="tests/regression/java-rewrite-engine/strings/tests"
      extensions="test">
    <kompile-option name="--backend" value="java" />
    <all-programs>
      <krun-option name="--backend" value="java-symbolic" />
      <krun-option name="--smt" value="none" />
      <krun-option name="--parser" value="kast -groundParser" />
    </all-programs>
  </test>


  <test
=======
>>>>>>> 5bf9c75a
      definition="tests/regression/lint/test.k"
      programs="tests/regression/lint"
      extensions="test">
    <kompile-option name="-w" value="all" />
  </test>

  <test
      definition="tests/regression/string2int/test.k"
      programs="tests/regression/string2int"
      results="tests/regression/string2int"
      extensions="test" >
      <all-programs>
        <krun-option name="--output-mode" value="pretty" />
      </all-programs>
  </test>

<<<<<<< HEAD
 <test
      definition="tests/regression/java-rewrite-engine/list/test1/list-test1.k"
      programs="tests/regression/java-rewrite-engine/list/test1/programs"
      results="tests/regression/java-rewrite-engine/list/test1/tests"
      extensions="issue"
      >
    <kompile-option name="--backend" value="java" />
    <kompile-option name="-w" value="none" />
    <all-programs>
      <krun-option name="--smt" value="none" />
      <krun-option name="--backend" value="java-symbolic" />
      <krun-option name="--output-mode" value="pretty" />
    </all-programs>
  </test>


 <test
      definition="tests/regression/java-rewrite-engine/list/test2/list-test2.k"
      programs="tests/regression/java-rewrite-engine/list/test2/programs"
      results="tests/regression/java-rewrite-engine/list/test2/tests"
      extensions="issue"
      >
    <kompile-option name="--backend" value="java" />
    <kompile-option name="-w" value="none" />
    <all-programs>
      <krun-option name="--smt" value="none" />
      <krun-option name="--backend" value="java-symbolic" />
      <krun-option name="--output-mode" value="pretty" />
    </all-programs>
  </test>


 <test
      definition="tests/regression/java-rewrite-engine/set/test1/test1.k"
      programs="tests/regression/java-rewrite-engine/set/test1/programs"
      results="tests/regression/java-rewrite-engine/set/test1/tests"
      extensions="issue"
      >
    <kompile-option name="--backend" value="java" />
    <kompile-option name="-w" value="none" />
    <all-programs>
      <krun-option name="--smt" value="none" />
      <krun-option name="--backend" value="java-symbolic" />
      <krun-option name="--output-mode" value="pretty" />
    </all-programs>
  </test>

 <test
      definition="tests/regression/java-rewrite-engine/set/test2/test2.k"
      programs="tests/regression/java-rewrite-engine/set/test2/programs"
      results="tests/regression/java-rewrite-engine/set/test2/tests"
      extensions="issue"
      >
    <kompile-option name="--backend" value="java" />
    <kompile-option name="-w" value="none" />
    <all-programs>
      <krun-option name="--smt" value="none" />
      <krun-option name="--backend" value="java-symbolic" />
      <krun-option name="--output-mode" value="pretty" />
    </all-programs>
  </test>

 <test
      definition="tests/regression/issue#8/test.k"
      programs="tests/regression/issue#8/programs"
      results="tests/regression/issue#8/tests"
      >
    <kompile-option name="--backend" value="java" />
    <kompile-option name="-w" value="none" />
    <all-programs>
      <krun-option name="--smt" value="none" />
      <krun-option name="--backend" value="java-symbolic" />
      <krun-option name="--output-mode" value="pretty" />
    </all-programs>
  </test>

  <test
      definition="tests/regression/issue686/issue.k"
      extensions="issue" >
      <all-programs>
        <krun-option name="--output-mode" value="pretty" />
      </all-programs>
  </test>

  <test
      definition="tests/regression/issue#1/issue.k"
      programs="tests/regression/issue#1"
      results="tests/regression/issue#1"
      extensions="issue" >
    <kompile-option name="--backend" value="java" />
    <kompile-option name="-w" value="none" />
    <all-programs>
      <krun-option name="--smt" value="none" />
      <krun-option name="--backend" value="java-symbolic" />
      <krun-option name="--output-mode" value="pretty" />
    </all-programs>
  </test>

  <test
      definition="tests/regression/issue#2/issue.k"
      programs="tests/regression/issue#2"
      results="tests/regression/issue#2"
      extensions="issue" >
    <kompile-option name="--backend" value="java" />
    <kompile-option name="-w" value="none" />
    <all-programs>
      <krun-option name="--smt" value="none" />
      <krun-option name="--backend" value="java-symbolic" />
      <krun-option name="--output-mode" value="pretty" />
    </all-programs>
  </test>

<test definition="tests/regression/java-rewrite-engine/io/test1/test.k"
      extensions="test"
      programs="tests/regression/java-rewrite-engine/io/test1/programs"
      results="tests/regression/java-rewrite-engine/io/test1/tests"
      unixOnly="tests/regression/java-rewrite-engine/io/test1/prepare.sh">
  <kompile-option name="--backend" value="java" />
  <all-programs>
    <krun-option name="--backend" value="java-symbolic" />
    <krun-option name="--smt" value="none" />
    <krun-option name="--parser" value="kast -groundParser" />
  </all-programs>
</test>



 <test
      definition="tests/regression/issue#12/test.k"
      programs="tests/regression/issue#12/programs"
      results="tests/regression/issue#12/tests"
      >
    <kompile-option name="--backend" value="java" />
    <kompile-option name="-w" value="none" />
    <all-programs>
      <krun-option name="--smt" value="none" />
      <krun-option name="--backend" value="java-symbolic" />
      <krun-option name="--output-mode" value="pretty" />
    </all-programs>
  </test>

   <test
=======
  <test
>>>>>>> 5bf9c75a
      definition="tests/regression/issue#36/issue.k"
      programs="tests/regression/issue#36"
      results="tests/regression/issue#36"
	  extensions="issue"
      >
    <all-programs>
      <krun-option name="--output-mode" value="pretty" />
	  <krun-option name="--no-color" />
    </all-programs>
  </test>


  <test
      definition="tests/regression/issue677/test.k"
      programs="tests/regression/issue677/programs"
      results="tests/regression/issue677/tests"
      />
<<<<<<< HEAD

<test definition="tests/regression/java-rewrite-engine/io/test2/test.k"
      extensions="test"
      programs="tests/regression/java-rewrite-engine/io/test2/programs"
      results="tests/regression/java-rewrite-engine/io/test2/tests">
  <kompile-option name="--backend" value="java" />
  <all-programs>
    <krun-option name="--backend" value="java-symbolic" />
    <krun-option name="--smt" value="none" />
  </all-programs>
</test>

<test definition="dist/examples/java_rewrite_engine/imp_with_floats/imp.k"
      extensions="imp"
      programs="dist/examples/java_rewrite_engine/imp_with_floats/programs"
      results="tests/examples/java_rewrite_engine/imp_with_floats/tests">
  <kompile-option name="--backend" value="java" />
  <kompile-option name="-w" value="none" />
  <all-programs>
    <krun-option name="--backend" value="java-symbolic" />
    <krun-option name="--smt" value="gappa" />
  </all-programs>
</test>

<test
      definition="dist/examples/java_rewrite_engine/tutorial/2_imp/imp.k"
      programs="dist/tutorial/2_imp"
      extensions="imp"
      results="tests/tutorial/2_imp/lesson_5"
      >
  <kompile-option name="--backend" value="java" />
  <kompile-option name="-w" value="none" />
  <all-programs>
    <krun-option name="--backend" value="java-symbolic" />
    <krun-option name="--smt" value="none" />
  </all-programs>
</test>

  <test
      definition="dist/examples/java_rewrite_engine/tutorial/4_imp++/imp.k"
      programs="dist/tutorial/2_imp dist/tutorial/4_imp++"
      extensions="imp"
      exclude="lesson_1/spawn.imp"
      results="tests/tutorial/4_imp++/lesson_5"
      >
      <kompile-option name="--backend" value="java" />
      <kompile-option name="-w" value="none" />
      <all-programs>
        <krun-option name="-backend" value="java-symbolic" />
	<krun-option name="-smt" value="none" />
	<krun-option name="-output-mode" value="none" />
      </all-programs>
  </test>

=======
>>>>>>> 5bf9c75a
<test
      definition="tests/regression/label-and-context/label-and-context.k"
      programs="tests/regression/label-and-context"
      results="tests/regression/label-and-context"
      extensions="issue">
  <all-programs>
    <krun-option name="--output-mode" value="pretty" />
    <krun-option name="--no-color" />
    <krun-option name="--parser" value="cat"/>
  </all-programs>
</test>



  <test
<<<<<<< HEAD
      definition="dist/examples/java_rewrite_engine/simple/untyped/simple-untyped.k"
      programs="dist/examples/simple/untyped/programs"
      extensions="simple"
      exclude="dekker.simple exceptions_07.simple matrix.simple"
      results="tests/examples/simple-untyped" >
      <kompile-option name="--backend" value="java" />
      <kompile-option name="-w" value="none" />
      <all-programs>
        <krun-option name="--backend" value="java-symbolic" />
	<krun-option name="--smt" value="none" />
        <krun-option name="--output-mode" value="none" />
      </all-programs>
  </test>
=======
      definition="tests/regression/cool-issue/test.k"
      programs="tests/regression/cool-issue/programs"
      results="tests/regression/cool-issue/tests"
      extensions="test"
  />
>>>>>>> 5bf9c75a

</tests>
<|MERGE_RESOLUTION|>--- conflicted
+++ resolved
@@ -729,23 +729,6 @@
       extensions="issue" />
 
   <test
-<<<<<<< HEAD
-      definition="tests/regression/java-rewrite-engine/strings/test.k"
-      programs="tests/regression/java-rewrite-engine/strings/programs"
-      results="tests/regression/java-rewrite-engine/strings/tests"
-      extensions="test">
-    <kompile-option name="--backend" value="java" />
-    <all-programs>
-      <krun-option name="--backend" value="java-symbolic" />
-      <krun-option name="--smt" value="none" />
-      <krun-option name="--parser" value="kast -groundParser" />
-    </all-programs>
-  </test>
-
-
-  <test
-=======
->>>>>>> 5bf9c75a
       definition="tests/regression/lint/test.k"
       programs="tests/regression/lint"
       extensions="test">
@@ -762,152 +745,7 @@
       </all-programs>
   </test>
 
-<<<<<<< HEAD
- <test
-      definition="tests/regression/java-rewrite-engine/list/test1/list-test1.k"
-      programs="tests/regression/java-rewrite-engine/list/test1/programs"
-      results="tests/regression/java-rewrite-engine/list/test1/tests"
-      extensions="issue"
-      >
-    <kompile-option name="--backend" value="java" />
-    <kompile-option name="-w" value="none" />
-    <all-programs>
-      <krun-option name="--smt" value="none" />
-      <krun-option name="--backend" value="java-symbolic" />
-      <krun-option name="--output-mode" value="pretty" />
-    </all-programs>
-  </test>
-
-
- <test
-      definition="tests/regression/java-rewrite-engine/list/test2/list-test2.k"
-      programs="tests/regression/java-rewrite-engine/list/test2/programs"
-      results="tests/regression/java-rewrite-engine/list/test2/tests"
-      extensions="issue"
-      >
-    <kompile-option name="--backend" value="java" />
-    <kompile-option name="-w" value="none" />
-    <all-programs>
-      <krun-option name="--smt" value="none" />
-      <krun-option name="--backend" value="java-symbolic" />
-      <krun-option name="--output-mode" value="pretty" />
-    </all-programs>
-  </test>
-
-
- <test
-      definition="tests/regression/java-rewrite-engine/set/test1/test1.k"
-      programs="tests/regression/java-rewrite-engine/set/test1/programs"
-      results="tests/regression/java-rewrite-engine/set/test1/tests"
-      extensions="issue"
-      >
-    <kompile-option name="--backend" value="java" />
-    <kompile-option name="-w" value="none" />
-    <all-programs>
-      <krun-option name="--smt" value="none" />
-      <krun-option name="--backend" value="java-symbolic" />
-      <krun-option name="--output-mode" value="pretty" />
-    </all-programs>
-  </test>
-
- <test
-      definition="tests/regression/java-rewrite-engine/set/test2/test2.k"
-      programs="tests/regression/java-rewrite-engine/set/test2/programs"
-      results="tests/regression/java-rewrite-engine/set/test2/tests"
-      extensions="issue"
-      >
-    <kompile-option name="--backend" value="java" />
-    <kompile-option name="-w" value="none" />
-    <all-programs>
-      <krun-option name="--smt" value="none" />
-      <krun-option name="--backend" value="java-symbolic" />
-      <krun-option name="--output-mode" value="pretty" />
-    </all-programs>
-  </test>
-
- <test
-      definition="tests/regression/issue#8/test.k"
-      programs="tests/regression/issue#8/programs"
-      results="tests/regression/issue#8/tests"
-      >
-    <kompile-option name="--backend" value="java" />
-    <kompile-option name="-w" value="none" />
-    <all-programs>
-      <krun-option name="--smt" value="none" />
-      <krun-option name="--backend" value="java-symbolic" />
-      <krun-option name="--output-mode" value="pretty" />
-    </all-programs>
-  </test>
-
-  <test
-      definition="tests/regression/issue686/issue.k"
-      extensions="issue" >
-      <all-programs>
-        <krun-option name="--output-mode" value="pretty" />
-      </all-programs>
-  </test>
-
-  <test
-      definition="tests/regression/issue#1/issue.k"
-      programs="tests/regression/issue#1"
-      results="tests/regression/issue#1"
-      extensions="issue" >
-    <kompile-option name="--backend" value="java" />
-    <kompile-option name="-w" value="none" />
-    <all-programs>
-      <krun-option name="--smt" value="none" />
-      <krun-option name="--backend" value="java-symbolic" />
-      <krun-option name="--output-mode" value="pretty" />
-    </all-programs>
-  </test>
-
-  <test
-      definition="tests/regression/issue#2/issue.k"
-      programs="tests/regression/issue#2"
-      results="tests/regression/issue#2"
-      extensions="issue" >
-    <kompile-option name="--backend" value="java" />
-    <kompile-option name="-w" value="none" />
-    <all-programs>
-      <krun-option name="--smt" value="none" />
-      <krun-option name="--backend" value="java-symbolic" />
-      <krun-option name="--output-mode" value="pretty" />
-    </all-programs>
-  </test>
-
-<test definition="tests/regression/java-rewrite-engine/io/test1/test.k"
-      extensions="test"
-      programs="tests/regression/java-rewrite-engine/io/test1/programs"
-      results="tests/regression/java-rewrite-engine/io/test1/tests"
-      unixOnly="tests/regression/java-rewrite-engine/io/test1/prepare.sh">
-  <kompile-option name="--backend" value="java" />
-  <all-programs>
-    <krun-option name="--backend" value="java-symbolic" />
-    <krun-option name="--smt" value="none" />
-    <krun-option name="--parser" value="kast -groundParser" />
-  </all-programs>
-</test>
-
-
-
- <test
-      definition="tests/regression/issue#12/test.k"
-      programs="tests/regression/issue#12/programs"
-      results="tests/regression/issue#12/tests"
-      >
-    <kompile-option name="--backend" value="java" />
-    <kompile-option name="-w" value="none" />
-    <all-programs>
-      <krun-option name="--smt" value="none" />
-      <krun-option name="--backend" value="java-symbolic" />
-      <krun-option name="--output-mode" value="pretty" />
-    </all-programs>
-  </test>
-
-   <test
-=======
-  <test
->>>>>>> 5bf9c75a
+  <test
       definition="tests/regression/issue#36/issue.k"
       programs="tests/regression/issue#36"
       results="tests/regression/issue#36"
@@ -925,63 +763,6 @@
       programs="tests/regression/issue677/programs"
       results="tests/regression/issue677/tests"
       />
-<<<<<<< HEAD
-
-<test definition="tests/regression/java-rewrite-engine/io/test2/test.k"
-      extensions="test"
-      programs="tests/regression/java-rewrite-engine/io/test2/programs"
-      results="tests/regression/java-rewrite-engine/io/test2/tests">
-  <kompile-option name="--backend" value="java" />
-  <all-programs>
-    <krun-option name="--backend" value="java-symbolic" />
-    <krun-option name="--smt" value="none" />
-  </all-programs>
-</test>
-
-<test definition="dist/examples/java_rewrite_engine/imp_with_floats/imp.k"
-      extensions="imp"
-      programs="dist/examples/java_rewrite_engine/imp_with_floats/programs"
-      results="tests/examples/java_rewrite_engine/imp_with_floats/tests">
-  <kompile-option name="--backend" value="java" />
-  <kompile-option name="-w" value="none" />
-  <all-programs>
-    <krun-option name="--backend" value="java-symbolic" />
-    <krun-option name="--smt" value="gappa" />
-  </all-programs>
-</test>
-
-<test
-      definition="dist/examples/java_rewrite_engine/tutorial/2_imp/imp.k"
-      programs="dist/tutorial/2_imp"
-      extensions="imp"
-      results="tests/tutorial/2_imp/lesson_5"
-      >
-  <kompile-option name="--backend" value="java" />
-  <kompile-option name="-w" value="none" />
-  <all-programs>
-    <krun-option name="--backend" value="java-symbolic" />
-    <krun-option name="--smt" value="none" />
-  </all-programs>
-</test>
-
-  <test
-      definition="dist/examples/java_rewrite_engine/tutorial/4_imp++/imp.k"
-      programs="dist/tutorial/2_imp dist/tutorial/4_imp++"
-      extensions="imp"
-      exclude="lesson_1/spawn.imp"
-      results="tests/tutorial/4_imp++/lesson_5"
-      >
-      <kompile-option name="--backend" value="java" />
-      <kompile-option name="-w" value="none" />
-      <all-programs>
-        <krun-option name="-backend" value="java-symbolic" />
-	<krun-option name="-smt" value="none" />
-	<krun-option name="-output-mode" value="none" />
-      </all-programs>
-  </test>
-
-=======
->>>>>>> 5bf9c75a
 <test
       definition="tests/regression/label-and-context/label-and-context.k"
       programs="tests/regression/label-and-context"
@@ -997,26 +778,10 @@
 
 
   <test
-<<<<<<< HEAD
-      definition="dist/examples/java_rewrite_engine/simple/untyped/simple-untyped.k"
-      programs="dist/examples/simple/untyped/programs"
-      extensions="simple"
-      exclude="dekker.simple exceptions_07.simple matrix.simple"
-      results="tests/examples/simple-untyped" >
-      <kompile-option name="--backend" value="java" />
-      <kompile-option name="-w" value="none" />
-      <all-programs>
-        <krun-option name="--backend" value="java-symbolic" />
-	<krun-option name="--smt" value="none" />
-        <krun-option name="--output-mode" value="none" />
-      </all-programs>
-  </test>
-=======
       definition="tests/regression/cool-issue/test.k"
       programs="tests/regression/cool-issue/programs"
       results="tests/regression/cool-issue/tests"
       extensions="test"
   />
->>>>>>> 5bf9c75a
 
 </tests>
