// Copyright (C) 2012-2014 K Team. All Rights Reserved.
package org.kframework.parser.generator;

import java.io.File;
import java.io.IOException;
import java.util.ArrayList;
import java.util.HashMap;
import java.util.List;
import java.util.Map;

import org.kframework.kil.ASTNode;
import org.kframework.kil.DefinitionItem;
import org.kframework.kil.Module;
import org.kframework.kil.Require;
import org.kframework.kil.loader.Context;
import org.kframework.kompile.KompileOptions;
import org.kframework.kompile.KompileOptions.Backend;
import org.kframework.main.GlobalOptions;
import org.kframework.parser.basic.Basic;
import org.kframework.utils.errorsystem.KException;
import org.kframework.utils.errorsystem.KException.ExceptionType;
import org.kframework.utils.errorsystem.KException.KExceptionGroup;
import org.kframework.utils.file.FileUtil;
import org.kframework.utils.file.KPaths;
import org.kframework.utils.general.GlobalSettings;

public class BasicParser {
    private List<DefinitionItem> moduleItems;
    private Map<String, Module> modulesMap;
    private List<String> filePaths;
    private File mainFile;
    private String mainModule;
    private boolean autoinclude;
    private static final String missingFileMsg = "Could not find 'required' file: ";
<<<<<<< HEAD
=======
    private String autoincludeFileName;
    
    private KompileOptions kompileOptions;
    private GlobalOptions globalOptions;
>>>>>>> 2cbe002b

    public BasicParser(boolean autoinclude, KompileOptions kompileOptions) {
        this.autoinclude = autoinclude;
<<<<<<< HEAD
=======
        this.kompileOptions = kompileOptions;
        this.globalOptions = kompileOptions.global;
        if (this.kompileOptions.backend.java())
            autoincludeFileName = "autoinclude-java.k";
        else
            autoincludeFileName ="autoinclude.k";

>>>>>>> 2cbe002b
    }

    /**
     * Given a file, this method parses it and creates a list of modules from all of the included files.
     */
    public void slurp(String fileName, Context context) {
        moduleItems = new ArrayList<DefinitionItem>();
        modulesMap = new HashMap<String, Module>();
        filePaths = new ArrayList<String>();

        try {
            // parse first the file given at console for fast failure in case of error
            File file = new File(fileName);
            if (!file.exists())
                GlobalSettings.kem.register(new KException(ExceptionType.ERROR, KExceptionGroup.CRITICAL, missingFileMsg + fileName + " given at console.", "", ""));

            slurp2(file, context);

            if (autoinclude) {
                // parse the autoinclude.k file but remember what I parsed to give the correct order at the end
                List<DefinitionItem> tempmi = moduleItems;
                moduleItems = new ArrayList<DefinitionItem>();

                if (GlobalSettings.javaBackend)
                    file = buildCanonicalPath("autoinclude-java.k", new File(fileName));
                else
                    file = buildCanonicalPath("autoinclude.k", new File(fileName));
                if (file == null)
                    GlobalSettings.kem.register(new KException(ExceptionType.ERROR, KExceptionGroup.CRITICAL,
                            missingFileMsg + fileName + " autoimported for every definition ", fileName, ""));

                slurp2(file, context);
                moduleItems.addAll(tempmi);
            }

            setMainFile(file);
            context.finalizeRequirements();
        } catch (IOException e) {
            e.printStackTrace();
        }
    }

    private File buildCanonicalPath(String fileName, File parentFile) throws IOException {
        File file = new File(parentFile.getCanonicalFile().getParent() + "/" + fileName);
        if (file.exists())
            return file;
        file = new File(KPaths.getKBase(false) + "/include/" + fileName);
        if (file.exists())
            return file;

        return null;
    }

    private void slurp2(File file, Context context) throws IOException {
        String canonicalPath = file.getCanonicalPath();
        if (!filePaths.contains(canonicalPath)) {
            filePaths.add(canonicalPath);

            if (globalOptions.verbose)
                System.out.println("Including file: " + file.getAbsolutePath());
            List<DefinitionItem> defItemList = Basic.parse(file.getAbsolutePath(), FileUtil.getFileContent(file.getAbsolutePath()), context);

            // go through every required file
            for (ASTNode di : defItemList) {
                if (di instanceof Require) {
                    Require req = (Require) di;

                    File newFile = buildCanonicalPath(req.getValue(), file);

                    if (newFile == null)
                        GlobalSettings.kem.register(new KException(ExceptionType.ERROR, KExceptionGroup.CRITICAL, missingFileMsg + req.getValue(), req.getFilename(), req
                                .getLocation()));

                    slurp2(newFile, context);
                    context.addFileRequirement(newFile.getCanonicalPath(), file.getCanonicalPath());
                }
            }

            boolean predefined = file.getCanonicalPath().startsWith(KPaths.getKBase(false) + File.separator + "include");
            if (!predefined)
                context.addFileRequirement(buildCanonicalPath("autoinclude.k", file).getCanonicalPath(), file.getCanonicalPath());

            // add the modules to the modules list and to the map for easy access
            for (DefinitionItem di : defItemList) {
                if (predefined)
                    di.setPredefined(true);

                this.moduleItems.add(di);
                if (di instanceof Module) {
                    Module m = (Module) di;
                    this.modulesMap.put(m.getName(), m);
                }
            }
        }
    }

    public void setMainFile(File mainFile) {
        this.mainFile = mainFile;
    }

    public File getMainFile() {
        return mainFile;
    }

    public void setMainModule(String mainModule) {
        this.mainModule = mainModule;
    }

    public String getMainModule() {
        return mainModule;
    }

    public List<DefinitionItem> getModuleItems() {
        return moduleItems;
    }

    public void setModuleItems(List<DefinitionItem> moduleItems) {
        this.moduleItems = moduleItems;
    }

    public Map<String, Module> getModulesMap() {
        return modulesMap;
    }

    public void setModulesMap(Map<String, Module> modulesMap) {
        this.modulesMap = modulesMap;
    }
}
<|MERGE_RESOLUTION|>--- conflicted
+++ resolved
@@ -1,182 +1,170 @@
 // Copyright (C) 2012-2014 K Team. All Rights Reserved.
-package org.kframework.parser.generator;
-
-import java.io.File;
-import java.io.IOException;
-import java.util.ArrayList;
-import java.util.HashMap;
-import java.util.List;
-import java.util.Map;
-
-import org.kframework.kil.ASTNode;
-import org.kframework.kil.DefinitionItem;
-import org.kframework.kil.Module;
-import org.kframework.kil.Require;
-import org.kframework.kil.loader.Context;
-import org.kframework.kompile.KompileOptions;
-import org.kframework.kompile.KompileOptions.Backend;
-import org.kframework.main.GlobalOptions;
-import org.kframework.parser.basic.Basic;
-import org.kframework.utils.errorsystem.KException;
-import org.kframework.utils.errorsystem.KException.ExceptionType;
-import org.kframework.utils.errorsystem.KException.KExceptionGroup;
-import org.kframework.utils.file.FileUtil;
-import org.kframework.utils.file.KPaths;
-import org.kframework.utils.general.GlobalSettings;
-
-public class BasicParser {
-    private List<DefinitionItem> moduleItems;
-    private Map<String, Module> modulesMap;
-    private List<String> filePaths;
-    private File mainFile;
-    private String mainModule;
-    private boolean autoinclude;
-    private static final String missingFileMsg = "Could not find 'required' file: ";
-<<<<<<< HEAD
-=======
-    private String autoincludeFileName;
-    
-    private KompileOptions kompileOptions;
-    private GlobalOptions globalOptions;
->>>>>>> 2cbe002b
-
-    public BasicParser(boolean autoinclude, KompileOptions kompileOptions) {
-        this.autoinclude = autoinclude;
-<<<<<<< HEAD
-=======
-        this.kompileOptions = kompileOptions;
-        this.globalOptions = kompileOptions.global;
-        if (this.kompileOptions.backend.java())
-            autoincludeFileName = "autoinclude-java.k";
-        else
-            autoincludeFileName ="autoinclude.k";
-
->>>>>>> 2cbe002b
-    }
-
-    /**
-     * Given a file, this method parses it and creates a list of modules from all of the included files.
-     */
-    public void slurp(String fileName, Context context) {
-        moduleItems = new ArrayList<DefinitionItem>();
-        modulesMap = new HashMap<String, Module>();
-        filePaths = new ArrayList<String>();
-
-        try {
-            // parse first the file given at console for fast failure in case of error
-            File file = new File(fileName);
-            if (!file.exists())
-                GlobalSettings.kem.register(new KException(ExceptionType.ERROR, KExceptionGroup.CRITICAL, missingFileMsg + fileName + " given at console.", "", ""));
-
-            slurp2(file, context);
-
-            if (autoinclude) {
-                // parse the autoinclude.k file but remember what I parsed to give the correct order at the end
-                List<DefinitionItem> tempmi = moduleItems;
-                moduleItems = new ArrayList<DefinitionItem>();
-
-                if (GlobalSettings.javaBackend)
-                    file = buildCanonicalPath("autoinclude-java.k", new File(fileName));
-                else
-                    file = buildCanonicalPath("autoinclude.k", new File(fileName));
-                if (file == null)
-                    GlobalSettings.kem.register(new KException(ExceptionType.ERROR, KExceptionGroup.CRITICAL,
-                            missingFileMsg + fileName + " autoimported for every definition ", fileName, ""));
-
-                slurp2(file, context);
-                moduleItems.addAll(tempmi);
-            }
-
-            setMainFile(file);
-            context.finalizeRequirements();
-        } catch (IOException e) {
-            e.printStackTrace();
-        }
-    }
-
-    private File buildCanonicalPath(String fileName, File parentFile) throws IOException {
-        File file = new File(parentFile.getCanonicalFile().getParent() + "/" + fileName);
-        if (file.exists())
-            return file;
-        file = new File(KPaths.getKBase(false) + "/include/" + fileName);
-        if (file.exists())
-            return file;
-
-        return null;
-    }
-
-    private void slurp2(File file, Context context) throws IOException {
-        String canonicalPath = file.getCanonicalPath();
-        if (!filePaths.contains(canonicalPath)) {
-            filePaths.add(canonicalPath);
-
-            if (globalOptions.verbose)
-                System.out.println("Including file: " + file.getAbsolutePath());
-            List<DefinitionItem> defItemList = Basic.parse(file.getAbsolutePath(), FileUtil.getFileContent(file.getAbsolutePath()), context);
-
-            // go through every required file
-            for (ASTNode di : defItemList) {
-                if (di instanceof Require) {
-                    Require req = (Require) di;
-
-                    File newFile = buildCanonicalPath(req.getValue(), file);
-
-                    if (newFile == null)
-                        GlobalSettings.kem.register(new KException(ExceptionType.ERROR, KExceptionGroup.CRITICAL, missingFileMsg + req.getValue(), req.getFilename(), req
-                                .getLocation()));
-
-                    slurp2(newFile, context);
-                    context.addFileRequirement(newFile.getCanonicalPath(), file.getCanonicalPath());
-                }
-            }
-
-            boolean predefined = file.getCanonicalPath().startsWith(KPaths.getKBase(false) + File.separator + "include");
-            if (!predefined)
-                context.addFileRequirement(buildCanonicalPath("autoinclude.k", file).getCanonicalPath(), file.getCanonicalPath());
-
-            // add the modules to the modules list and to the map for easy access
-            for (DefinitionItem di : defItemList) {
-                if (predefined)
-                    di.setPredefined(true);
-
-                this.moduleItems.add(di);
-                if (di instanceof Module) {
-                    Module m = (Module) di;
-                    this.modulesMap.put(m.getName(), m);
-                }
-            }
-        }
-    }
-
-    public void setMainFile(File mainFile) {
-        this.mainFile = mainFile;
-    }
-
-    public File getMainFile() {
-        return mainFile;
-    }
-
-    public void setMainModule(String mainModule) {
-        this.mainModule = mainModule;
-    }
-
-    public String getMainModule() {
-        return mainModule;
-    }
-
-    public List<DefinitionItem> getModuleItems() {
-        return moduleItems;
-    }
-
-    public void setModuleItems(List<DefinitionItem> moduleItems) {
-        this.moduleItems = moduleItems;
-    }
-
-    public Map<String, Module> getModulesMap() {
-        return modulesMap;
-    }
-
-    public void setModulesMap(Map<String, Module> modulesMap) {
-        this.modulesMap = modulesMap;
-    }
-}
+package org.kframework.parser.generator;
+
+import java.io.File;
+import java.io.IOException;
+import java.util.ArrayList;
+import java.util.HashMap;
+import java.util.List;
+import java.util.Map;
+
+import org.kframework.kil.ASTNode;
+import org.kframework.kil.DefinitionItem;
+import org.kframework.kil.Module;
+import org.kframework.kil.Require;
+import org.kframework.kil.loader.Context;
+import org.kframework.kompile.KompileOptions;
+import org.kframework.kompile.KompileOptions.Backend;
+import org.kframework.main.GlobalOptions;
+import org.kframework.parser.basic.Basic;
+import org.kframework.utils.errorsystem.KException;
+import org.kframework.utils.errorsystem.KException.ExceptionType;
+import org.kframework.utils.errorsystem.KException.KExceptionGroup;
+import org.kframework.utils.file.FileUtil;
+import org.kframework.utils.file.KPaths;
+import org.kframework.utils.general.GlobalSettings;
+
+public class BasicParser {
+    private List<DefinitionItem> moduleItems;
+    private Map<String, Module> modulesMap;
+    private List<String> filePaths;
+    private File mainFile;
+    private String mainModule;
+    private boolean autoinclude;
+    private static final String missingFileMsg = "Could not find 'required' file: ";
+    
+    private KompileOptions kompileOptions;
+    private GlobalOptions globalOptions;
+
+    public BasicParser(boolean autoinclude, KompileOptions kompileOptions) {
+        this.autoinclude = autoinclude;
+        this.kompileOptions = kompileOptions;
+        this.globalOptions = kompileOptions.global;
+    }
+
+    /**
+     * Given a file, this method parses it and creates a list of modules from all of the included files.
+     */
+    public void slurp(String fileName, Context context) {
+        moduleItems = new ArrayList<DefinitionItem>();
+        modulesMap = new HashMap<String, Module>();
+        filePaths = new ArrayList<String>();
+
+        try {
+            // parse first the file given at console for fast failure in case of error
+            File file = new File(fileName);
+            if (!file.exists())
+                GlobalSettings.kem.register(new KException(ExceptionType.ERROR, KExceptionGroup.CRITICAL, missingFileMsg + fileName + " given at console.", "", ""));
+
+            slurp2(file, context);
+
+            if (autoinclude) {
+                // parse the autoinclude.k file but remember what I parsed to give the correct order at the end
+                List<DefinitionItem> tempmi = moduleItems;
+                moduleItems = new ArrayList<DefinitionItem>();
+
+                if (GlobalSettings.javaBackend)
+                    file = buildCanonicalPath("autoinclude-java.k", new File(fileName));
+                else
+                    file = buildCanonicalPath("autoinclude.k", new File(fileName));
+                if (file == null)
+                    GlobalSettings.kem.register(new KException(ExceptionType.ERROR, KExceptionGroup.CRITICAL,
+                            missingFileMsg + fileName + " autoimported for every definition ", fileName, ""));
+
+                slurp2(file, context);
+                moduleItems.addAll(tempmi);
+            }
+
+            setMainFile(file);
+            context.finalizeRequirements();
+        } catch (IOException e) {
+            e.printStackTrace();
+        }
+    }
+
+    private File buildCanonicalPath(String fileName, File parentFile) throws IOException {
+        File file = new File(parentFile.getCanonicalFile().getParent() + "/" + fileName);
+        if (file.exists())
+            return file;
+        file = new File(KPaths.getKBase(false) + "/include/" + fileName);
+        if (file.exists())
+            return file;
+
+        return null;
+    }
+
+    private void slurp2(File file, Context context) throws IOException {
+        String canonicalPath = file.getCanonicalPath();
+        if (!filePaths.contains(canonicalPath)) {
+            filePaths.add(canonicalPath);
+
+            if (globalOptions.verbose)
+                System.out.println("Including file: " + file.getAbsolutePath());
+            List<DefinitionItem> defItemList = Basic.parse(file.getAbsolutePath(), FileUtil.getFileContent(file.getAbsolutePath()), context);
+
+            // go through every required file
+            for (ASTNode di : defItemList) {
+                if (di instanceof Require) {
+                    Require req = (Require) di;
+
+                    File newFile = buildCanonicalPath(req.getValue(), file);
+
+                    if (newFile == null)
+                        GlobalSettings.kem.register(new KException(ExceptionType.ERROR, KExceptionGroup.CRITICAL, missingFileMsg + req.getValue(), req.getFilename(), req
+                                .getLocation()));
+
+                    slurp2(newFile, context);
+                    context.addFileRequirement(newFile.getCanonicalPath(), file.getCanonicalPath());
+                }
+            }
+
+            boolean predefined = file.getCanonicalPath().startsWith(KPaths.getKBase(false) + File.separator + "include");
+            if (!predefined)
+                context.addFileRequirement(buildCanonicalPath("autoinclude.k", file).getCanonicalPath(), file.getCanonicalPath());
+
+            // add the modules to the modules list and to the map for easy access
+            for (DefinitionItem di : defItemList) {
+                if (predefined)
+                    di.setPredefined(true);
+
+                this.moduleItems.add(di);
+                if (di instanceof Module) {
+                    Module m = (Module) di;
+                    this.modulesMap.put(m.getName(), m);
+                }
+            }
+        }
+    }
+
+    public void setMainFile(File mainFile) {
+        this.mainFile = mainFile;
+    }
+
+    public File getMainFile() {
+        return mainFile;
+    }
+
+    public void setMainModule(String mainModule) {
+        this.mainModule = mainModule;
+    }
+
+    public String getMainModule() {
+        return mainModule;
+    }
+
+    public List<DefinitionItem> getModuleItems() {
+        return moduleItems;
+    }
+
+    public void setModuleItems(List<DefinitionItem> moduleItems) {
+        this.moduleItems = moduleItems;
+    }
+
+    public Map<String, Module> getModulesMap() {
+        return modulesMap;
+    }
+
+    public void setModulesMap(Map<String, Module> modulesMap) {
+        this.modulesMap = modulesMap;
+    }
+}