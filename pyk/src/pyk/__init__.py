from __future__ import annotations

from typing import TYPE_CHECKING

if TYPE_CHECKING:
    from typing import Final


<<<<<<< HEAD
__version__: Final = '7.0.132'
=======
__version__: Final = '7.1.0'
>>>>>>> 4e8b76c9
<|MERGE_RESOLUTION|>--- conflicted
+++ resolved
@@ -6,8 +6,4 @@
     from typing import Final
 
 
-<<<<<<< HEAD
-__version__: Final = '7.0.132'
-=======
-__version__: Final = '7.1.0'
->>>>>>> 4e8b76c9
+__version__: Final = '7.1.0'