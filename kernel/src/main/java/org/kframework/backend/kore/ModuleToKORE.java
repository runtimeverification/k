--- conflicted
+++ resolved
@@ -928,17 +928,6 @@
                 .stream().collect(Collectors.toMap(KVariable::name, Function.identity()));
         if (ruleInfo.isEquation) {
             assertNoExistentials(rule, existentials);
-<<<<<<< HEAD
-            if (!constructorBased) {
-                if (!consideredAttributes.containsKey(Att.SIMPLIFICATION())) {
-                    consideredAttributes.put(Att.SIMPLIFICATION(), false);
-                }
-                if (!rule.att().contains(Att.SIMPLIFICATION())) {
-                    rule = ((Rule) rule).withAtt(rule.att().add(Att.SIMPLIFICATION()));
-                }
-            }
-=======
->>>>>>> 6608e83f
             sb.append("  axiom{R");
             Option<Set> sortParams = rule.att().getOption("sortParams", Set.class);
             if (sortParams.nonEmpty()) {
