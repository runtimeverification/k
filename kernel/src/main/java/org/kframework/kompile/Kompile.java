// Copyright (c) 2015-2019 K Team. All Rights Reserved.
package org.kframework.kompile;

import com.google.inject.Inject;
import org.kframework.Strategy;
import org.kframework.attributes.Att;
import org.kframework.attributes.Source;
import org.kframework.backend.Backends;
import org.kframework.builtin.Sorts;
import org.kframework.compile.*;
import org.kframework.compile.checks.CheckAtt;
import org.kframework.compile.checks.CheckAnonymous;
import org.kframework.compile.checks.CheckConfigurationCells;
import org.kframework.compile.checks.CheckFunctions;
import org.kframework.compile.checks.CheckHOLE;
import org.kframework.compile.checks.CheckK;
import org.kframework.compile.checks.CheckKLabels;
import org.kframework.compile.checks.CheckLabels;
import org.kframework.compile.checks.CheckRHSVariables;
import org.kframework.compile.checks.CheckRewrite;
import org.kframework.compile.checks.CheckSortTopUniqueness;
import org.kframework.compile.checks.CheckStreams;
import org.kframework.definition.*;
import org.kframework.definition.Module;
import org.kframework.definition.Production;
import org.kframework.definition.Rule;
import org.kframework.definition.Sentence;
import org.kframework.kore.KLabel;
import org.kframework.kore.Sort;
import org.kframework.parser.InputModes;
import org.kframework.parser.KRead;
import org.kframework.parser.ParserUtils;
import org.kframework.parser.inner.generator.RuleGrammarGenerator;
import org.kframework.unparser.ToJson;
import org.kframework.utils.Stopwatch;
import org.kframework.utils.StringUtil;
import org.kframework.utils.errorsystem.KEMException;
import org.kframework.utils.errorsystem.KException.ExceptionType;
import org.kframework.utils.errorsystem.KExceptionManager;
import org.kframework.utils.file.FileUtil;
import org.kframework.utils.file.JarInfo;
import scala.Function1;
import scala.Option;

import java.io.File;
import java.io.UnsupportedEncodingException;
import java.util.Collections;
import java.util.EnumSet;
import java.util.HashSet;
import java.util.List;
import java.util.Optional;
import java.util.Set;
import java.util.function.Consumer;
import java.util.function.Function;
import java.util.function.UnaryOperator;
import java.util.stream.Collectors;
import java.util.stream.Stream;

import static org.kframework.Collections.*;
import static org.kframework.definition.Constructors.*;
import static org.kframework.kore.KORE.*;
import static org.kframework.compile.ResolveHeatCoolAttribute.Mode.*;

/**
 * The new compilation pipeline. Everything is just wired together and will need clean-up once we deside on design.
 * Tracked by #1442.
 */
public class Kompile {
    public static final File BUILTIN_DIRECTORY = JarInfo.getKIncludeDir().resolve("builtin").toFile();
    public static final String REQUIRE_PRELUDE_K = "requires \"prelude.md\"\n";

    public final KompileOptions kompileOptions;
    private final FileUtil files;
    private final KExceptionManager kem;
    private final ParserUtils parser;
    private final Stopwatch sw;
    private final DefinitionParsing definitionParsing;
    java.util.Set<KEMException> errors;

    public Kompile(KompileOptions kompileOptions, FileUtil files, KExceptionManager kem, boolean cacheParses) {
        this(kompileOptions, files, kem, new Stopwatch(kompileOptions.global), cacheParses);
    }

    public Kompile(KompileOptions kompileOptions, FileUtil files, KExceptionManager kem) {
        this(kompileOptions, files, kem, true);
    }

    @Inject
    public Kompile(KompileOptions kompileOptions, FileUtil files, KExceptionManager kem, Stopwatch sw) {
        this(kompileOptions, files, kem, sw, true);
    }

    public Kompile(KompileOptions kompileOptions, FileUtil files, KExceptionManager kem, Stopwatch sw, boolean cacheParses) {
        this.kompileOptions = kompileOptions;
        this.files = files;
        this.kem = kem;
        this.errors = new HashSet<>();
        this.parser = new ParserUtils(files, kem, kem.options, kompileOptions.outerParsing);
        List<File> lookupDirectories = kompileOptions.outerParsing.includes.stream().map(files::resolveWorkingDirectory).collect(Collectors.toList());
        // these directories should be relative to the current working directory if we refer to them later after the WD has changed.
        kompileOptions.outerParsing.includes = lookupDirectories.stream().map(File::getAbsolutePath).collect(Collectors.toList());
        File cacheFile = kompileOptions.experimental.cacheFile != null
                ? files.resolveWorkingDirectory(kompileOptions.experimental.cacheFile) : files.resolveKompiled("cache.bin");
        this.definitionParsing = new DefinitionParsing(
                lookupDirectories, kompileOptions, kem, files,
                parser, cacheParses, cacheFile);
        this.sw = sw;

        if (kompileOptions.backend.equals("ocaml")) {
            kem.registerCriticalWarning(ExceptionType.FUTURE_ERROR, "The OCaml backend is in the process of being deprecated (final date May 31, 2020). Please switch to the LLVM backend.");
        }
    }

    /**
     * Executes the Kompile tool. This tool accesses a
     *
     * @param definitionFile
     * @param mainModuleName
     * @param mainProgramsModuleName
     * @param programStartSymbol
     * @return
     */
    public CompiledDefinition run(File definitionFile, String mainModuleName, String mainProgramsModuleName, Function<Definition, Definition> pipeline, Set<String> excludedModuleTags) {
        if (kompileOptions.profileRules) {
            for (File f : files.resolveKompiled(".").listFiles()) {
                if (f.getName().matches("timing[0-9]+\\.log")) {
                    f.delete();
                }
            }
        }
        Definition parsedDef = parseDefinition(definitionFile, mainModuleName, mainProgramsModuleName, excludedModuleTags);
        sw.printIntermediate("Parse definition [" + definitionParsing.parsedBubbles.get() + "/" + (definitionParsing.parsedBubbles.get() + definitionParsing.cachedBubbles.get()) + " rules]");

        files.saveToKompiled("parsed.txt", parsedDef.toString());
        checkDefinition(parsedDef, excludedModuleTags);

        Definition kompiledDefinition = pipeline.apply(parsedDef);

        files.saveToKompiled("compiled.txt", kompiledDefinition.toString());
        sw.printIntermediate("Apply compile pipeline");

        if (kompileOptions.experimental.emitJson) {
            try {
                files.saveToKompiled("parsed.json",   new String(ToJson.apply(parsedDef),          "UTF-8"));
                files.saveToKompiled("compiled.json", new String(ToJson.apply(kompiledDefinition), "UTF-8"));
            } catch (UnsupportedEncodingException e) {
                throw KEMException.criticalError("Unsupported encoding `UTF-8` when saving JSON definition.");
            }
        }

        ConfigurationInfoFromModule configInfo = new ConfigurationInfoFromModule(kompiledDefinition.mainModule());

        CompiledDefinition def = new CompiledDefinition(kompileOptions, parsedDef, kompiledDefinition, files, kem, configInfo.getDefaultCell(configInfo.getRootCell()).klabel());

        if (kompileOptions.experimental.genBisonParser || kompileOptions.experimental.genGlrBisonParser) {
            new KRead(kem, files, InputModes.PROGRAM).createBisonParser(def.programParsingModuleFor(def.mainSyntaxModuleName(), kem).get(), def.programStartSymbol, files.resolveKompiled("parser_PGM"), kompileOptions.experimental.genGlrBisonParser, kompileOptions.experimental.bisonFile);
            for (Production prod : iterable(kompiledDefinition.mainModule().productions())) {
                if (prod.att().contains("cell") && prod.att().contains("parser")) {
                    String att = prod.att().get("parser");
                    String[][] parts = StringUtil.splitTwoDimensionalAtt(att);
                    for (String[] part : parts) {
                        if (part.length != 2) {
                            throw KEMException.compilerError("Invalid value for parser attribute: " + att, prod);
                        }
                        String name = part[0];
                        String module = part[1];
                        Option<Module> mod = def.programParsingModuleFor(module, kem);
                        if (!mod.isDefined()) {
                            throw KEMException.compilerError("Could not find module referenced by parser attribute: " + module, prod);
                        }
                        new KRead(kem, files, InputModes.PROGRAM).createBisonParser(mod.get(), def.configurationVariableDefaultSorts.getOrDefault("$" + name, Sorts.K()), files.resolveKompiled("parser_" + name), kompileOptions.experimental.genGlrBisonParser, null);
                    }
                }
            }
        }

        return def;
    }

    public Definition parseDefinition(File definitionFile, String mainModuleName, String mainProgramsModule, Set<String> excludedModuleTags) {
        return definitionParsing.parseDefinitionAndResolveBubbles(definitionFile, mainModuleName, mainProgramsModule, excludedModuleTags);
    }

    private static Module filterStreamModules(Module input) {
        if (input.name().equals("STDIN-STREAM") || input.name().equals("STDOUT-STREAM")) {
            return Module(input.name(), Set(), Set(), input.att());
        }
        return input;
    }

    public static Definition resolveIOStreams(KExceptionManager kem,Definition d) {
        return DefinitionTransformer.from(new ResolveIOStreams(d, kem)::resolve, "resolving io streams")
                .andThen(DefinitionTransformer.from(Kompile::filterStreamModules, "resolving io streams"))
                .apply(d);
    }

    private static Module excludeModulesByTag(Set<String> excludedModuleTags, Module mod) {
        Set<Module> newImports = stream(mod.imports()).filter(_import -> excludedModuleTags.stream().noneMatch(tag -> _import.att().contains(tag))).collect(Collectors.toSet());
        return Module(mod.name(), immutable(newImports), mod.localSentences(), mod.att());
    }

    public static Function1<Definition, Definition> excludeModulesByTag(Set<String> excludedModuleTags) {
        DefinitionTransformer dt = DefinitionTransformer.from(mod -> excludeModulesByTag(excludedModuleTags, mod), "remove modules based on attributes");
        return dt.andThen(d -> Definition(d.mainModule(), immutable(stream(d.entryModules()).filter(mod -> excludedModuleTags.stream().noneMatch(tag -> mod.att().contains(tag))).collect(Collectors.toSet())), d.att()));
    }

    public static Function<Definition, Definition> defaultSteps(KompileOptions kompileOptions, KExceptionManager kem, FileUtil files, boolean isSymbolic) {
        Function1<Definition, Definition> resolveStrict = d -> DefinitionTransformer.from(new ResolveStrict(kompileOptions, d)::resolve, "resolving strict and seqstrict attributes").apply(d);
        DefinitionTransformer resolveHeatCoolAttribute = DefinitionTransformer.fromSentenceTransformer(new ResolveHeatCoolAttribute(new HashSet<>(kompileOptions.experimental.transition), EnumSet.of(HEAT_RESULT, COOL_RESULT_CONDITION, COOL_RESULT_INJECTION))::resolve, "resolving heat and cool attributes");
        DefinitionTransformer resolveAnonVars = DefinitionTransformer.fromSentenceTransformer(new ResolveAnonVar()::resolve, "resolving \"_\" vars");
        DefinitionTransformer guardOrs = DefinitionTransformer.fromSentenceTransformer(new GuardOrPatterns(false)::resolve, "resolving or patterns");
        DefinitionTransformer resolveSemanticCasts =
                DefinitionTransformer.fromSentenceTransformer(new ResolveSemanticCasts(kompileOptions.backend.equals(Backends.JAVA))::resolve, "resolving semantic casts");
        DefinitionTransformer resolveFun = DefinitionTransformer.from(new ResolveFun(false)::resolve, "resolving #fun");
        Function1<Definition, Definition> resolveFunctionWithConfig = d -> DefinitionTransformer.fromSentenceTransformer(new ResolveFunctionWithConfig(d, false)::resolve, "resolving functions with config context").apply(d);
        DefinitionTransformer generateSortPredicateSyntax = DefinitionTransformer.from(new GenerateSortPredicateSyntax()::gen, "adding sort predicate productions");
        DefinitionTransformer generateSortProjections = DefinitionTransformer.from(new GenerateSortProjections()::gen, "adding sort projections");
        DefinitionTransformer subsortKItem = DefinitionTransformer.from(Kompile::subsortKItem, "subsort all sorts to KItem");
        Function1<Definition, Definition> expandMacros = d -> {
          ResolveFunctionWithConfig transformer = new ResolveFunctionWithConfig(d, false);
          return DefinitionTransformer.fromSentenceTransformer((m, s) -> new ExpandMacros(transformer, m, files, kem, kompileOptions, false, isSymbolic).expand(s), "expand macros").apply(d);
        };
        GenerateCoverage cov = new GenerateCoverage(kompileOptions.coverage, files);
        Function1<Definition, Definition> genCoverage = d -> DefinitionTransformer.fromRuleBodyTransformerWithRule((r, body) -> cov.gen(r, body, d.mainModule()), "generate coverage instrumentation").apply(d);
        NumberSentences numSents = new NumberSentences(files);
        DefinitionTransformer numberSentences = DefinitionTransformer.fromSentenceTransformer(numSents::number, "number sentences uniquely");
        Function1<Definition, Definition> resolveConfigVar = d -> DefinitionTransformer.fromSentenceTransformer(new ResolveFunctionWithConfig(d, false)::resolveConfigVar, "Adding configuration variable to lhs").apply(d);
        Function1<Definition, Definition> resolveIO = (d -> Kompile.resolveIOStreams(kem, d));

        return def -> resolveIO
                .andThen(resolveFun)
                .andThen(resolveFunctionWithConfig)
                .andThen(resolveStrict)
                .andThen(resolveAnonVars)
                .andThen(d -> new ResolveContexts(kompileOptions).resolve(d))
                .andThen(numberSentences)
                .andThen(d -> { numSents.close(); return d; })
                .andThen(resolveHeatCoolAttribute)
                .andThen(resolveSemanticCasts)
                .andThen(subsortKItem)
                .andThen(generateSortPredicateSyntax)
                .andThen(generateSortProjections)
                .andThen(expandMacros)
                .andThen(guardOrs)
                .andThen(Kompile::resolveFreshConstants)
                .andThen(generateSortPredicateSyntax)
                .andThen(generateSortProjections)
                .andThen(AddImplicitComputationCell::transformDefinition)
                .andThen(d -> new Strategy(kompileOptions.experimental.heatCoolStrategies).addStrategyCellToRulesTransformer(d).apply(d))
                .andThen(ConcretizeCells::transformDefinition)
                .andThen(genCoverage)
                .andThen(Kompile::addSemanticsModule)
                .andThen(resolveConfigVar)
                .apply(def);
    }

    public static Sentence removePolyKLabels(Sentence s) {
      if (s instanceof Production) {
        Production p = (Production)s;
        if (!p.isSyntacticSubsort() && p.params().nonEmpty()) {
            p = p.substitute(immutable(Collections.nCopies(p.params().size(), Sorts.K())));
            return Production(p.klabel().map(KLabel::head), Seq(), p.sort(), p.items(), p.att());
        }
      }
      return s;
    }

    public static Module subsortKItem(Module module) {
        java.util.Set<Sentence> prods = new HashSet<>();
        for (Sort srt : iterable(module.allSorts())) {
            if (!RuleGrammarGenerator.isParserSort(srt)) {
                // KItem ::= Sort
                Production prod = Production(Seq(), Sorts.KItem(), Seq(NonTerminal(srt)), Att());
                if (!module.sentences().contains(prod)) {
                    prods.add(prod);
                }
            }
        }
        if (prods.isEmpty()) {
            return module;
        } else {
            return Module(module.name(), module.imports(), Stream.concat(stream(module.localSentences()), prods.stream())
                    .collect(org.kframework.Collections.toSet()), module.att());
        }
    }

    public Rule parseAndCompileRule(CompiledDefinition compiledDef, String contents, Source source, Optional<Rule> parsedRule) {
        Rule parsed = parsedRule.orElse(parseRule(compiledDef, contents, source));
        return compileRule(compiledDef.kompiledDefinition, parsed);
    }

    public Rule parseRule(CompiledDefinition compiledDef, String contents, Source source) {
        return definitionParsing.parseRule(compiledDef, contents, source);
    }

    private void checkDefinition(Definition parsedDef, Set<String> excludedModuleTags) {
        scala.collection.Set<Module> modules = parsedDef.modules();
        Module mainModule = parsedDef.mainModule();
        Option<Module> kModule = parsedDef.getModule("K");
        structuralChecks(modules, mainModule, kModule, excludedModuleTags, true);
    }

    public void structuralChecks(scala.collection.Set<Module> modules, Module mainModule, Option<Module> kModule, Set<String> excludedModuleTags, boolean _throw) {
        boolean isSymbolic = excludedModuleTags.contains(Att.CONCRETE());
        boolean isKast = excludedModuleTags.contains(Att.KORE());
        CheckRHSVariables checkRHSVariables = new CheckRHSVariables(errors, !isSymbolic);
        stream(modules).forEach(m -> stream(m.localSentences()).forEach(checkRHSVariables::check));

<<<<<<< HEAD
        stream(modules).forEach(m -> stream(m.localSentences()).forEach(new CheckAtt(errors, m)::check));

        stream(modules).forEach(m -> stream(m.localSentences()).forEach(new CheckConfigurationCells(errors, m)::check));
=======
        stream(modules).forEach(m -> stream(m.localSentences()).forEach(new CheckConfigurationCells(errors, m, isSymbolic && isKast)::check));
>>>>>>> 1eba808e

        stream(modules).forEach(m -> stream(m.localSentences()).forEach(new CheckSortTopUniqueness(errors, m)::check));

        stream(modules).forEach(m -> stream(m.localSentences()).forEach(new CheckStreams(errors, m)::check));

        stream(modules).forEach(m -> stream(m.localSentences()).forEach(new CheckRewrite(errors, m)::check));

        stream(modules).forEach(m -> stream(m.localSentences()).forEach(new CheckHOLE(errors, m)::check));

        stream(modules).forEach(m -> stream(m.localSentences()).forEach(new CheckK(errors)::check));

        stream(modules).forEach(m -> stream(m.localSentences()).forEach(
              new CheckFunctions(errors, m, isSymbolic)::check));

        stream(modules).forEach(m -> stream(m.localSentences()).forEach(new CheckAnonymous(errors, m, kem)::check));

        Set<String> moduleNames = new HashSet<>();
        stream(modules).forEach(m -> {
            if (moduleNames.contains(m.name())) {
                errors.add(KEMException.compilerError("Found multiple modules with name: " + m.name()));
            }
            moduleNames.add(m.name());
        });

        CheckKLabels checkKLabels = new CheckKLabels(errors, kem, kompileOptions.isKore(), files);
        Set<String> checkedModules = new HashSet<>();
        // only check imported modules because otherwise we might have false positives
        Consumer<Module> checkModuleKLabels = m -> {
            if (!checkedModules.contains(m.name())) {
                stream(m.localSentences()).forEach(s -> checkKLabels.check(s, m));
            }
            checkedModules.add(m.name());
        };

        if (kModule.nonEmpty()) {
            stream(kModule.get().importedModules()).forEach(checkModuleKLabels);
            checkModuleKLabels.accept(kModule.get());
        }
        stream(mainModule.importedModules()).forEach(checkModuleKLabels);
        checkModuleKLabels.accept(mainModule);
        checkKLabels.check(mainModule);

        stream(modules).forEach(m -> stream(m.localSentences()).forEach(new CheckLabels(errors)::check));

        if (!errors.isEmpty()) {
            if (_throw) {
                kem.addAllKException(errors.stream().map(e -> e.exception).collect(Collectors.toList()));
                throw KEMException.compilerError("Had " + errors.size() + " structural errors.");
            } else {
                for (KEMException error : errors) {
                    kem.registerCriticalWarning(ExceptionType.FUTURE_ERROR, error.exception.getMessage() +
                            "\nNote: this warning will become an error in subsequent releases.",
                            error.exception);
                }
            }
        }
    }

    public static Definition addSemanticsModule(Definition d) {
        java.util.Set<Module> allModules = mutable(d.modules());

        Module languageParsingModule = Constructors.Module("LANGUAGE-PARSING",
                Set(d.mainModule(),
                        d.getModule(d.att().get(Att.SYNTAX_MODULE())).get(),
                        d.getModule("K-TERM").get(),
                        d.getModule(RuleGrammarGenerator.ID_PROGRAM_PARSING).get()), Set(), Att());
        allModules.add(languageParsingModule);
        return Constructors.Definition(d.mainModule(), immutable(allModules), d.att());
    }

    public static Definition resolveFreshConstants(Definition input) {
        return DefinitionTransformer.from(m -> GeneratedTopFormat.resolve(new ResolveFreshConstants(input, false).resolve(m)), "resolving !Var variables")
                .apply(input);
    }

    public Rule compileRule(Definition compiledDef, Rule parsedRule) {
        return (Rule) UnaryOperator.<Sentence>identity()
                .andThen(new ResolveAnonVar()::resolve)
                .andThen(new ResolveSemanticCasts(kompileOptions.backend.equals(Backends.JAVA))::resolve)
                .andThen(s -> concretizeSentence(s, compiledDef))
                .apply(parsedRule);
    }

    public Set<Module> parseModules(CompiledDefinition definition, String mainModule, String entryPointModule, File definitionFile, Set<String> excludeModules) {
        Set<Module> modules = definitionParsing.parseModules(definition, mainModule, entryPointModule, definitionFile, excludeModules);
        int totalBubbles = definitionParsing.parsedBubbles.get() + definitionParsing.cachedBubbles.get();
        sw.printIntermediate("Parse spec modules [" + definitionParsing.parsedBubbles.get() + "/" + totalBubbles + " rules]");
        return modules;
    }

    private Sentence concretizeSentence(Sentence s, Definition input) {
        ConfigurationInfoFromModule configInfo = new ConfigurationInfoFromModule(input.mainModule());
        LabelInfo labelInfo = new LabelInfoFromModule(input.mainModule());
        SortInfo sortInfo = SortInfo.fromModule(input.mainModule());
        return new ConcretizeCells(configInfo, labelInfo, sortInfo, input.mainModule()).concretize(input.mainModule(), s);
    }
}<|MERGE_RESOLUTION|>--- conflicted
+++ resolved
@@ -306,13 +306,9 @@
         CheckRHSVariables checkRHSVariables = new CheckRHSVariables(errors, !isSymbolic);
         stream(modules).forEach(m -> stream(m.localSentences()).forEach(checkRHSVariables::check));
 
-<<<<<<< HEAD
         stream(modules).forEach(m -> stream(m.localSentences()).forEach(new CheckAtt(errors, m)::check));
 
-        stream(modules).forEach(m -> stream(m.localSentences()).forEach(new CheckConfigurationCells(errors, m)::check));
-=======
         stream(modules).forEach(m -> stream(m.localSentences()).forEach(new CheckConfigurationCells(errors, m, isSymbolic && isKast)::check));
->>>>>>> 1eba808e
 
         stream(modules).forEach(m -> stream(m.localSentences()).forEach(new CheckSortTopUniqueness(errors, m)::check));
 
