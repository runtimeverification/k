--- conflicted
+++ resolved
@@ -75,21 +75,18 @@
     }
 
     @Override
-<<<<<<< HEAD
-    public void visit(TermCons node) {
+    public Void visit(TermCons node, Void _) {
         boolean temp = inFunction;
         if (node.getProduction().containsAttribute("function")) {
             //inFunction = true;
         }
-        super.visit(node);
+        super.visit(node, _);
         inFunction = temp;
+        return null;
     }
     
     @Override
-    public void visit(Rewrite node) {
-=======
     public Void visit(Rewrite node, Void _) {
->>>>>>> bb1c4473
         if (inConfig) {
             String msg = "Rewrites are not allowed in configurations.";
             GlobalSettings.kem.register(new KException(KException.ExceptionType.ERROR, KException.KExceptionGroup.COMPILER, msg, getName(), node.getFilename(), node.getLocation()));
