--- conflicted
+++ resolved
@@ -59,11 +59,9 @@
  */
 public class Definition extends JavaSymbolicObject {
 
-<<<<<<< HEAD
+    public static final String AUTOMATON = "automaton";
+
     public final Module module;
-=======
-    public static final String AUTOMATON = "automaton";
->>>>>>> b55aa125
 
     private static class DefinitionData implements Serializable {
         public final Subsorts subsorts;
@@ -344,12 +342,9 @@
         kLabels = new HashSet<>();
         this.kem = kem;
         this.indexingData = indexingData;
-<<<<<<< HEAD
-        this.module = null;
-=======
         this.ruleTable = ruleTable;
         this.automaton = automaton;
->>>>>>> b55aa125
+        this.module = null;
 
         this.definitionData = definitionData;
         this.context = null;
