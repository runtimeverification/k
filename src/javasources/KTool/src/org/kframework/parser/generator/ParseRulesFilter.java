// Copyright (c) 2012-2014 K Team. All Rights Reserved.
package org.kframework.parser.generator;

import java.io.File;
import java.io.FileNotFoundException;
import java.util.Formatter;

import org.kframework.kil.ASTNode;
import org.kframework.kil.Module;
import org.kframework.kil.Rule;
import org.kframework.kil.Sentence;
import org.kframework.kil.StringSentence;
import org.kframework.kil.loader.Constants;
import org.kframework.kil.loader.Context;
import org.kframework.kil.loader.JavaClassesFactory;
import org.kframework.kil.visitors.BasicTransformer;
import org.kframework.kil.visitors.exceptions.TransformerException;
import org.kframework.parser.concrete.disambiguate.AmbDuplicateFilter;
import org.kframework.parser.concrete.disambiguate.AmbFilter;
import org.kframework.parser.concrete.disambiguate.BestFitFilter;
import org.kframework.parser.concrete.disambiguate.CellEndLabelFilter;
import org.kframework.parser.concrete.disambiguate.CellTypesFilter;
import org.kframework.parser.concrete.disambiguate.CorrectCastPriorityFilter;
import org.kframework.parser.concrete.disambiguate.CorrectKSeqFilter;
import org.kframework.parser.concrete.disambiguate.CorrectRewritePriorityFilter;
import org.kframework.parser.concrete.disambiguate.FlattenListsFilter;
import org.kframework.parser.concrete.disambiguate.GetFitnessUnitKCheckVisitor;
import org.kframework.parser.concrete.disambiguate.InclusionFilter;
import org.kframework.parser.concrete.disambiguate.PreferAvoidFilter;
import org.kframework.parser.concrete.disambiguate.PriorityFilter;
import org.kframework.parser.concrete.disambiguate.SentenceVariablesFilter;
import org.kframework.parser.concrete.disambiguate.VariableTypeInferenceFilter;
import org.kframework.utils.XmlLoader;
import org.w3c.dom.Document;
import org.w3c.dom.Element;
import org.w3c.dom.Node;

public class ParseRulesFilter extends BasicTransformer {
    Formatter f;
    boolean checkInclusion = true;

    public ParseRulesFilter(Context context, boolean checkInclusion) {
        super("Parse Configurations", context);
        this.checkInclusion = checkInclusion;
        if (globalOptions.verbose)
            try {
                f = new Formatter(new File(context.dotk.getAbsolutePath() + "/timing.log"));
            } catch (FileNotFoundException e) {
                e.printStackTrace();
            }
    }

    public ParseRulesFilter(Context context) {
        super("Parse Configurations", context);
        if (globalOptions.verbose)
            try {
                f = new Formatter(new File(context.dotk.getAbsolutePath() + "/timing.log"));
            } catch (FileNotFoundException e) {
                e.printStackTrace();
            }
    }

    String localModule = null;

    @Override
    public ASTNode visit(Module m, Void _) throws TransformerException {
        localModule = m.getName();
        return super.visit(m, _);
    }

    public ASTNode visit(StringSentence ss, Void _) throws TransformerException {
        if (ss.getType().equals(Constants.RULE) || ss.getType().equals(Constants.CONTEXT)) {
            long startTime = System.currentTimeMillis();
            try {
                ASTNode config;

<<<<<<< HEAD
                String parsed = null;
                if (ss.containsAttribute("kore")) {

                    long koreStartTime = System.currentTimeMillis();
                    parsed = org.kframework.parser.concrete.KParser.ParseKoreString(ss.getContent());
                    if (globalOptions.verbose)
                        System.out.println("Parsing with Kore: " + ss.getFilename() + ":" + ss.getLocation() + " - " + (System.currentTimeMillis() - koreStartTime));
                } else
                    parsed = org.kframework.parser.concrete.KParser.ParseKConfigString(ss.getContent());
                Document doc = XmlLoader.getXMLDoc(parsed);

                // replace the old xml node with the newly parsed sentence
                Node xmlTerm = doc.getFirstChild().getFirstChild().getNextSibling();
                XmlLoader.updateLocation(xmlTerm, XmlLoader.getLocNumber(ss.getContentLocation(), 0), XmlLoader.getLocNumber(ss.getContentLocation(), 1));
                XmlLoader.addFilename(xmlTerm, ss.getFilename());
                XmlLoader.reportErrors(doc, ss.getType());

                if (ss.getType().equals(Constants.CONTEXT))
                    config = new org.kframework.kil.Context((Sentence) JavaClassesFactory.getTerm((Element) xmlTerm));
                else if (ss.getType().equals(Constants.RULE))
                    config = new Rule((Sentence) JavaClassesFactory.getTerm((Element) xmlTerm));
                else { // should not reach here
                    config = null;
                    assert false : "Only context and rules have been implemented.";
=======
                if (experimentalParserOptions.fastKast) {
                    // TODO(RaduM): load directly from ATerms
                    ASTNode anode = Sglr.run_sglri(context.dotk.getAbsolutePath() + "/def/Concrete.tbl", "CondSentence", ss.getContent(), ss.getFilename());

                    int startLine = StringUtil.getStartLineFromLocation(ss.getContentLocation());
                    int startCol = StringUtil.getStartColFromLocation(ss.getContentLocation());
                    new UpdateLocationVisitor(context, startLine, startCol).visitNode(anode);
                    new ReportErrorsVisitor(context, "rule").visitNode(anode);

                    Sentence st = (Sentence) anode;
                    if (ss.getType().equals(Constants.CONTEXT))
                        config = new org.kframework.kil.Context(st);
                    else if (ss.getType().equals(Constants.RULE))
                        config = new Rule(st);
                    else { // should not reach here
                        config = null;
                        assert false : "Only context and rules have been implemented.";
                    }

                    ((Sentence) config).setLabel(ss.getLabel());
                    //assert st.getAttributes() == null || st.getAttributes().isEmpty(); // attributes should have been parsed in Basic Parsing
                    ((Sentence) config).setAttributes(ss.getAttributes());
                } else {
                    String parsed = null;
                    if (ss.containsAttribute("kore")) {

                        long koreStartTime = System.currentTimeMillis();
                        parsed = org.kframework.parser.concrete.KParser.ParseKoreString(ss.getContent());
                        if (globalOptions.verbose)
                            System.out.println("Parsing with Kore: " + ss.getFilename() + ":" + ss.getLocation() + " - " + (System.currentTimeMillis() - koreStartTime));
                    } else
                        parsed = org.kframework.parser.concrete.KParser.ParseKConfigString(ss.getContent());
                    Document doc = XmlLoader.getXMLDoc(parsed);

                    // replace the old xml node with the newly parsed sentence
                    Node xmlTerm = doc.getFirstChild().getFirstChild().getNextSibling();
                    XmlLoader.updateLocation(xmlTerm, XmlLoader.getLocNumber(ss.getContentLocation(), 0), XmlLoader.getLocNumber(ss.getContentLocation(), 1));
                    XmlLoader.addFilename(xmlTerm, ss.getFilename());
                    XmlLoader.reportErrors(doc, ss.getType());

                    if (ss.getType().equals(Constants.CONTEXT))
                        config = new org.kframework.kil.Context((Sentence) JavaClassesFactory.getTerm((Element) xmlTerm));
                    else if (ss.getType().equals(Constants.RULE))
                        config = new Rule((Sentence) JavaClassesFactory.getTerm((Element) xmlTerm));
                    else { // should not reach here
                        config = null;
                        assert false : "Only context and rules have been implemented.";
                    }
                    Sentence st = (Sentence) config;
                    assert st.getLabel().equals(""); // labels should have been parsed in Basic Parsing
                    st.setLabel(ss.getLabel());
                    //assert st.getAttributes() == null || st.getAttributes().isEmpty(); // attributes should have been parsed in Basic Parsing
                    st.setAttributes(ss.getAttributes());
>>>>>>> 41d10ac8
                }
                Sentence st = (Sentence) config;
                assert st.getLabel().equals(""); // labels should have been parsed in Basic Parsing
                st.setLabel(ss.getLabel());
                //assert st.getAttributes() == null || st.getAttributes().isEmpty(); // attributes should have been parsed in Basic Parsing
                st.setAttributes(ss.getAttributes());
                // disambiguate rules
                if (config.getFilename().endsWith("test.k")) {
                    // this is just for testing. I put a breakpoint on the next line so I can get faster to the rule that I'm interested in
                    int a = 1;
                    a = a + 1;
                }

                config = new SentenceVariablesFilter(context).visitNode(config);
                config = new CellEndLabelFilter(context).visitNode(config);
                if (checkInclusion)
<<<<<<< HEAD
                    config = config.accept(new InclusionFilter(localModule, context));
                config = config.accept(new CellTypesFilter(context));
                config = config.accept(new CorrectRewritePriorityFilter(context));
                config = config.accept(new CorrectKSeqFilter(context));
                config = config.accept(new CorrectCastPriorityFilter(context));
                // config = config.accept(new CheckBinaryPrecedenceFilter());
                config = config.accept(new PriorityFilter(context));
                config = config.accept(new VariableTypeInferenceFilter(context));
                // config = config.accept(new AmbDuplicateFilter(context));
                // config = config.accept(new TypeSystemFilter(context));
                // config = config.accept(new BestFitFilter(new GetFitnessUnitTypeCheckVisitor(context), context));
                // config = config.accept(new TypeInferenceSupremumFilter(context));
                config = config.accept(new BestFitFilter(new GetFitnessUnitKCheckVisitor(context), context));
                config = config.accept(new PreferAvoidFilter(context));
                config = config.accept(new FlattenListsFilter(context));
                config = config.accept(new AmbDuplicateFilter(context));
=======
                    config = new InclusionFilter(localModule, context).visitNode(config);
                config = new CellTypesFilter(context).visitNode(config);
                config = new CorrectRewritePriorityFilter(context).visitNode(config);
                config = new CorrectKSeqFilter(context).visitNode(config);
                config = new CorrectCastPriorityFilter(context).visitNode(config);
                // config = new CheckBinaryPrecedenceFilter().visitNode(config);
                config = new PriorityFilter(context).visitNode(config);
                if (experimentalParserOptions.fastKast)
                    config = new MergeAmbFilter(context).visitNode(config);
                config = new VariableTypeInferenceFilter(context).visitNode(config);
                // config = new AmbDuplicateFilter(context).visitNode(config);
                // config = new TypeSystemFilter(context).visitNode(config);
                // config = new BestFitFilter(new GetFitnessUnitTypeCheckVisitor(context), context).visitNode(config);
                // config = new TypeInferenceSupremumFilter(context).visitNode(config);
                config = new BestFitFilter(new GetFitnessUnitKCheckVisitor(context), context).visitNode(config);
                config = new PreferAvoidFilter(context).visitNode(config);
                config = new FlattenListsFilter(context).visitNode(config);
                config = new AmbDuplicateFilter(context).visitNode(config);
>>>>>>> 41d10ac8
                // last resort disambiguation
                config = new AmbFilter(context).visitNode(config);

                if (globalOptions.verbose) {
                    f.format("Parsing rule: Time: %6d Location: %s:%s\n", (System.currentTimeMillis() - startTime), ss.getFilename(), ss.getLocation());
                    f.flush();
                }
                return config;
            } catch (TransformerException te) {
                te.printStackTrace();
            }
        }
        return ss;
    }

    public boolean isCheckInclusion() {
        return checkInclusion;
    }

    public void setCheckInclusion(boolean checkInclusion) {
        this.checkInclusion = checkInclusion;
    }
}<|MERGE_RESOLUTION|>--- conflicted
+++ resolved
@@ -21,16 +21,25 @@
 import org.kframework.parser.concrete.disambiguate.CellEndLabelFilter;
 import org.kframework.parser.concrete.disambiguate.CellTypesFilter;
 import org.kframework.parser.concrete.disambiguate.CorrectCastPriorityFilter;
+import org.kframework.parser.concrete.disambiguate.CorrectConstantsTransformer;
 import org.kframework.parser.concrete.disambiguate.CorrectKSeqFilter;
 import org.kframework.parser.concrete.disambiguate.CorrectRewritePriorityFilter;
 import org.kframework.parser.concrete.disambiguate.FlattenListsFilter;
 import org.kframework.parser.concrete.disambiguate.GetFitnessUnitKCheckVisitor;
 import org.kframework.parser.concrete.disambiguate.InclusionFilter;
+import org.kframework.parser.concrete.disambiguate.MergeAmbFilter;
 import org.kframework.parser.concrete.disambiguate.PreferAvoidFilter;
 import org.kframework.parser.concrete.disambiguate.PriorityFilter;
 import org.kframework.parser.concrete.disambiguate.SentenceVariablesFilter;
 import org.kframework.parser.concrete.disambiguate.VariableTypeInferenceFilter;
+import org.kframework.parser.utils.ReportErrorsVisitor;
+import org.kframework.parser.utils.Sglr;
+import org.kframework.utils.StringUtil;
 import org.kframework.utils.XmlLoader;
+import org.kframework.utils.errorsystem.KException;
+import org.kframework.utils.errorsystem.KException.ExceptionType;
+import org.kframework.utils.errorsystem.KException.KExceptionGroup;
+import org.kframework.utils.general.GlobalSettings;
 import org.w3c.dom.Document;
 import org.w3c.dom.Element;
 import org.w3c.dom.Node;
@@ -74,7 +83,6 @@
             try {
                 ASTNode config;
 
-<<<<<<< HEAD
                 String parsed = null;
                 if (ss.containsAttribute("kore")) {
 
@@ -99,67 +107,13 @@
                 else { // should not reach here
                     config = null;
                     assert false : "Only context and rules have been implemented.";
-=======
-                if (experimentalParserOptions.fastKast) {
-                    // TODO(RaduM): load directly from ATerms
-                    ASTNode anode = Sglr.run_sglri(context.dotk.getAbsolutePath() + "/def/Concrete.tbl", "CondSentence", ss.getContent(), ss.getFilename());
-
-                    int startLine = StringUtil.getStartLineFromLocation(ss.getContentLocation());
-                    int startCol = StringUtil.getStartColFromLocation(ss.getContentLocation());
-                    new UpdateLocationVisitor(context, startLine, startCol).visitNode(anode);
-                    new ReportErrorsVisitor(context, "rule").visitNode(anode);
-
-                    Sentence st = (Sentence) anode;
-                    if (ss.getType().equals(Constants.CONTEXT))
-                        config = new org.kframework.kil.Context(st);
-                    else if (ss.getType().equals(Constants.RULE))
-                        config = new Rule(st);
-                    else { // should not reach here
-                        config = null;
-                        assert false : "Only context and rules have been implemented.";
-                    }
-
-                    ((Sentence) config).setLabel(ss.getLabel());
-                    //assert st.getAttributes() == null || st.getAttributes().isEmpty(); // attributes should have been parsed in Basic Parsing
-                    ((Sentence) config).setAttributes(ss.getAttributes());
-                } else {
-                    String parsed = null;
-                    if (ss.containsAttribute("kore")) {
-
-                        long koreStartTime = System.currentTimeMillis();
-                        parsed = org.kframework.parser.concrete.KParser.ParseKoreString(ss.getContent());
-                        if (globalOptions.verbose)
-                            System.out.println("Parsing with Kore: " + ss.getFilename() + ":" + ss.getLocation() + " - " + (System.currentTimeMillis() - koreStartTime));
-                    } else
-                        parsed = org.kframework.parser.concrete.KParser.ParseKConfigString(ss.getContent());
-                    Document doc = XmlLoader.getXMLDoc(parsed);
-
-                    // replace the old xml node with the newly parsed sentence
-                    Node xmlTerm = doc.getFirstChild().getFirstChild().getNextSibling();
-                    XmlLoader.updateLocation(xmlTerm, XmlLoader.getLocNumber(ss.getContentLocation(), 0), XmlLoader.getLocNumber(ss.getContentLocation(), 1));
-                    XmlLoader.addFilename(xmlTerm, ss.getFilename());
-                    XmlLoader.reportErrors(doc, ss.getType());
-
-                    if (ss.getType().equals(Constants.CONTEXT))
-                        config = new org.kframework.kil.Context((Sentence) JavaClassesFactory.getTerm((Element) xmlTerm));
-                    else if (ss.getType().equals(Constants.RULE))
-                        config = new Rule((Sentence) JavaClassesFactory.getTerm((Element) xmlTerm));
-                    else { // should not reach here
-                        config = null;
-                        assert false : "Only context and rules have been implemented.";
-                    }
-                    Sentence st = (Sentence) config;
-                    assert st.getLabel().equals(""); // labels should have been parsed in Basic Parsing
-                    st.setLabel(ss.getLabel());
-                    //assert st.getAttributes() == null || st.getAttributes().isEmpty(); // attributes should have been parsed in Basic Parsing
-                    st.setAttributes(ss.getAttributes());
->>>>>>> 41d10ac8
                 }
                 Sentence st = (Sentence) config;
                 assert st.getLabel().equals(""); // labels should have been parsed in Basic Parsing
                 st.setLabel(ss.getLabel());
                 //assert st.getAttributes() == null || st.getAttributes().isEmpty(); // attributes should have been parsed in Basic Parsing
                 st.setAttributes(ss.getAttributes());
+                    
                 // disambiguate rules
                 if (config.getFilename().endsWith("test.k")) {
                     // this is just for testing. I put a breakpoint on the next line so I can get faster to the rule that I'm interested in
@@ -170,24 +124,6 @@
                 config = new SentenceVariablesFilter(context).visitNode(config);
                 config = new CellEndLabelFilter(context).visitNode(config);
                 if (checkInclusion)
-<<<<<<< HEAD
-                    config = config.accept(new InclusionFilter(localModule, context));
-                config = config.accept(new CellTypesFilter(context));
-                config = config.accept(new CorrectRewritePriorityFilter(context));
-                config = config.accept(new CorrectKSeqFilter(context));
-                config = config.accept(new CorrectCastPriorityFilter(context));
-                // config = config.accept(new CheckBinaryPrecedenceFilter());
-                config = config.accept(new PriorityFilter(context));
-                config = config.accept(new VariableTypeInferenceFilter(context));
-                // config = config.accept(new AmbDuplicateFilter(context));
-                // config = config.accept(new TypeSystemFilter(context));
-                // config = config.accept(new BestFitFilter(new GetFitnessUnitTypeCheckVisitor(context), context));
-                // config = config.accept(new TypeInferenceSupremumFilter(context));
-                config = config.accept(new BestFitFilter(new GetFitnessUnitKCheckVisitor(context), context));
-                config = config.accept(new PreferAvoidFilter(context));
-                config = config.accept(new FlattenListsFilter(context));
-                config = config.accept(new AmbDuplicateFilter(context));
-=======
                     config = new InclusionFilter(localModule, context).visitNode(config);
                 config = new CellTypesFilter(context).visitNode(config);
                 config = new CorrectRewritePriorityFilter(context).visitNode(config);
@@ -195,8 +131,6 @@
                 config = new CorrectCastPriorityFilter(context).visitNode(config);
                 // config = new CheckBinaryPrecedenceFilter().visitNode(config);
                 config = new PriorityFilter(context).visitNode(config);
-                if (experimentalParserOptions.fastKast)
-                    config = new MergeAmbFilter(context).visitNode(config);
                 config = new VariableTypeInferenceFilter(context).visitNode(config);
                 // config = new AmbDuplicateFilter(context).visitNode(config);
                 // config = new TypeSystemFilter(context).visitNode(config);
@@ -206,7 +140,6 @@
                 config = new PreferAvoidFilter(context).visitNode(config);
                 config = new FlattenListsFilter(context).visitNode(config);
                 config = new AmbDuplicateFilter(context).visitNode(config);
->>>>>>> 41d10ac8
                 // last resort disambiguation
                 config = new AmbFilter(context).visitNode(config);
 
