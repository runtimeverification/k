--- conflicted
+++ resolved
@@ -34,21 +34,6 @@
 import scala.util.Left;
 import scala.util.Right;
 
-<<<<<<< HEAD
-import java.io.BufferedWriter;
-import java.io.File;
-import java.io.FileWriter;
-import java.io.IOException;
-import java.io.PrintWriter;
-import java.io.Serializable;
-import java.io.Writer;
-import java.nio.charset.StandardCharsets;
-import java.util.*;
-import java.util.concurrent.ConcurrentLinkedQueue;
-import java.util.stream.Collectors;
-
-=======
->>>>>>> d13a225b
 /**
  * A wrapper that takes a module and one can call the parser for that module in thread safe way.
  * Declarative disambiguation filters are also applied.
@@ -430,6 +415,21 @@
       rez3 = new PushTopAmbiguityUp().apply(rez3);
       startTypeInf = profileRules ? System.currentTimeMillis() : 0;
 
+      PrintWriter debug = null;
+      try {
+	  File debugFile = files.resolveWorkingDirectory("inference/" + disambModule.name() + ".log");
+	  debugFile.getParentFile().mkdirs();
+	  debug = new PrintWriter(new BufferedWriter(new FileWriter(debugFile, true)));
+	  new SortInferencer(disambModule, debug, strict && inferSortChecks, true).
+	      apply(rez3, startSymbol, isAnywhere);
+      } catch (java.io.IOException e) {
+	  throw KEMException.criticalError(e.getMessage());
+      } finally {
+	  if (debug != null) {
+	      debug.close();
+	  }
+      }
+
       TypeInferencer currentInferencer;
       if (isDebug(source, startLine)) {
         currentInferencer = new TypeInferencer(disambModule, true);
@@ -466,95 +466,6 @@
     } finally {
       if (profileRules) {
         try {
-<<<<<<< HEAD
-            Set<KEMException> warn = Sets.newHashSet();
-            Term parsed;
-            try {
-                parsed = parser.parse(input, source, startLine, startColumn);
-            } catch (KEMException e) {
-                return Tuple2.apply(Left.apply(Collections.singleton(e)), Collections.emptySet());
-            }
-            endParse = profileRules ? System.currentTimeMillis() : 0;
-
-            Term rez3 = new TreeCleanerVisitor().apply(parsed);
-            Either<Set<KEMException>, Term> rez = new CollapseRecordProdsVisitor(rez3).apply(rez3);
-            if (rez.isLeft())
-                return new Tuple2<>(rez, warn);
-            rez = new PriorityVisitor(disambModule.priorities(), disambModule.leftAssoc(), disambModule.rightAssoc()).apply(rez.right().get());
-            if (rez.isLeft())
-                return new Tuple2<>(rez, warn);
-            rez = new KAppToTermConsVisitor(disambModule).apply(rez.right().get());
-            if (rez.isLeft())
-                return new Tuple2<>(rez, warn);
-            rez3 = new PushAmbiguitiesDownAndPreferAvoid().apply(rez.right().get());
-            rez3 = new PushTopAmbiguityUp().apply(rez3);
-            startTypeInf = profileRules ? System.currentTimeMillis() : 0;
-
-            TypeInferencer currentInferencer;
-            if (isDebug(source, startLine)) {
-                currentInferencer = new TypeInferencer(disambModule, true);
-                inferencers.add(currentInferencer);
-            } else {
-                currentInferencer = inferencer.get();
-                if (currentInferencer == null) {
-                    currentInferencer = new TypeInferencer(disambModule, isDebug(source, startLine));
-                    inferencer.set(currentInferencer);
-                    inferencers.add(currentInferencer);
-                }
-            }
-
-
-
-            PrintWriter debug = null;
-            try {
-                File debugFile = files.resolveWorkingDirectory("inference/" + disambModule.name() + ".log");
-                debugFile.getParentFile().mkdirs();
-                debug = new PrintWriter(new BufferedWriter(new FileWriter(debugFile, true)));
-                new SortInferencer(disambModule, debug, strict && inferSortChecks, true).
-                        apply(rez3, startSymbol, isAnywhere);
-            } catch (java.io.IOException e) {
-                throw KEMException.criticalError(e.getMessage());
-            } finally {
-                if (debug != null) {
-                    debug.close();
-                }
-            }
-
-
-            rez = new TypeInferenceVisitor(currentInferencer, startSymbol, strict && inferSortChecks, true, isAnywhere).apply(rez3);
-            if (rez.isLeft())
-                return new Tuple2<>(rez, warn);
-            endTypeInf = profileRules ? System.currentTimeMillis() : 0;
-
-            rez = new ResolveOverloadedTerminators(disambModule.overloads()).apply(rez.right().get());
-            if (rez.isLeft())
-                return new Tuple2<>(rez, warn);
-            rez3 = new PushAmbiguitiesDownAndPreferAvoid(disambModule.overloads()).apply(rez.right().get());
-            rez = new AmbFilterError(strict && inferSortChecks).apply(rez3);
-            if (rez.isLeft())
-                return new Tuple2<>(rez, warn);
-            Tuple2<Either<Set<KEMException>, Term>, Set<KEMException>> rez2 = new AddEmptyLists(disambModule, startSymbol).apply(rez.right().get());
-            warn = Sets.union(rez2._2(), warn);
-            if (rez2._1().isLeft())
-                return rez2;
-            rez3 = new RemoveBracketVisitor().apply(rez2._1().right().get());
-
-            return new Tuple2<>(Right.apply(rez3), warn);
-        } finally {
-            if (profileRules) {
-                try {
-                    long stop = System.currentTimeMillis();
-                    long totalTime = stop - start;
-                    long parseTime = endParse - start;
-                    long tiTime = endTypeInf - startTypeInf;
-                    File f = File.createTempFile("timing", ".log", files.resolveTemp(""));
-                    FileUtils.writeStringToFile(f, String.format("%s:%d\n%5d %s:%d   parse:%4d typeInf:%4d",
-                            source.source(), startLine, totalTime, source.source(), startLine, parseTime, tiTime), StandardCharsets.UTF_8);
-                } catch (IOException e) {
-                  throw KEMException.internalError("Could not write to timing.log", e);
-                }
-            }
-=======
           long stop = System.currentTimeMillis();
           long totalTime = stop - start;
           long parseTime = endParse - start;
@@ -574,7 +485,6 @@
               StandardCharsets.UTF_8);
         } catch (IOException e) {
           throw KEMException.internalError("Could not write to timing.log", e);
->>>>>>> d13a225b
         }
       }
     }
