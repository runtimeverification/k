from __future__ import annotations

from enum import Enum
from typing import IO, TYPE_CHECKING, Any

from ..ktool.kompile import KompileBackend
from .args import (
    DefinitionOptions,
    DisplayOptions,
    KDefinitionOptions,
    KompileOptions,
    LoggingOptions,
    OutputFileOptions,
    SaveDirOptions,
    SpecOptions,
    WarningOptions,
)

if TYPE_CHECKING:
    from collections.abc import Iterable
    from pathlib import Path

    from pyk.ktool import TypeInferenceMode


def generate_options(args: dict[str, Any]) -> LoggingOptions:
    command = args['command']
    match command:
        case 'json-to-kore':
            return JsonToKoreOptions(args)
        case 'kore-to-json':
            return KoreToJsonOptions(args)
        case 'coverage':
            return CoverageOptions(args)
        case 'graph-imports':
            return GraphImportsOptions(args)
        case 'rpc-kast':
            return RPCKastOptions(args)
        case 'rpc-print':
            return RPCPrintOptions(args)
        case 'print':
            return PrintOptions(args)
        case 'prove-legacy':
            return ProveLegacyOptions(args)
        case 'prove':
            return ProveOptions(args)
        case 'show':
            return ProveOptions(args)
        case 'kompile':
            return KompileCommandOptions(args)
        case 'run':
            return RunOptions(args)
        case _:
            raise ValueError(f'Unrecognized command: {command}')


class PrintInput(Enum):
    KORE_JSON = 'kore-json'
    KAST_JSON = 'kast-json'


class JsonToKoreOptions(LoggingOptions): ...


class KoreToJsonOptions(LoggingOptions): ...


class CoverageOptions(DefinitionOptions, OutputFileOptions, LoggingOptions):
    coverage_file: IO[Any]


class GraphImportsOptions(DefinitionOptions, LoggingOptions): ...


class RPCKastOptions(OutputFileOptions, LoggingOptions):
    reference_request_file: IO[Any]
    response_file: IO[Any]


class RPCPrintOptions(DefinitionOptions, OutputFileOptions, LoggingOptions):
    input_file: IO[Any]


class PrintOptions(DefinitionOptions, OutputFileOptions, DisplayOptions, LoggingOptions):
    term: IO[Any]
    input: PrintInput
    minimize: bool
    omit_labels: str | None
    keep_cells: str | None

    @staticmethod
    def default() -> dict[str, Any]:
        return {
            'input': PrintInput.KAST_JSON,
            'omit_labels': None,
            'keep_cells': None,
        }


class ProveLegacyOptions(DefinitionOptions, OutputFileOptions, LoggingOptions):
    main_file: Path
    spec_file: Path
    spec_module: str
    k_args: Iterable[str]

    @staticmethod
    def default() -> dict[str, Any]:
        return {
            'k_args': [],
        }


class KompileCommandOptions(LoggingOptions, WarningOptions, KDefinitionOptions, KompileOptions):
    definition_dir: Path | None
    main_file: str
    backend: KompileBackend
    type_inference_mode: TypeInferenceMode | None

    @staticmethod
    def default() -> dict[str, Any]:
        return {
            'definition_dir': None,
            'backend': KompileBackend.LLVM,
            'type_inference_mode': None,
        }


class ProveOptions(LoggingOptions, SpecOptions, SaveDirOptions):
    definition_dir: Path | None
    type_inference_mode: TypeInferenceMode | None
    failure_info: bool
<<<<<<< HEAD
    kore_rpc_command: str | Iterable[str] | None
=======
    max_depth: int | None
    max_iterations: int | None
    show_kcfg: bool
>>>>>>> 49b47e64

    @staticmethod
    def default() -> dict[str, Any]:
        return {
            'definition_dir': None,
            'type_inference_mode': None,
            'failure_info': False,
<<<<<<< HEAD
            'kore_rpc_command': None,
=======
            'max_depth': None,
            'max_iterations': None,
            'show_kcfg': False,
>>>>>>> 49b47e64
        }


class RunOptions(LoggingOptions):
    pgm_file: str
    definition_dir: Path | None

    @staticmethod
    def default() -> dict[str, Any]:
        return {
            'definition_dir': None,
        }<|MERGE_RESOLUTION|>--- conflicted
+++ resolved
@@ -129,13 +129,10 @@
     definition_dir: Path | None
     type_inference_mode: TypeInferenceMode | None
     failure_info: bool
-<<<<<<< HEAD
     kore_rpc_command: str | Iterable[str] | None
-=======
     max_depth: int | None
     max_iterations: int | None
     show_kcfg: bool
->>>>>>> 49b47e64
 
     @staticmethod
     def default() -> dict[str, Any]:
@@ -143,13 +140,10 @@
             'definition_dir': None,
             'type_inference_mode': None,
             'failure_info': False,
-<<<<<<< HEAD
             'kore_rpc_command': None,
-=======
             'max_depth': None,
             'max_iterations': None,
             'show_kcfg': False,
->>>>>>> 49b47e64
         }
 
 
