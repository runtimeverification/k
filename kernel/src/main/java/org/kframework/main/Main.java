// Copyright (c) K Team. All Rights Reserved.
package org.kframework.main;

import com.google.inject.Guice;
import com.google.inject.Inject;
import com.google.inject.Injector;
import com.google.inject.Key;
import com.google.inject.Module;
import com.google.inject.Provider;
import com.google.inject.ProvisionException;
import com.google.inject.TypeLiteral;
import com.google.inject.name.Named;
import com.google.inject.spi.Message;
import com.martiansoftware.nailgun.NGContext;
import org.fusesource.jansi.AnsiConsole;
import org.kframework.kast.KastFrontEnd;
import org.kframework.kbmc.KBMCFrontEnd;
import org.kframework.kdep.KDepFrontEnd;
import org.kframework.kompile.KompileFrontEnd;
import org.kframework.kprove.KProveFrontEnd;
import org.kframework.ksearchpattern.KSearchPatternFrontEnd;
import org.kframework.kserver.KServerFrontEnd;
import org.kframework.utils.errorsystem.KEMException;
import org.kframework.utils.errorsystem.KExceptionManager;
import org.kframework.utils.file.Environment;
import org.kframework.utils.file.WorkingDir;
import org.kframework.utils.inject.Options;
import org.kframework.utils.inject.SimpleScope;
import org.kframework.utils.inject.StartTime;

import java.io.File;
import java.io.IOException;
import java.util.ArrayList;
import java.util.Arrays;
import java.util.List;
import java.util.Map;
import java.util.ServiceLoader;
import java.util.concurrent.ExecutionException;

public class Main {

    /**
     * @param args
     *            - the running arguments for the K3 tool. First argument must be one of the following: kompile|kast|krun.
     * @throws IOException when loadDefinition fails
     */
    public static void main(String[] args) {
        isNailgun = false;
        long startTime = System.nanoTime();
        AnsiConsole.systemInstall();
        if (args.length >= 1) {

            String[] args2 = Arrays.copyOfRange(args, 1, args.length);
            Injector injector = getInjector(args[0]);
            int result = injector.getInstance(Main.class).runApplication(args[0], args2, new File("."), System.getenv(), startTime);
            AnsiConsole.systemUninstall();
            System.exit(result);
        }
        AnsiConsole.systemUninstall();
        invalidJarArguments();
    }

    private static volatile boolean isNailgun;

    public static boolean isNailgun() {
        return isNailgun;
    }

    public static void nailMain(NGContext context) {
        long startTime = System.nanoTime();
        KServerFrontEnd kserver = KServerFrontEnd.instance();
        if (!kserver.isLocal()) {
            context.assertLoopbackClient();
        }
        isNailgun = true;
        if (context.getArgs().length >= 1) {
            String[] args2 = Arrays.copyOfRange(context.getArgs(), 1, context.getArgs().length);
            int result = kserver.run(context.getArgs()[0], args2, new File(context.getWorkingDirectory()), (Map) context.getEnv(), startTime);
            System.exit(result);
            return;
        }
        invalidJarArguments();
    }

    private final Provider<KExceptionManager> kem;
    private final Provider<FrontEnd> frontEnd;
    private final SimpleScope requestScope;

    @Inject
    public Main(
            Provider<KExceptionManager> kem,
            Provider<FrontEnd> frontEnd,
            @Named("requestScope") SimpleScope requestScope) {
        this.kem = kem;
        this.frontEnd = frontEnd;
        this.requestScope = requestScope;
    }

    public SimpleScope getRequestScope() {
        return requestScope;
    }

    public int runApplication(String tool, String[] args, File workingDir, Map<String, String> env, long startTime) {
        try {
            requestScope.enter();
            seedInjector(requestScope, tool, args, workingDir, env, startTime);
            return runApplication();
        } finally {
            requestScope.exit();
        }
    }

    public int runApplication() {
        KExceptionManager kem = this.kem.get();
        kem.installForUncaughtExceptions();
        try {
            int retval = frontEnd.get().main();
            return retval;
        } catch (ProvisionException e) {
            for (Message m : e.getErrorMessages()) {
                if (!(m.getCause() instanceof KEMException)) {
                    throw e;
                } else {
                    KEMException ex = (KEMException) m.getCause();
                    kem.registerThrown(ex);
                }
            }
            kem.print();
            return 1;
        }
    }

    public static void seedInjector(SimpleScope scope, String tool, String[] args, File workingDir,
                                    Map<String, String> env, long startTime) {
        scope.seed(Key.get(File.class, WorkingDir.class), workingDir);
        scope.seed(Key.get(new TypeLiteral<Map<String, String>>() {}, Environment.class), env);
        scope.seed(Key.get(String[].class, Options.class), args);
        scope.seed(Key.get(Long.class, StartTime.class), startTime);
    }

    public static Injector getInjector(String tool) {
        ServiceLoader<KModule> kLoader = ServiceLoader.load(KModule.class);
        List<KModule> kModules = new ArrayList<>();
        for (KModule m : kLoader) {
            kModules.add(m);
        }

        List<Module> modules = new ArrayList<>();

            switch (tool) {
                case "-klsp":
                    try {
                        org.kframework.lsp.KLanguageServerLauncher.startServer(System.in, System.out);
                    } catch (InterruptedException | ExecutionException e) {
                        throw new RuntimeException(e);
                    }
                    break;
                case "-kserver":
                    modules.addAll(KServerFrontEnd.getModules());
                    break;
                case "-kompile":
                    modules.addAll(KompileFrontEnd.getModules());
                    for (KModule kModule : kModules) {
                        List<Module> ms = kModule.getKompileModules();
                        if (ms != null) {
                            modules.addAll(ms);
                        }
                    }
                    break;
                case "-kast":
                    modules.addAll(KastFrontEnd.getModules());
                    for (KModule kModule : kModules) {
                        List<Module> ms = kModule.getKastModules();
                        if (ms != null) {
                            modules.addAll(ms);
                        }
                    }
                    break;
                case "-kdep":
                    modules = KDepFrontEnd.getModules();
                    break;
                case "-k-compile-search-pattern":
                    modules = KSearchPatternFrontEnd.getModules();
                    break;
<<<<<<< HEAD
                case "-kprove-legacy":
                    modules.addAll(KProveFrontEnd.getModules());
                    for (KModule kModule : kModules) {
                        List<Module> ms = kModule.getKProveModules();
=======
                case "-krun":
                    modules.addAll(KRunFrontEnd.getModules());
                    for (KModule kModule : kModules) {
                        List<Module> ms = kModule.getKRunModules();
>>>>>>> 311ef842
                        if (ms != null) {
                            modules.addAll(ms);
                        }
                    }
                    break;
                case "-kprove":
                    modules.addAll(org.kframework.kprovex.KProveFrontEnd.getModules());
                    for (KModule kModule : kModules) {
                        List<Module> ms = kModule.getKProveModules();
                        if (ms != null) {
                            modules.addAll(ms);
                        }
                    }
                    break;
                case "-kbmc":
                    modules.addAll(KBMCFrontEnd.getModules());
                    for (KModule kModule : kModules) {
                        List<Module> ms = kModule.getKProveModules();
                        if (ms != null) {
                            modules.addAll(ms);
                        }
                    }
                    break;
                default:
                    invalidJarArguments();
                    throw new AssertionError("unreachable");
        }
        if (modules.size() == 0) {
            //boot error, we should have printed it already
            System.exit(1);
        }
        Injector injector = Guice.createInjector(modules);
        return injector;
    }

    private static void invalidJarArguments() {
        System.err.println("The first argument of K3 not recognized. Try -kompile, -kast, -kdep, -kserver, or -kpp.");
        System.exit(1);
    }
}<|MERGE_RESOLUTION|>--- conflicted
+++ resolved
@@ -182,22 +182,6 @@
                 case "-k-compile-search-pattern":
                     modules = KSearchPatternFrontEnd.getModules();
                     break;
-<<<<<<< HEAD
-                case "-kprove-legacy":
-                    modules.addAll(KProveFrontEnd.getModules());
-                    for (KModule kModule : kModules) {
-                        List<Module> ms = kModule.getKProveModules();
-=======
-                case "-krun":
-                    modules.addAll(KRunFrontEnd.getModules());
-                    for (KModule kModule : kModules) {
-                        List<Module> ms = kModule.getKRunModules();
->>>>>>> 311ef842
-                        if (ms != null) {
-                            modules.addAll(ms);
-                        }
-                    }
-                    break;
                 case "-kprove":
                     modules.addAll(org.kframework.kprovex.KProveFrontEnd.getModules());
                     for (KModule kModule : kModules) {
