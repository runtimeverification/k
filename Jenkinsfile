pipeline {
  agent {
    label 'docker'
  }
  stages {
    stage("Init title") {
      when { changeRequest() }
      steps {
        script {
          currentBuild.displayName = "PR ${env.CHANGE_ID}: ${env.CHANGE_TITLE}"
        }
      }
    }
    stage('Build and Package K') {
      stages {
        stage('Build and Package on Ubuntu Bionic') {
          stages {
            stage('Build on Ubuntu Bionic') {
              agent {
                dockerfile {
                  additionalBuildArgs '--build-arg USER_ID=$(id -u) --build-arg GROUP_ID=$(id -g) --build-arg BASE_IMAGE=ubuntu:bionic'
                  reuseNode true
                }
              }
              stages {
                stage('Checkout code') {
                  steps {
                    dir('k-exercises') {
                      git url: 'git@github.com:kframework/k-exercises.git'
                    }
                  }
                }
                stage('Build and Test K') {
                  steps {
                    ansiColor('xterm') {
                      sh '''
                        echo 'Setting up environment...'
                        eval `opam config env`
                        . $HOME/.cargo/env
                        echo 'Building K...'
                        mvn verify -U
                        echo 'Starting kserver...'
                        k-distribution/target/release/k/bin/spawn-kserver kserver.log
                        cd k-exercises/tutorial
                        make -j`nproc`
                      '''
                    }
                  }
                }
                stage('Build Debian Package') {
                  steps {
                    dir('kframework-5.0.0') {
                      checkout scm
                      sh '''
                        . $HOME/.cargo/env
                        dpkg-buildpackage
                      '''
                    }
                    stash name: "bionic", includes: "kframework_5.0.0_amd64.deb"
                  }
                }
              }
              post {
                always {
                  sh 'k-distribution/target/release/k/bin/stop-kserver || true'
                }
              }
            }
            stage('Test Debian Package') {
              agent {
                docker {
                  image 'ubuntu:bionic'
                  args '-u 0'
                  reuseNode true
                }
              }
              options { skipDefaultCheckout() }
              steps {
                unstash "bionic"
                sh 'src/main/scripts/test-in-container'
              }
              post {
                always {
                  sh 'stop-kserver || true'
                }
              }
            }
          }
        }
        stage('Build and Package on Ubuntu Xenial') {
          stages {
            stage('Build on Ubuntu Xenial') {
              agent {
                dockerfile {
                  additionalBuildArgs '--build-arg USER_ID=$(id -u) --build-arg GROUP_ID=$(id -g) --build-arg BASE_IMAGE=ubuntu:xenial'
                }
              }
              stages {
                stage('Build Debian Package') {
                  steps {
                    dir('kframework-5.0.0') {
                      checkout scm
                      sh '''
                        . $HOME/.cargo/env
                        dpkg-buildpackage
                      '''
                    }
                    stash name: "xenial", includes: "kframework_5.0.0_amd64.deb"
                  }
                }
              }
            }
            stage('Test Debian Package') {
              agent {
                docker {
                  image 'ubuntu:xenial'
                  args '-u 0'
                  reuseNode true
                }
              }
              options { skipDefaultCheckout() }
              steps {
                unstash "xenial"
                sh 'src/main/scripts/test-in-container'
              }
              post {
                always {
                  sh 'stop-kserver || true'
                }
              }
            }
          }
        }
        stage('Build and Package on Debian Stretch') {
          stages {
            stage('Build on Debian Stretch') {
              agent {
                dockerfile {
                  additionalBuildArgs '--build-arg USER_ID=$(id -u) --build-arg GROUP_ID=$(id -g) --build-arg BASE_IMAGE=debian:stretch'
                }
              }
              stages {
                stage('Build Debian Package') {
                  steps {
                    dir('kframework-5.0.0') {
                      checkout scm
                      sh '''
                        . $HOME/.cargo/env
                        dpkg-buildpackage
                      '''
                    }
                    stash name: "stretch", includes: "kframework_5.0.0_amd64.deb"
                  }
                }
              }
            }
            stage('Test Debian Package') {
              agent {
                docker {
                  image 'debian:stretch'
                  args '-u 0'
                  reuseNode true
                }
              }
              options { skipDefaultCheckout() }
              steps {
                unstash "stretch"
                sh '''
                  echo "deb http://ftp.debian.org/debian stretch-backports main" > /etc/apt/sources.list.d/stretch-backports.list
                '''
                sh 'src/main/scripts/test-in-container'
              }
              post {
                always {
                  sh 'stop-kserver || true'
                }
              }
            }
          }
        }
      }
<<<<<<< HEAD
=======
      post {
        always {
          sh 'k-distribution/target/release/k/bin/stop-kserver || true'
        }
      }
    }
    stage('Test Debian Package') {
      agent {
        docker {
          image 'ubuntu:bionic'
          args '-u 0'
          reuseNode true
        }
      }
      options { skipDefaultCheckout() }
      steps {
        unstash "bionic"
        sh '''
          apt-get update
          apt-get install -y ./kframework_5.0.0_amd64.deb
          cp -R /usr/lib/kframework/tutorial ~
          cd
          echo 'Starting kserver...'
          /usr/lib/kframework/bin/spawn-kserver kserver.log
          cd tutorial
          echo 'Testing tutorial in user environment...'
          make -j`nproc`
        '''
      }
      post {
        always {
          sh 'stop-kserver || true'
        }
      }
>>>>>>> b8535fad
    }
    stage('Deploy') {
      agent {
        dockerfile {
          additionalBuildArgs '--build-arg USER_ID=$(id -u) --build-arg GROUP_ID=$(id -g) --build-arg BASE_IMAGE=ubuntu:bionic'
          reuseNode true
        }
      }
      when { 
        not { changeRequest() }
        branch 'master'
      }
      environment {
        AWS_ACCESS_KEY_ID = credentials('aws-access-key-id')
        AWS_SECRET_ACCESS_KEY = credentials('aws-secret-access-key')
        AWS_REGION='us-east-2'
        GITHUB_TOKEN = credentials('rv-jenkins')
      }
      steps {
        ansiColor('xterm') {
          dir("bionic") {
            unstash "bionic"
          }
          dir("xenial") {
            unstash "xenial"
          }
          dir("stretch") {
            unstash "stretch"
          }
          sh '''
            echo 'Setting up environment...'
            eval `opam config env`
            . $HOME/.cargo/env
            echo 'Deploying K...'
            mvn deploy -DskipKTest -Dcheckstyle.skip # TODO: fix checkstyle bug
            COMMIT=$(git rev-parse --short HEAD)
<<<<<<< HEAD
            DESCRIPTION='This is the nightly release of the K framework. To install, download the appropriate binary package and install using your package manager. For debian packages, you can install via `sudo apt-get install ./kframework_5.0.0_amd64_$ID.deb` for the appropriate version codename $ID. On Debian Stretch, you also must first enable stretch-backports by running `sudo echo "deb http://ftp.debian.org/debian stretch-backports main" > /etc/apt/sources.list.d/stretch-backports.list; sudo apt-get update`. If your OS is not supported, you can download and extract the \\"Platform-Independent K binary\\", and follow the instructions in INSTALL.md within the target directory. Note however that this will not support the Haskell or LLVM Backends. On Windows, start by installing [Windows Subsystem for Linux](https://docs.microsoft.com/en-us/windows/wsl/install-win10) with Ubuntu, after which you can install like Ubuntu. K requires gcc and other Linux libraries to run, and building on native Windows, Cygwin, or MINGW is not supported.'
            RESPONSE=`curl --data '{"tag_name": "nightly-'$COMMIT'","name": "Nightly build of K framework at commit '$COMMIT'","body": "'"$DESCRIPTION"'", "draft": true,"prerelease": true}' https://api.github.com/repos/kframework/k/releases?access_token=$GITHUB_TOKEN`
            ID=`echo "$RESPONSE" | grep '"id": [0-9]*,' -o | head -1 | grep '[0-9]*' -o`
            curl --data-binary @k-distribution/target/k-nightly.tar.gz -H "Authorization: token $GITHUB_TOKEN" -H "Content-Type: application/gzip" https://uploads.github.com/repos/kframework/k/releases/$ID/assets?'name=nightly.tar.gz&label=Prebuilt+K+binary'
            curl --data-binary @bionic/kframework_5.0.0_amd64.deb -H "Authorization: token $GITHUB_TOKEN" -H "Content-Type: application/vnd.debian.binary-package" https://uploads.github.com/repos/kframework/k/releases/$ID/assets?'name=kframework_5.0.0_amd64_bionic.deb&label=Ubuntu+Bionic+Debian+Package'
            curl --data-binary @xenial/kframework_5.0.0_amd64.deb -H "Authorization: token $GITHUB_TOKEN" -H "Content-Type: application/vnd.debian.binary-package" https://uploads.github.com/repos/kframework/k/releases/$ID/assets?'name=kframework_5.0.0_amd64_xenial.deb&label=Ubuntu+Xenial+Debian+Package'
            curl --data-binary @stretch/kframework_5.0.0_amd6.deb -H "Authorization: token $GITHUB_TOKEN" -H "Content-Type: application/vnd.debian.binary-package" https://uploads.github.com/repos/kframework/k/releases/$ID/assets?'name=kframework_5.0.0_amd64_stretch.deb&label=Debian+Stretch+Debian+Package'
=======
            DESCRIPTION='This is the nightly release of the K framework. To install, download the Ubuntu 18.04 binary package and install using your package manager. You can install via `sudo apt-get install ./kframework_5.0.0_amd64.deb`. If your OS is not supported, you can download and extract the \\"Platform-Independent K binary\\", and follow the instructions in INSTALL.md within the target directory. Note however that this will not support the Haskell or LLVM Backends. On Windows, start by installing [Windows Subsystem for Linux](https://docs.microsoft.com/en-us/windows/wsl/install-win10) with Ubuntu (or an Ubuntu VM), after which you can install like Ubuntu. K requires gcc and other Linux libraries to run, and building on native Windows, Cygwin, or MINGW is not supported.'
            RESPONSE=`curl --data '{"tag_name": "nightly-'$COMMIT'","name": "Nightly build of K framework at commit '$COMMIT'","body": "'"$DESCRIPTION"'", "draft": true,"prerelease": true}' https://api.github.com/repos/kframework/k/releases?access_token=$GITHUB_TOKEN`
            ID=`echo "$RESPONSE" | grep '"id": [0-9]*,' -o | head -1 | grep '[0-9]*' -o`
            curl --data-binary @k-distribution/target/k-nightly.tar.gz -H "Authorization: token $GITHUB_TOKEN" -H "Content-Type: application/gzip" https://uploads.github.com/repos/kframework/k/releases/$ID/assets?'name=nightly.tar.gz&label=Platform-Indepdendent+K+binary'
            curl --data-binary @bionic/kframework_5.0.0_amd64.deb -H "Authorization: token $GITHUB_TOKEN" -H "Content-Type: application/vnd.debian.binary-package" https://uploads.github.com/repos/kframework/k/releases/$ID/assets?'name=kframework_5.0.0_amd64.deb&label=Ubuntu+Bionic+Debian+Package'
>>>>>>> b8535fad
            curl -X PATCH --data '{"draft": false}' https://api.github.com/repos/kframework/k/releases/$ID?access_token=$GITHUB_TOKEN
            curl --data '{"state": "success","target_url": "'$BUILD_URL'","description": "Build succeeded."}' https://api.github.com/repos/kframework/k/statuses/$(git rev-parse origin/master)?access_token=$GITHUB_TOKEN
          '''
        }
      }
    }
  }
}<|MERGE_RESOLUTION|>--- conflicted
+++ resolved
@@ -179,43 +179,6 @@
           }
         }
       }
-<<<<<<< HEAD
-=======
-      post {
-        always {
-          sh 'k-distribution/target/release/k/bin/stop-kserver || true'
-        }
-      }
-    }
-    stage('Test Debian Package') {
-      agent {
-        docker {
-          image 'ubuntu:bionic'
-          args '-u 0'
-          reuseNode true
-        }
-      }
-      options { skipDefaultCheckout() }
-      steps {
-        unstash "bionic"
-        sh '''
-          apt-get update
-          apt-get install -y ./kframework_5.0.0_amd64.deb
-          cp -R /usr/lib/kframework/tutorial ~
-          cd
-          echo 'Starting kserver...'
-          /usr/lib/kframework/bin/spawn-kserver kserver.log
-          cd tutorial
-          echo 'Testing tutorial in user environment...'
-          make -j`nproc`
-        '''
-      }
-      post {
-        always {
-          sh 'stop-kserver || true'
-        }
-      }
->>>>>>> b8535fad
     }
     stage('Deploy') {
       agent {
@@ -252,21 +215,13 @@
             echo 'Deploying K...'
             mvn deploy -DskipKTest -Dcheckstyle.skip # TODO: fix checkstyle bug
             COMMIT=$(git rev-parse --short HEAD)
-<<<<<<< HEAD
-            DESCRIPTION='This is the nightly release of the K framework. To install, download the appropriate binary package and install using your package manager. For debian packages, you can install via `sudo apt-get install ./kframework_5.0.0_amd64_$ID.deb` for the appropriate version codename $ID. On Debian Stretch, you also must first enable stretch-backports by running `sudo echo "deb http://ftp.debian.org/debian stretch-backports main" > /etc/apt/sources.list.d/stretch-backports.list; sudo apt-get update`. If your OS is not supported, you can download and extract the \\"Platform-Independent K binary\\", and follow the instructions in INSTALL.md within the target directory. Note however that this will not support the Haskell or LLVM Backends. On Windows, start by installing [Windows Subsystem for Linux](https://docs.microsoft.com/en-us/windows/wsl/install-win10) with Ubuntu, after which you can install like Ubuntu. K requires gcc and other Linux libraries to run, and building on native Windows, Cygwin, or MINGW is not supported.'
+            DESCRIPTION='This is the nightly release of the K framework. To install, download the appropriate binary package and install using your package manager. You can install via `sudo apt-get install ./kframework_5.0.0_amd64_$ID.deb` for the appropriate version codename $ID. On Debian Stretch, you also must first enable stretch-backports by running `sudo echo "deb http://ftp.debian.org/debian stretch-backports main" > /etc/apt/sources.list.d/stretch-backports.list; sudo apt-get update`. If your OS is not supported, you can download and extract the \\"Platform-Independent K binary\\", and follow the instructions in INSTALL.md within the target directory. Note however that this will not support the Haskell or LLVM Backends. On Windows, start by installing [Windows Subsystem for Linux](https://docs.microsoft.com/en-us/windows/wsl/install-win10) with Ubuntu (or an Ubuntu VM), after which you can install like Ubuntu. K requires gcc and other Linux libraries to run, and building on native Windows, Cygwin, or MINGW is not supported.'
             RESPONSE=`curl --data '{"tag_name": "nightly-'$COMMIT'","name": "Nightly build of K framework at commit '$COMMIT'","body": "'"$DESCRIPTION"'", "draft": true,"prerelease": true}' https://api.github.com/repos/kframework/k/releases?access_token=$GITHUB_TOKEN`
             ID=`echo "$RESPONSE" | grep '"id": [0-9]*,' -o | head -1 | grep '[0-9]*' -o`
-            curl --data-binary @k-distribution/target/k-nightly.tar.gz -H "Authorization: token $GITHUB_TOKEN" -H "Content-Type: application/gzip" https://uploads.github.com/repos/kframework/k/releases/$ID/assets?'name=nightly.tar.gz&label=Prebuilt+K+binary'
+            curl --data-binary @k-distribution/target/k-nightly.tar.gz -H "Authorization: token $GITHUB_TOKEN" -H "Content-Type: application/gzip" https://uploads.github.com/repos/kframework/k/releases/$ID/assets?'name=nightly.tar.gz&label=Platform-Indepdendent+K+binary'
             curl --data-binary @bionic/kframework_5.0.0_amd64.deb -H "Authorization: token $GITHUB_TOKEN" -H "Content-Type: application/vnd.debian.binary-package" https://uploads.github.com/repos/kframework/k/releases/$ID/assets?'name=kframework_5.0.0_amd64_bionic.deb&label=Ubuntu+Bionic+Debian+Package'
             curl --data-binary @xenial/kframework_5.0.0_amd64.deb -H "Authorization: token $GITHUB_TOKEN" -H "Content-Type: application/vnd.debian.binary-package" https://uploads.github.com/repos/kframework/k/releases/$ID/assets?'name=kframework_5.0.0_amd64_xenial.deb&label=Ubuntu+Xenial+Debian+Package'
             curl --data-binary @stretch/kframework_5.0.0_amd6.deb -H "Authorization: token $GITHUB_TOKEN" -H "Content-Type: application/vnd.debian.binary-package" https://uploads.github.com/repos/kframework/k/releases/$ID/assets?'name=kframework_5.0.0_amd64_stretch.deb&label=Debian+Stretch+Debian+Package'
-=======
-            DESCRIPTION='This is the nightly release of the K framework. To install, download the Ubuntu 18.04 binary package and install using your package manager. You can install via `sudo apt-get install ./kframework_5.0.0_amd64.deb`. If your OS is not supported, you can download and extract the \\"Platform-Independent K binary\\", and follow the instructions in INSTALL.md within the target directory. Note however that this will not support the Haskell or LLVM Backends. On Windows, start by installing [Windows Subsystem for Linux](https://docs.microsoft.com/en-us/windows/wsl/install-win10) with Ubuntu (or an Ubuntu VM), after which you can install like Ubuntu. K requires gcc and other Linux libraries to run, and building on native Windows, Cygwin, or MINGW is not supported.'
-            RESPONSE=`curl --data '{"tag_name": "nightly-'$COMMIT'","name": "Nightly build of K framework at commit '$COMMIT'","body": "'"$DESCRIPTION"'", "draft": true,"prerelease": true}' https://api.github.com/repos/kframework/k/releases?access_token=$GITHUB_TOKEN`
-            ID=`echo "$RESPONSE" | grep '"id": [0-9]*,' -o | head -1 | grep '[0-9]*' -o`
-            curl --data-binary @k-distribution/target/k-nightly.tar.gz -H "Authorization: token $GITHUB_TOKEN" -H "Content-Type: application/gzip" https://uploads.github.com/repos/kframework/k/releases/$ID/assets?'name=nightly.tar.gz&label=Platform-Indepdendent+K+binary'
-            curl --data-binary @bionic/kframework_5.0.0_amd64.deb -H "Authorization: token $GITHUB_TOKEN" -H "Content-Type: application/vnd.debian.binary-package" https://uploads.github.com/repos/kframework/k/releases/$ID/assets?'name=kframework_5.0.0_amd64.deb&label=Ubuntu+Bionic+Debian+Package'
->>>>>>> b8535fad
             curl -X PATCH --data '{"draft": false}' https://api.github.com/repos/kframework/k/releases/$ID?access_token=$GITHUB_TOKEN
             curl --data '{"state": "success","target_url": "'$BUILD_URL'","description": "Build succeeded."}' https://api.github.com/repos/kframework/k/statuses/$(git rev-parse origin/master)?access_token=$GITHUB_TOKEN
           '''
