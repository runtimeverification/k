// Copyright (c) 2013-2014 K Team. All Rights Reserved.
package org.kframework.backend.java.kil;

import org.kframework.backend.java.builtins.BoolToken;
<<<<<<< HEAD
import org.kframework.backend.java.builtins.FreshOperations;
=======
>>>>>>> 6d63b5cd
import org.kframework.backend.java.builtins.MetaK;
import org.kframework.backend.java.builtins.SortMembership;
import org.kframework.backend.java.symbolic.BuiltinFunction;
import org.kframework.backend.java.symbolic.Matcher;
import org.kframework.backend.java.symbolic.PatternMatcher;
import org.kframework.backend.java.symbolic.SymbolicConstraint;
import org.kframework.backend.java.symbolic.Transformer;
import org.kframework.backend.java.symbolic.Unifier;
import org.kframework.backend.java.symbolic.Visitor;
import org.kframework.backend.java.util.Utils;
import org.kframework.kil.ASTNode;
import org.kframework.kil.Production;
import org.kframework.kil.loader.Context;
import org.kframework.krun.K;
import org.kframework.utils.errorsystem.KExceptionManager;

import java.lang.reflect.InvocationTargetException;
import java.util.Collection;
import java.util.Collections;
import java.util.HashSet;
import java.util.LinkedHashSet;
import java.util.List;
import java.util.Map;
import java.util.Set;

import com.google.common.collect.Sets;


/**
 * Represents a K application which applies a {@link KLabel} to a {@link KList}.
 * Or in the usual syntax of K, it can be defined as the following:
 * <p>
 * <blockquote>
 *
 * <pre>
 * syntax KItem ::= KLabel "(" KList ")"
 * </pre>
 *
 * </blockquote>
 * <p>
 *
 * @author AndreiS
 */
@SuppressWarnings("serial")
public final class KItem extends Term {

    private final Term kLabel;
    private final Term kList;
    private final boolean isExactSort;
    private final String sort;
    private Boolean evaluable = null;

    /**
     * Valid only if {@code kLabel} is a constructor. Must contain a sort
     * which is subsorted or equal to {@code sort} when it is valid.
     */
    private final Set<String> possibleMinimalSorts;

    public KItem(Term kLabel, Term kList, TermContext termContext) {
        super(Kind.KITEM);

        this.kLabel = kLabel;
        this.kList = kList;

        Definition definition = termContext.definition();
        Context context = definition.context();

        if (kLabel instanceof KLabelConstant && kList instanceof KList
                && !((KList) kList).hasFrame()) {
            KLabelConstant kLabelConstant = (KLabelConstant) kLabel;

            Set<String> sorts = new HashSet<>();
            Set<String> possibleMinimalSorts = new HashSet<>();

            if (!K.do_kompilation) {
                /**
                 * Sort checks in the Java engine are not implemented as
                 * rewrite rules, so we need to precompute the sort of
                 * terms. However, right now, we also want to allow users
                 * to provide user-defined sort predicate rules, e.g.
                 *      ``rule isVal(cons V:Val) => true''
                 * to express the same meaning as overloaded productions
                 * which are not allowed to write in the current front-end.
                 */
                /* YilongL: user-defined sort predicate rules are interpreted as overloaded productions at runtime */
                for (KLabelConstant sortPredLabel : definition.sortPredLabels()) {
                    Collection<Rule> rules = definition.functionRules().get(sortPredLabel);
                    for (Rule rule : rules) {
                        KItem predArg = rule.getSortPredArgument();
                        if (MetaK.matchable(kLabel, predArg.kLabel(), termContext).equals(BoolToken.TRUE)
                                && MetaK.matchable(kList, predArg.kList(), termContext).equals(BoolToken.TRUE)) {
                            sorts.add(rule.getPredSort());
                            if (kLabelConstant.isConstructor()) {
                                possibleMinimalSorts.add(rule.getPredSort());
                            }
                        } else if (MetaK.matchable(kLabel, predArg.kLabel(), termContext).equals(BoolToken.TRUE)
                                && MetaK.unifiable(kList, predArg.kList(), termContext).equals(BoolToken.TRUE)) {
                            if (kLabelConstant.isConstructor()) {
                                possibleMinimalSorts.add(rule.getPredSort());
                            }
                        }
                    }
                }
            }

            List<Production> productions = kLabelConstant.productions();
            if (productions.size() != 0) {
                for (Production production : productions) {
                    boolean mustMatch = true;
                    boolean mayMatch = true;

                    /* check if the production can match this KItem */
                    // TODO(YilongL): I guess the only point of this check is to
                    // distinguish between overloaded productions, however, once
                    // we have passed the front-end the arguments of a K label
                    // can violate its original declaration, therefore the code
                    // below would need to be revised
                    if (((KList) kList).size() == production.getArity()) {
                        for (int i = 0; i < ((KList) kList).size(); ++i) {
                            String childSort;
                            Term childTerm = ((KList) kList).get(i);
                            /* extract the real injected term when necessary */
                            if (childTerm instanceof KItem){
                                KItem kItem = (KItem) childTerm;
                                if (isInjectionWrapper(kItem)) {
                                    childTerm = extractInjectedTerm(kItem);
                                }
                            }
                            childSort = childTerm.sort();

                            if (!context.isSubsortedEq(production.getChildSort(i), childSort)) {
                                mustMatch = false;

                                if (kLabelConstant.isConstructor()) {
                                    if (childTerm instanceof Variable) {
                                        Set<String> set = Sets.newHashSet(production.getChildSort(i), childTerm.sort());
                                        if (context.getCommonSubsorts(set).isEmpty()) {
                                            mayMatch = false;
                                        }
                                    } else if (childTerm instanceof KItem) {
                                        mayMatch = false;
                                        if (((KItem) childTerm).possibleMinimalSorts() != null) {
                                            for (String pms : ((KItem) childTerm).possibleMinimalSorts()) {
                                                if (context.isSubsortedEq(production.getChildSort(i), pms)) {
                                                    mayMatch = true;
                                                    break;
                                                }
                                            }
                                        }
                                    } else { // e.g., childTerm is a HOLE
                                        mayMatch = false;
                                    }

                                    if (!mayMatch) {
                                        // mayMatch == false => mustMatch == false
                                        break;
                                    }
                                }
                            }
                        }
                    }

                    if (mustMatch) {
                        sorts.add(production.getSort());
                    }

                    if (mayMatch && kLabelConstant.isConstructor()) {
                        possibleMinimalSorts.add(production.getSort());
                    }
                }
            } else {    /* productions.size() == 0 */
                /* a list terminator does not have conses */
                Set<String> listSorts = context.listLabels.get(kLabelConstant.label());
                if (listSorts != null && ((KList) kList).size() == 0) {
                    sorts.addAll(listSorts);
                }
            }

            /* no production matches this KItem */
            if (sorts.isEmpty()) {
                sorts.add(kind.toString());
            }

            sort = context.getGLBSort(sorts);
            assert sort != null && !sort.equals("null"):
                    "The greatest lower bound (GLB) of sorts " + sorts + "doesn't exist!";
            /* this sort is exact if the KLabel is a constructor and there are no possible smaller sorts */
            isExactSort = kLabelConstant.isConstructor() && sorts.containsAll(possibleMinimalSorts);

            if (kLabelConstant.isConstructor()) {
                possibleMinimalSorts.add(sort);
                Set<String> nonMinimalSorts = new HashSet<String>();
                for (String s1 : possibleMinimalSorts) {
                    for (String s2 : possibleMinimalSorts) {
                        if (context.isSubsorted(s1, s2)) {
                            nonMinimalSorts.add(s1);
                        }
                    }
                }
                possibleMinimalSorts.removeAll(nonMinimalSorts);
                this.possibleMinimalSorts = possibleMinimalSorts;
            } else {
                this.possibleMinimalSorts = null;
            }
        } else {    /* not a KLabelConstant or the kList contains a frame variable */
            sort = kind.toString();
            isExactSort = false;
            possibleMinimalSorts = null;
        }
    }

    public boolean isEvaluable(TermContext context) {
        if (evaluable != null) {
            return evaluable;
        }

        evaluable = false;
        if (!(kLabel instanceof KLabelConstant)) {
            return false;
        }
        KLabelConstant kLabelConstant = (KLabelConstant) kLabel;

        if (!(kList instanceof KList)) {
            return false;
        }

        if (kLabelConstant.label().startsWith("is")
                || !context.definition().functionRules().get(kLabelConstant).isEmpty()
                || BuiltinFunction.isBuiltinKLabel(kLabelConstant)) {
            evaluable = true;
        }
        return evaluable;
    }

    /**
     * Evaluates this {@code KItem} if it is a predicate or function
     *
     * @param constraint
     *            the existing symbolic constraint that needs to be taken into
     *            consideration when evaluating this function
     * @param context
     *            a term context
     * @return the evaluated result on success, or this {@code KItem} otherwise
     */
    public Term evaluateFunction(SymbolicConstraint constraint, TermContext context) {
        if (!isEvaluable(context)) {
            return this;
        }

        Definition definition = context.definition();

        if (!(kLabel instanceof KLabelConstant)) {
            return this;
        }
        KLabelConstant kLabelConstant = (KLabelConstant) kLabel;

        if (!(kList instanceof KList)) {
            return this;
        }
        KList kList = (KList) this.kList;

        if (BuiltinFunction.isBuiltinKLabel(kLabelConstant)) {
            try {
                Term[] arguments = kList.getContents().toArray(new Term[kList.getContents().size()]);
                Term result = BuiltinFunction.invoke(context, kLabelConstant, arguments);
                if (result != null) {
                    assert result.kind() == Kind.KITEM:
                            "unexpected kind " + result.kind() + " of term " + result + ";"
                            + "expected kind " + Kind.KITEM + " instead";
                    return result;
                }
            } catch (IllegalAccessException | IllegalArgumentException e) {
            } catch (InvocationTargetException e) {
                // TODO(YilongL): is reflection/exception really the best way to
                // deal with builtin functions? builtin functions are supposed to be
                // super-fast...
                Throwable t = e.getTargetException();
                if (t instanceof Error) {
                    throw (Error)t;
                }
                if (t instanceof KExceptionManager.KEMException) {
                    throw (RuntimeException)t;
                }
                if (t instanceof RuntimeException) {
                    if (context.definition().context().globalOptions.verbose) {
                        System.err.println("Ignored exception thrown by hook " + kLabelConstant + " : ");
                        e.printStackTrace();
                    }
                } else {
                    throw new AssertionError("Builtin functions should not throw checked exceptions", e);
                }
            }
        }

        /* evaluate a sort membership predicate */
        // TODO(YilongL): maybe we can move sort membership evaluation after
        // applying user-defined rules to allow the users to provide their
        // own rules for checking sort membership
        if (kLabelConstant.label().startsWith("is") && kList.getContents().size() == 1) {
            Term checkResult = SortMembership.check(this, context.definition().context());
            if (checkResult != this) {
                return checkResult;
            }
        }

        /* apply rules for user defined functions */
        if (!definition.functionRules().get(kLabelConstant).isEmpty()) {
            Term result = null;

            LinkedHashSet<Term> owiseResults = new LinkedHashSet<Term>();
            for (Rule rule : definition.functionRules().get(kLabelConstant)) {
<<<<<<< HEAD
                SymbolicConstraint leftHandSideConstraint = new SymbolicConstraint(context);
                leftHandSideConstraint.addAll(rule.requires());
                for (Variable variable : rule.freshVariables()) {
                    leftHandSideConstraint.add(
                            variable,
                            FreshOperations.fresh(variable.sort(), context));
                }

                ConstrainedTerm leftHandSide = new ConstrainedTerm(
                        ((KItem) rule.leftHandSide()).kList,
                        rule.lookups().getSymbolicConstraint(context),
                        leftHandSideConstraint,
                        context);

                Collection<SymbolicConstraint> solutions = constrainedTerm.unify(leftHandSide);
=======
                /* function rules should be applied by pattern match rather than unification */
                Collection<Map<Variable, Term>> solutions = PatternMatcher.patternMatch(this, rule, context);
>>>>>>> 6d63b5cd
                if (solutions.isEmpty()) {
                    continue;
                }

                Map<Variable, Term> solution = solutions.iterator().next();
                if (K.do_kompilation || K.do_concrete_exec) {
                    assert solutions.size() <= 1 :
                         "[non-deterministic function definition]: more than one way to apply the rule\n"
                            + rule + "\nagainst the function\n" + this;
                }

                Term rightHandSide = rule.rightHandSide();
                if (rule.hasUnboundVariables()) {
                    // this opt. only makes sense when using pattern matching
                    // because after unification variables can end up in the
                    // constraint rather than in the form of substitution

                    /* rename unbound variables */
                    Map<Variable, Variable> freshSubstitution = Variable.getFreshSubstitution(rule.unboundVariables());
                    /* rename rule variables in the rule RHS */
                    rightHandSide = rightHandSide.substituteWithBinders(freshSubstitution, context);
                }
                rightHandSide = rightHandSide.substituteAndEvaluate(solution, context);

                /* update the constraint */
                if (K.do_kompilation || K.do_concrete_exec) {
                    // in kompilation and concrete execution mode, the
                    // evaluation of user-defined functions will not create
                    // new constraints
                } else {
                    if (constraint != null) {
                        throw new RuntimeException(
                                "Fix it; need to find a proper way to update "
                                        + "the constraint without interferring with the "
                                        + "potential ongoing normalization process");
                    }
                }

                if (rule.containsAttribute("owise")) {
                    /*
                     * YilongL: consider applying ``owise'' rule only when the
                     * function is ground. This is fine because 1) it's OK not
                     * to fully evaluate non-ground function during kompilation;
                     * and 2) it's better to get stuck rather than to apply the
                     * wrong ``owise'' rule during execution.
                     */
                    if (this.isGround()) {
                        owiseResults.add(rightHandSide);
                    }
                } else {
                    if (K.do_concrete_exec) {
                        assert result == null || result.equals(rightHandSide):
                                "[non-deterministic function definition]: more than one rule can apply to the function\n" + this;
                    }
                    result = rightHandSide;
                }

                /*
                 * If the function definitions do not need to be deterministic, try them in order
                 * and apply the first one that matches.
                 */
                if (!K.deterministic_functions && result != null) {
                    return result;
                }
            }

            if (result != null) {
                return result;
            } else if (!owiseResults.isEmpty()) {
                assert owiseResults.size() == 1 :
                    "[non-deterministic function definition]: more than one ``owise'' rule for the function\n"
                        + this;
                return owiseResults.iterator().next();
            }
        }

        return this;
    }

    public Term kLabel() {
        return kLabel;
    }

    public Term kList() {
        return kList;
    }

    @Override
    public boolean isExactSort() {
        return isExactSort;
    }

    /**
     * A {@code KItem} cannot be further decomposed in a unification task if and
     * only if its {@code KLabel} represents a function.
     */
    @Override
    public boolean isSymbolic() {
        // TODO(AndreiS): handle KLabel variables
        //return !(kLabel instanceof KLabel) || ((KLabel) kLabel).isFunction();
        return kLabel instanceof KLabel && ((KLabel) kLabel).isFunction();
    }

    /**
     * @return a {@code String} representation of the sort of this K application.
     */
    @Override
    public String sort() {
        return sort;
    }

    /**
     * @return a unmodifiable view of the possible minimal sorts of this
     *         {@code KItem} when its {@code KLabel} is a constructor;
     *         otherwise, null;
     */
    public Set<String> possibleMinimalSorts() {
        if (possibleMinimalSorts != null) {
            return Collections.unmodifiableSet(possibleMinimalSorts);
        } else {
            return null;
        }
    }

    @Override
    public boolean equals(Object object) {
        if (this == object) {
            return true;
        }

        if (!(object instanceof KItem)) {
            return false;
        }

        KItem kItem = (KItem) object;
        return kLabel.equals(kItem.kLabel) && kList.equals(kItem.kList);
    }

    @Override
    public int hashCode() {
        if (hashCode == 0) {
            hashCode = 1;
            hashCode = hashCode * Utils.HASH_PRIME + kLabel.hashCode();
            hashCode = hashCode * Utils.HASH_PRIME + kList.hashCode();
            hashCode = hashCode * Utils.HASH_PRIME + sort.hashCode();
        }
        return hashCode;
    }

    @Override
    public String toString() {
        return kLabel + "(" + kList.toString() + ")";
    }

    @Override
    public void accept(Unifier unifier, Term pattern) {
        unifier.unify(this, pattern);
    }

    @Override
    public void accept(Matcher matcher, Term pattern) {
        matcher.match(this, pattern);
    }

    @Override
    public void accept(Visitor visitor) {
        visitor.visit(this);
    }

    @Override
    public ASTNode accept(Transformer transformer) {
        return transformer.transform(this);
    }

    /**
     * Checks if the specified KItem is merely used as a wrapper for a non-K
     * term.
     *
     * @param kItem
     *            the specified KItem
     * @return {@code true} if the specified KItem is an injection wrapper;
     *         otherwise, {@code false}
     */
    public static boolean isInjectionWrapper(KItem kItem) {
        return kItem.kLabel.getClass() == KLabelInjection.class && kItem.kList instanceof KList
                && ((KList) kItem.kList).contents.isEmpty();
    }

    /**
     * Extracts the injected non-K term inside the specified KItem.
     *
     * @param kItem
     *            the specified KItem
     * @return the injected term
     */
    public static Term extractInjectedTerm(KItem kItem) {
        assert isInjectionWrapper(kItem);
        return ((KLabelInjection) kItem.kLabel).term();
    }

}<|MERGE_RESOLUTION|>--- conflicted
+++ resolved
@@ -2,10 +2,6 @@
 package org.kframework.backend.java.kil;
 
 import org.kframework.backend.java.builtins.BoolToken;
-<<<<<<< HEAD
-import org.kframework.backend.java.builtins.FreshOperations;
-=======
->>>>>>> 6d63b5cd
 import org.kframework.backend.java.builtins.MetaK;
 import org.kframework.backend.java.builtins.SortMembership;
 import org.kframework.backend.java.symbolic.BuiltinFunction;
@@ -317,26 +313,8 @@
 
             LinkedHashSet<Term> owiseResults = new LinkedHashSet<Term>();
             for (Rule rule : definition.functionRules().get(kLabelConstant)) {
-<<<<<<< HEAD
-                SymbolicConstraint leftHandSideConstraint = new SymbolicConstraint(context);
-                leftHandSideConstraint.addAll(rule.requires());
-                for (Variable variable : rule.freshVariables()) {
-                    leftHandSideConstraint.add(
-                            variable,
-                            FreshOperations.fresh(variable.sort(), context));
-                }
-
-                ConstrainedTerm leftHandSide = new ConstrainedTerm(
-                        ((KItem) rule.leftHandSide()).kList,
-                        rule.lookups().getSymbolicConstraint(context),
-                        leftHandSideConstraint,
-                        context);
-
-                Collection<SymbolicConstraint> solutions = constrainedTerm.unify(leftHandSide);
-=======
                 /* function rules should be applied by pattern match rather than unification */
                 Collection<Map<Variable, Term>> solutions = PatternMatcher.patternMatch(this, rule, context);
->>>>>>> 6d63b5cd
                 if (solutions.isEmpty()) {
                     continue;
                 }
