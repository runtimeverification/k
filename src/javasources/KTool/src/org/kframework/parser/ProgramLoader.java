// Copyright (c) 2014 K Team. All Rights Reserved.
package org.kframework.parser;

import java.io.File;
import java.io.IOException;

import org.kframework.compile.transformers.AddEmptyLists;
import org.kframework.compile.transformers.FlattenTerms;
import org.kframework.compile.transformers.RemoveBrackets;
import org.kframework.compile.transformers.RemoveSyntacticCasts;
import org.kframework.compile.utils.CompilerStepDone;
import org.kframework.compile.utils.RuleCompilerSteps;
import org.kframework.kil.ASTNode;
import org.kframework.kil.Definition;
import org.kframework.kil.Rule;
import org.kframework.kil.Sentence;
import org.kframework.kil.Term;
import org.kframework.kil.loader.Context;
import org.kframework.kil.loader.JavaClassesFactory;
import org.kframework.kil.loader.ResolveVariableAttribute;
import org.kframework.kil.visitors.exceptions.ParseFailedException;
import org.kframework.parser.concrete.disambiguate.AmbFilter;
import org.kframework.parser.concrete.disambiguate.CorrectConstantsTransformer;
import org.kframework.parser.concrete.disambiguate.PreferAvoidFilter;
import org.kframework.parser.concrete.disambiguate.PriorityFilter;
import org.kframework.parser.concrete2.Grammar;
import org.kframework.parser.concrete2.Parser;
import org.kframework.parser.concrete2.Parser.ParseError;
import org.kframework.parser.concrete2.TreeCleanerVisitor;
import org.kframework.parser.utils.ReportErrorsVisitor;
import org.kframework.parser.utils.Sglr;
import org.kframework.utils.BinaryLoader;
import org.kframework.utils.Stopwatch;
import org.kframework.utils.XmlLoader;
import org.kframework.utils.errorsystem.KException;
import org.kframework.utils.errorsystem.KException.ExceptionType;
import org.kframework.utils.errorsystem.KException.KExceptionGroup;
import org.kframework.utils.file.FileUtil;
import org.kframework.utils.general.GlobalSettings;
import org.w3c.dom.Document;
import org.w3c.dom.Element;

public class ProgramLoader {

    /**
     * Load program file to ASTNode.
     * 
     * Write pgm.xml cache in given dotk folder.
     * 
     * @param kappize
     *            If true, then apply KAppModifier to AST.
     */
    public static ASTNode loadPgmAst(String content, String filename, Boolean kappize, String startSymbol, Context context) throws IOException,
            ParseFailedException {
        File tbl = new File(context.kompiled.getCanonicalPath() + "/pgm/Program.tbl");

        // ------------------------------------- import files in Stratego
        ASTNode out;

        org.kframework.parser.concrete.KParser.ImportTblPgm(tbl.getAbsolutePath());
        String parsed = org.kframework.parser.concrete.KParser.ParseProgramString(content, startSymbol);
        Document doc = XmlLoader.getXMLDoc(parsed);

        XmlLoader.addFilename(doc.getFirstChild(), filename);
        XmlLoader.reportErrors(doc);
        FileUtil.save(context.kompiled.getAbsolutePath() + "/pgm.xml", parsed);
        JavaClassesFactory.startConstruction(context);
        out = JavaClassesFactory.getTerm((Element) doc.getDocumentElement().getFirstChild().getNextSibling());
        JavaClassesFactory.endConstruction();

        out = new PriorityFilter(context).visitNode(out);
        out = new PreferAvoidFilter(context).visitNode(out);
        out = new CorrectConstantsTransformer(context).visitNode(out);
        out = new AmbFilter(context).visitNode(out);
        out = new RemoveBrackets(context).visitNode(out);

        if (kappize)
            out = new FlattenTerms(context).visitNode(out);

        return out;
    }

    public static ASTNode loadPgmAst(String content, String filename, String startSymbol, Context context) throws IOException, ParseFailedException {
        return loadPgmAst(content, filename, true, startSymbol, context);
    }

    /**
     * Print maudified program to standard output.
     * 
     * Save it in kompiled cache under pgm.maude.
     */
    public static Term processPgm(String content, String filename, Definition def, String startSymbol,
<<<<<<< HEAD
            Context context, GlobalSettings.ParserType whatParser) throws ParseFailedException {
=======
            Context context, ParserType whatParser) throws TransformerException {
>>>>>>> f41f4e99
        Stopwatch.instance().printIntermediate("Importing Files");
        assert context.definedSorts.contains(startSymbol) : "The start symbol must be declared in the definition. Found: " + startSymbol;

        try {
            ASTNode out;
            if (whatParser == ParserType.GROUND) {
                org.kframework.parser.concrete.KParser.ImportTblGround(context.kompiled.getCanonicalPath() + "/ground/Concrete.tbl");
                out = DefinitionLoader.parseCmdString(content, filename, startSymbol, context);
                out = new RemoveBrackets(context).visitNode(out);
                out = new AddEmptyLists(context).visitNode(out);
                out = new RemoveSyntacticCasts(context).visitNode(out);
                out = new FlattenTerms(context).visitNode(out);
            } else if (whatParser == ParserType.RULES) {
                org.kframework.parser.concrete.KParser.ImportTbl(context.kompiled.getCanonicalPath() + "/def/Concrete.tbl");
                out = DefinitionLoader.parsePattern(content, filename, startSymbol, context);
                out = new RemoveBrackets(context).visitNode(out);
                out = new AddEmptyLists(context).visitNode(out);
                out = new RemoveSyntacticCasts(context).visitNode(out);
                try {
                    out = new RuleCompilerSteps(def, context).compile(
                            new Rule((Sentence) out),
                            null);
                } catch (CompilerStepDone e) {
                    out = (ASTNode) e.getResult();
                }
                out = ((Rule) out).getBody();
            } else if (whatParser == ParserType.BINARY) {
                out = (org.kframework.kil.Cell) BinaryLoader.load(filename);
            } else if (whatParser == ParserType.NEWPROGRAM) {
                // load the new parser
                // TODO(Radu): after the parser is in a good enough shape, replace the program parser
                // TODO(Radu): (the default one) with this branch of the 'if'
                Grammar grammar = (Grammar) BinaryLoader.load(context.kompiled.getAbsolutePath() + "/pgm/newParser.bin");

                Parser parser = new Parser(content);
                out = parser.parse(grammar.get(startSymbol), 0);
                if (context.globalOptions.debug)
                    System.out.println("Raw: " + out + "\n");
                try {
                    out = new TreeCleanerVisitor(context).visitNode(out);
                    if (context.globalOptions.debug)
                        System.out.println("Clean: " + out + "\n");
                } catch (ParseFailedException te) {
                    ParseError perror = parser.getErrors();

                    String msg = content.length() == perror.position ?
                        "Parse error: unexpected end of file." :
                        "Parse error: unexpected character '" + content.charAt(perror.position) + "'.";
                    String loc = "(" + perror.line + "," + perror.column + "," +
                            perror.line + "," + (perror.column + 1) + ")";
                    throw new ParseFailedException(new KException(
                            ExceptionType.ERROR, KExceptionGroup.INNER_PARSER, msg, filename, loc));
                }
                out = new PriorityFilter(context).visitNode(out);
                out = new PreferAvoidFilter(context).visitNode(out);
                out = new AmbFilter(context).visitNode(out);
            } else {
                out = loadPgmAst(content, filename, startSymbol, context);
                out = new ResolveVariableAttribute(context).visitNode(out);
            }
            Stopwatch.instance().printIntermediate("Parsing Program");

            return (Term) out;
        } catch (IOException e) {
            String msg = "Cannot parse program: " + e.getLocalizedMessage();
            throw new ParseFailedException(new KException(ExceptionType.ERROR, KExceptionGroup.CRITICAL, msg, filename, "File system."));
        }
    }
}<|MERGE_RESOLUTION|>--- conflicted
+++ resolved
@@ -90,11 +90,7 @@
      * Save it in kompiled cache under pgm.maude.
      */
     public static Term processPgm(String content, String filename, Definition def, String startSymbol,
-<<<<<<< HEAD
-            Context context, GlobalSettings.ParserType whatParser) throws ParseFailedException {
-=======
-            Context context, ParserType whatParser) throws TransformerException {
->>>>>>> f41f4e99
+            Context context, ParserType whatParser) throws ParseFailedException {
         Stopwatch.instance().printIntermediate("Importing Files");
         assert context.definedSorts.contains(startSymbol) : "The start symbol must be declared in the definition. Found: " + startSymbol;
 
