--- conflicted
+++ resolved
@@ -26,28 +26,16 @@
 eval `perl -I$HOME/perl5/lib/perl5 -Mlocal::lib`
 source $HOME/.cargo/env
 
-<<<<<<< HEAD
-echo "=== RUNNING LOCAL TESTS ==="
-cd ${WORKSPACE}/k-pr
+notif "CLONING SUBMODULES"
 git submodule update --init --recursive
-=======
-notif "CLONING SUBMODULES"
-git submodule update --init
 
 notif "BUILDING/RUNNING LOCAL TESTS"
->>>>>>> 745bf3c1
 mvn verify -U
 
 notif "STARTING KSERVER"
 ./k-distribution/target/release/k/bin/spawn-kserver "$KSERVER_LOG"
 sleep 5
 
-<<<<<<< HEAD
-echo "=== RUNNING RV-MATCH TESTS ==="
-cd ${WORKSPACE}/k-pr
-mvn clean
-cd ${WORKSPACE}
-=======
 notif "CLONING K EXERCISES"
 git clone "$K_EXERCISES_REPO" k-exercises
 
@@ -62,7 +50,8 @@
 [[ "$exit_status" == '0' ]] || exit "$exit_status"
 
 notif "CLONING/PREPARING RV-MATCH"
->>>>>>> 745bf3c1
+cd ${WORKSPACE}/k-pr
+mvn clean
 rm -rf rv-match
 git clone "$RVMATCH_REPO" rv-match
 (   cd rv-match
