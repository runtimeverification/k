--- conflicted
+++ resolved
@@ -4,11 +4,8 @@
 import static org.junit.Assert.*;
 
 import java.util.HashMap;
-<<<<<<< HEAD
+import java.util.List;
 import java.util.Map;
-=======
-import java.util.List;
->>>>>>> c1c8937b
 
 import org.junit.Before;
 import org.junit.Test;
@@ -23,6 +20,7 @@
 import org.kframework.transformation.Transformation;
 import org.kframework.transformation.TransformationProvider;
 import org.kframework.utils.BaseTestCase;
+
 import static org.mockito.Mockito.*;
 
 import com.google.inject.Guice;
@@ -45,7 +43,6 @@
     @Test
     public void testCreateInjectionMaude() {
         String[] argv = new String[] { "foo.c" };
-<<<<<<< HEAD
         Injector injector = buildInjector(argv);
         injector.getInstance(Executor.Tool.class);
     }
@@ -96,12 +93,8 @@
     private Injector buildInjector(String[] argv) {
         Module[] definitionSpecificModules = KRunFrontEnd.getDefinitionSpecificModules(argv);
         Module definitionSpecificModuleOverride = Modules.override(definitionSpecificModules).with(new TestModule());
-        Module[] modules = KRunFrontEnd.getModules(argv, definitionSpecificModuleOverride);
+        List<Module> modules = KRunFrontEnd.getModules(argv, definitionSpecificModuleOverride);
         Injector injector = Guice.createInjector(modules);
-=======
-        List<Module> modules = KRunFrontEnd.getModules(argv);
-        Injector injector = Guice.createInjector(Modules.override(modules).with(new TestModule()));
->>>>>>> c1c8937b
         assertTrue(injector.getInstance(FrontEnd.class) instanceof KRunFrontEnd);
         injector.getInstance(Key.get(new TypeLiteral<TransformationProvider<Transformation<Void, Void>>>() {}));
         return injector;
@@ -109,11 +102,7 @@
 
     public void testInvalidArguments() {
         String[] argv = new String[] { "--backend", "foobarbaz" };
-<<<<<<< HEAD
-        Module[] modules = KRunFrontEnd.getModules(argv, KRunFrontEnd.getDefinitionSpecificModules(argv));
-=======
-        List<Module> modules = KRunFrontEnd.getModules(argv);
->>>>>>> c1c8937b
+        List<Module> modules = KRunFrontEnd.getModules(argv, KRunFrontEnd.getDefinitionSpecificModules(argv));
         assertNull(modules);
     }
 }