--- conflicted
+++ resolved
@@ -3,13 +3,8 @@
 build-backend = "poetry.core.masonry.api"
 
 [tool.poetry]
-<<<<<<< HEAD
-name = "pyk"
-version = "7.0.132"
-=======
 name = "kframework"
 version = "7.1.0"
->>>>>>> 4e8b76c9
 description = ""
 authors = [
     "Runtime Verification, Inc. <contact@runtimeverification.com>",
