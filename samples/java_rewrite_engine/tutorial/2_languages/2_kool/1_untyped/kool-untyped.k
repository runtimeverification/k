/*!
\title{KOOL --- Untyped}
\author{Grigore Ro\c{s}u and Traian Florin \c{S}erb\u{a}nu\c{t}\u{a}
        (\texttt{\{grosu,tserban2\}@illinois.edu})}
\organization{University of Illinois at Urbana-Champaign}
*/

/*@
\section{Abstract}
This is the \K semantic definition of the untyped KOOL language.  KOOL
is aimed at being a pedagogical and research language that captures
the essence of the object-oriented programming paradigm.  Its untyped
variant discussed here is simpler than the typed one, ignoring several
intricate aspects of types in the presence of objects.  A program
consists of a set of class declarations.  Each class can extend at
most one other class (KOOL is single-inheritance).  A class can
declare a set of fields and a set of methods, all public and called
the class' \textit{members}.  Specifically, KOOL includes the
following features:
\begin{itemize}
\item Class declarations, where a class may or may not explicitly
extend another class.  In case a class does not explicitly extend
another class, then it is assumed that it extends the default top-most
and empty (i.e., no members) class called \texttt{Object}.  Each class
is required to declare precisely one homonymous method, called its
\textit{constructor}.  Each valid program should contain one class
named \texttt{Main}, whose constructor, \texttt{Main()}, takes no
arguments.  The execution of a program consists of creating an object
instance of class \texttt{Main} and invoking the constructor
\texttt{Main()} on it, that is, of executing ``\texttt{new Main();}''.
\item All features of SIMPLE (see {\texttt{examples/simple/untyped}}),
i.e., multidimensional arrays, function (here called ``method'')
abstractions with call-by-value parameter passing style and static
scoping, blocks with locals, input/output, parametric exceptions, and
concurrency via dynamic thread creation/termination and synchronization.
The only change in the syntax of SIMPLE when imported in KOOL is the
function declaration keyword, \texttt{function}, which is changed into
\texttt{method}.  The exact same desugaring macros from SIMPLE are
also included in KOOL.  We can think of KOOL's classes as embedding
SIMPLE programs (extended with OO constructs, as discussed next).
\item Object creation using the ``\texttt{new C(e1,...,en)}''
expression construct.  An object instance of class \texttt{C} is first
created and then the constructor \texttt{C(e1,...,en)} is implicitly
called on that object.  KOOL only allows (and requires) one
constructor per class.  The class constructor can be called either
implicitly during a new object creation for the class, or explicitly.
The superclass constructor is {\em not} implicitly invoked when a
class constructor is invoked; if you want to invoke the superclass
constructor from a subclass constructor then you have to do it
explicitly.
\item An expression construct \texttt{this}, which evaluates to the
current object.
\item An expression construct \texttt{super}, which is used (only) in
combination with member lookup (see next) to refer to a superclass
field or method.
\item A member lookup expression construct \texttt{e.x}, where \texttt{e}
is an expression (either an expression expected to evaluate to an object
or the \texttt{super} construct) and \texttt{x} is a class member name,
that is, a field or a method name.
\item Expression constructs ``\texttt{e instanceOf C}'' and
``\texttt{(C) e}'', where \texttt{e} is an expression expected
to evaluate to an object and \texttt{C} a class name.  The former
tells whether the class of \texttt{e} is a subclass of \texttt{C},
that is, whether \texttt{e} can be used as an instance of \texttt{C},
and the latter changes the class of \texttt{e} to \texttt{C}.  These
operations always succeed: the former returns a Boolean value, while
the latter changes the current class of \texttt{e} to \texttt{C}
regardless of whether it is safe to do so or not.  The typed version
of KOOL will check the safety of casting by ensuring that the instance
class of the object is a subclass of \texttt{C}.  In untyped KOOL we
do not want to perform this check because we want to allow the
programmer maximum of flexibility: if one always accesses only
available members, then the program can execute successfully despite
the potentially unsafe cast.
\end{itemize}

There are some specific aspects of KOOL that need to be discussed.

First, KOOL is higher-order, allowing function abstractions to be
treated like any other values in the language.  For example, if
\texttt{m} is a method of object \texttt{e} then \texttt{e.m}
evaluates to the corresponding function abstraction.  The function
abstraction is in fact a closure, because in addition to the method
parameters and body it also encapsulates the object value (i.e., the
environment of the object together with its current class---see below)
that \texttt{e} evaluates to.  This way, function abstractions can be
invoked anywhere and have the capability to change the state of their
object.  For example, if \texttt{m} is a method of object \texttt{e}
which increments a field \texttt{c} of \texttt{e} when invoked, and if
\texttt{getm} is another method of \texttt{e} which simply returns
\texttt{m} when invoked, then the double application
\texttt{(e.getm())()} has the same effect as \texttt{e.m()}, that is,
increments the counter \texttt{c} of \texttt{e}.  Note that the
higher-order nature of KOOL was not originally planned; it came as a
natural consequence of evaluating methods to closures and we decided
to keep it.  If you do not like it then do not use it.

Second, since all the fields and methods are public in KOOL and since
they can be redeclared in subclasses, it is not immediately clear how
to lookup the member \texttt{x} when we write \texttt{e.x} and
\texttt{e} is different from \texttt{super}.  We distinguish two cases,
depending on whether \texttt{e.x} occurs in a method invocation
context (i.e., \texttt{e.x(...)}) or in a field context.  KOOL has
dynamic method dispatch, so if \texttt{e.x} is invoked as a method
then \texttt{x} will be searched for starting with the instance class of
the object value to which \texttt{e} evaluates.  If \texttt{e.x}
occurs in a non-method-invocation context then \texttt{x} will be
treated as a field (although it may hold a method closure due to the
higher-order nature of KOOL) and thus will be searched starting with
the current class of the object value of \texttt{e} (which, because of
\texttt{this} and casting, may be different from its instance class).
In order to achieve the above, each object value will consist of a
pair holding the current class of the object and an environment stack
with one layer for each class in the object's instance class hierarchy.

Third, although KOOL is dynamic method dispatch, its capabilities
described above are powerful enough to allow us to mimic static
method dispatch.  For example, suppose that you want to invoke method
\texttt{m()} statically.  Then all you need to do is to declare a
local variable and bind it to \texttt{m}, for example ``\texttt{var
staticm = m;}'', and then call \texttt{staticm()}.  This works because
\texttt{staticm} is first bound to the method closure that \texttt{m}
evaluates to, and then looked up as any local variable when invoked.
We only enable the dynamic method dispatch when we have an object
member on an application position, e.g., \texttt{m()}.

In what follows, we limit our comments to the new, KOOL-specific
aspects of the language.  We refer the reader to the untyped SIMPLE
language for documentation on the the remaining features, because
those were all borrowed from SIMPLE. */

module KOOL-UNTYPED-SYNTAX
  imports BUILTIN-SYNTAX-HOOKS

/*@ \section{Syntax}

The syntax of KOOL extends that of SIMPLE with object-oriented
constructs.  We removed from the \K annotated syntax of SIMPLE two
constructs, namely the one for function declarations (because we want
to call them ``methods'' now) and the one for function application
(because application is not strict in the first argument
anymore---needs to initiate dynamic method dispatch).  The additional
syntax includes:
\begin{itemize}
\item First, we need a new dedicated identifier, \texttt{Object}, for
the default top-most class.
\item Second, we rename the \texttt{function} keyword of SIMPLE into
\texttt{method}.
\item Third, we add syntax for class declarations together with a
macro making classes which extend nothing to extend \texttt{Object}.
\item Fourth, we change the strictness attribute of application
into \texttt{strict(2)}.
\item Finally, we add syntax and corresponding strictness
for the KOOL object-oriented constructs.
\end{itemize} */

  syntax Id ::= "Object" | "Main"

  syntax Decl ::= "var" Exps ";"
                | "method" Id "(" Ids ")" Block  // called "function" in SIMPLE
                | "class" Id Block               // KOOL
                | "class" Id "extends" Id Block  // KOOL

  syntax Exp ::= Int | Bool | String | Id
               | "this"                                 // KOOL
               | "super"                                // KOOL
               | "(" Exp ")"             [bracket]
               | "++" Exp
               | Exp "instanceOf" Id     [strict(1)]    // KOOL
               | "(" Id ")" Exp          [strict(2)]    // KOOL  cast
               | "new" Id "(" Exps ")"   [strict(2)]    // KOOL
               | Exp "." Id                             // KOOL
               > Exp "[" Exps "]"        [strict, klabel("'_:Exp[_:Exps]")]
               > Exp "(" Exps ")"        [strict(2)]    // was strict in SIMPLE
               | "-" Exp                 [strict]
               | "sizeOf" "(" Exp ")"    [strict]
               | "read" "(" ")"
               > left:
                 Exp "*" Exp             [strict, left]
               | Exp "/" Exp             [strict, left]
               | Exp "%" Exp             [strict, left]
               > left:
                 Exp "+" Exp             [strict, left]
               | Exp "-" Exp             [strict, left]
               > non-assoc:
                 Exp "<" Exp             [strict, non-assoc]
               | Exp "<=" Exp            [strict, non-assoc]
               | Exp ">" Exp             [strict, non-assoc]
               | Exp ">=" Exp            [strict, non-assoc]
               | Exp "==" Exp            [strict, non-assoc]
               | Exp "!=" Exp            [strict, non-assoc]
               > "!" Exp                 [strict]
               > left:
                 Exp "&&" Exp            [strict(1), left]
               | Exp "||" Exp            [strict(1), left]
               > "spawn" Block
               > Exp "=" Exp             [strict(2), right]

  syntax Ids  ::= List{Id,","}
  syntax Exps ::= List{Exp,","}          [strict]


  syntax Block ::= "{" "}"
                | "{" Stmts "}"

  syntax Stmt ::= Decl | Block
                | Exp ";"                               [strict]
                | "if" "(" Exp ")" Block "else" Block   [avoid, strict(1)]
                | "if" "(" Exp ")" Block
                | "while" "(" Exp ")" Block
        	    //| "for" "(" Stmt Exp ";" Exp ")" Block
                | "for" "(" Stmts Exp ";" Exp ")" Block
                | "return" Exp ";"                      [strict]
                | "return" ";"
                | "print" "(" Exps ")" ";"              [strict]
                | "try" Block "catch" "(" Id ")" Block
                | "throw" Exp ";"                       [strict]
                | "join" Exp ";"                        [strict]
                | "acquire" Exp ";"                     [strict]
                | "release" Exp ";"                     [strict]
                | "rendezvous" Exp ";"                  [strict]

  syntax Stmts ::= Stmt
                 | Stmts Stmts                          [right]



//@ Old desugaring rules, from SIMPLE

  rule if (E) S => if (E) S else {}                                 [macro]
  rule for(Start Cond; Step) {S} => {Start while (Cond) {S Step;}}  [macro]
  rule var E1:Exp, E2:Exp, Es:Exps; => var E1; var E2, Es;          [macro]
  rule var X:Id = E; => var X; X = E;                               [macro]

//@ New desugaring rule

  rule class C:Id S => class C extends Object S                     // KOOL

endmodule

/*@ \section{Semantics}

We first discuss the new configuration of KOOL, which extends that of
SIMPLE.  Then we include the semantics of the constructs borrowed from
SIMPLE unchanged; we refrain from discussing those, because they were
already discussed in the \K definition of SIMPLE.  Then we discuss
changes to SIMPLE's semantics needed for the more general meaning of
the previous SIMPLE constructs (for example for thread spawning,
assignment, etc.).  Finally, we discuss in detail the
semantics of the additional KOOL constructs. */

module KOOL-UNTYPED
  imports KOOL-UNTYPED-SYNTAX

/*@ \subsection{Configuration}

KOOL removes one cell and adds two nested cells to the configuration
of SIMPLE.  The cell which is removed is the one holding the global
environment, because a KOOL program consists of a set of classes only,
with no global declarations.  In fact, since informally speaking each
KOOL class now includes a SIMPLE program, it is safe to say that the
global variables in SIMPLE became class fields in KOOL.  Let us now
discuss the new cells that are added to the configuration of SIMPLE.
\begin{itemize}
\item The cell \textsf{crntObj} holds data pertaining to the current
object, that is, the object environment in which the code in cell
\textsf{k} executes: \textsf{crntClass} holds the current class (which
can change as methods of the current object are invoked);
\textsf{envStack} holds the stack of environments as a list,
each layer corresponding to one class in the objects' instance class
hierarchy; \textsf{location}, which is optional, holds the location in
the store where the current object is or has to be located (this is
useful both for method closures and for the semantics of object
creation).
\item The cell \textsf{classes} holds all the declared classes, each
class being held in its own \textsf{class} cell which contains a name
(\textsf{className}), a parent (\textsf{extends}), and the actual
member declarations (\textsf{declarations}).
\end{itemize}
*/

  configuration <T color="red">
                  <threads color="orange">
                    <thread multiplicity="*" color="yellow">
                      <k color="green"> ($PGM:Stmts ~> execute) </k>
                      <br/>
                      <control color="cyan">
                        <fstack color="blue"> .List </fstack>
                        <xstack color="purple"> .List </xstack>
                        <br/>
                        <crntObj color="Fuchsia">  // KOOL
                           <crntClass> Object </crntClass>
                           <envStack> .List </envStack>
                           <location multiplicity="?"> .K </location>
                        </crntObj>
                      </control>
                      <br/>
                      <env color="violet"> .Map </env>
                      <holds color="black"> .Map </holds>
                      <id color="pink"> 0 </id>
                    </thread>
                  </threads>
                  <br/>
                  <store color="white"> .Map </store>
                  <busy color="cyan">.Set </busy>
                  <terminated color="red"> .Set </terminated>
                  <in color="magenta" stream="stdin"> .List </in>
                  <out color="brown" stream="stdout"> .List </out>
                  <nextLoc color="gray"> 0 </nextLoc>
                  <br/>
                  <classes color="Fuchsia">        // KOOL
                     <class multiplicity="*" color="Fuchsia">
                        <className color="Fuchsia"> Main </className>
                        <extends color="Fuchsia"> Object </extends>
                        <declarations color="Fuchsia"> .K </declarations>
                     </class>
                  </classes>
                </T>

/*@ \subsection{Unchanged Semantics from untyped SIMPLE}

The semantics below is taken over from SIMPLE unchanged.
The semantics of function declaration and invocation, including the
use of the special \texttt{lambda} abstraction value, needs to change
in order to account for the fact that methods are now invoked into
their object's environment.  The semantics of function return actually
stays unchanged.  Also, the semantics of program initialization is
different: now we have to create an instance of the \texttt{Main}
class which also calls the constructor \texttt{Main()}, while in
SIMPLE we only had to invoke the function \texttt{Main()}.
Finally, the semantics of thread spawning needs to change, too: the
parent thread needs to also share its object environment with the
spawned thread (in addition to its local environment, like in SIMPLE).
This is needed in order to be able to spawn method invokations under
dynamic method dispatch; for example, ``\texttt{spawn \{ run(); \}}''
will need to look up the method \texttt{run()} in the newly created
thread, operation which will most likely fail unless the child thread
sees the object environment of the parent thread.  Note that the
\texttt{spawn} statement of KOOL is more permissive than the threads
of Java.  In fact, the latter can be implemented in terms of our
\texttt{spawn}---see the program \texttt{threads.kool} for a sketch.  */

/*@ Below is a subset of the values of SIMPLE, which are also values
of KOOL.  We will add other values later in the semantics, such as
object and method closures. */

  syntax Val ::= Int | Bool | String
               | array(Int,Int)
  syntax Vals ::= List{Val,","}
  syntax Exp ::= Val
  syntax KResult ::= Val

/*@ The semantics below are taken verbatim from the untyped SIMPLE
definition. */

  syntax KItem ::= "undefined"  [latex(\bot)]

  rule <k> var X:Id; => . ...</k>
       <env> Env => Env[X <- L] </env>
       <store>... .Map => L |-> undefined ...</store>
       <nextLoc> L:Int => L +Int 1 </nextLoc>


  context var _:Id[HOLE];

  rule <k> var X:Id[N:Int]; => . ...</k>
       <env> Env => Env[X <- L] </env>
       <store>... .Map => L |-> array(L +Int 1, N)
                       (L +Int 1) ... (L +Int N) |-> undefined ...</store>
       <nextLoc> L:Int => L +Int 1 +Int N </nextLoc>
    when N >=Int 0


  syntax Id ::= Token{"$1"} | Token{"$2"}
  rule var X:Id[N1:Int, N2:Int, Vs:Vals];
    => var X[N1];
       {
         var $1=X;
         for(var $2=0; $2 <= N1 - 1; ++$2) {
           var X[N2,Vs];
           $1[$2] = X;
         }
       }
    [structural]


  rule <k> X:Id => V ...</k>
       <env>... X |-> L ...</env>
       <store>... L |-> V:Val ...</store>  [lookup]


  context ++(HOLE => lvalue(HOLE))
  rule <k> ++loc(L) => I +Int 1 ...</k>
       <store>... L |-> (I:Int => I +Int 1) ...</store>  [increment]


  rule I1:Int + I2:Int => I1 +Int I2
  rule Str1:String + Str2:String => Str1 +String Str2
  rule I1:Int - I2:Int => I1 -Int I2
  rule I1:Int * I2:Int => I1 *Int I2
  rule I1:Int / I2:Int => I1 /Int I2 when I2 =/=K 0
  rule I1:Int % I2:Int => I1 %Int I2 when I2 =/=K 0
  rule - I:Int => 0 -Int I
  rule I1:Int < I2:Int => I1 <Int I2
  rule I1:Int <= I2:Int => I1 <=Int I2
  rule I1:Int > I2:Int => I1 >Int I2
  rule I1:Int >= I2:Int => I1 >=Int I2

  rule V1:Val == V2:Val => V1 ==K V2
  rule V1:Val != V2:Val => V1 =/=K V2
  rule ! T:Bool => notBool(T)
  rule true  && E => E
  rule false && _ => false
  rule true  || _ => true
  rule false || E => E


//  rule V:Val[N1:Int, N2:Int, Vs:Vals] => V[N1][N2, Vs]
//    [structural, anywhere]
  rule V:Val[N1:Int, N2:Int, Vs:Vals] => V[N1][N2, Vs]  [structural]
  rule lvalue(V:Val[N1:Int, N2:Int, Vs:Vals] => V[N1][N2, Vs])  [structural]

//  rule array(L,_)[N:Int] => lookup(L +Int N)
//    [structural, anywhere]
  rule array(L,_)[N:Int] => lookup(L +Int N)  [structural]
  rule lvalue(array(L,_)[N:Int] => lookup(L +Int N))  [structural]

  rule sizeOf(array(_,N)) => N


/*@ The semantics of function application needs to change into dynamic
method dispatch invocation, which is defined shortly.  However,
interestingly, the semantics of return stays unchanged. */

  rule <k> return(V:Val); ~> _ => V ~> K </k>
       <control>
         <fstack> ListItem((Env,K,C)) => .List ...</fstack>
         (_ => C)
       </control>
       <env> _ => Env </env>

  syntax Val ::= "nothing"
  rule return; => return nothing;   [macro]


  rule <k> read() => I ...</k> <in> ListItem(I:Int) => .List ...</in>  [read]


  context (HOLE => lvalue(HOLE)) = _

  rule <k> loc(L) = V:Val => V ...</k> <store>... L |-> (_ => V) ...</store>
    [assignment]


  rule {} => .  [structural]
  rule <k> { S } => S ~> env(Env) ...</k>  <env> Env </env>  [structural]


  rule S1::Stmts S2::Stmts => S1 ~> S2  [structural]

  rule _:Val; => .

  rule if ( true) S::Block else _ => S
  rule if (false) _ else S::Block => S

  rule while (E) S => if (E) {S while(E)S}  [structural]

  rule <k> print(V:Val, Es => Es); ...</k> <out>... .List => ListItem(V) </out>
    [print]
  rule print(.Vals); => .  [structural]


  syntax KItem ::= (Id,Stmt,K,Map,ControlCellFragment)

  syntax KItem ::= "popx"

  rule <k> (try S1 catch(X) {S2} => S1 ~> popx) ~> K </k>
       <control>
         <xstack> .List => ListItem((X, S2, K, Env, C)) ...</xstack>
         C
       </control>
       <env> Env </env>

  rule <k> popx => . ...</k>
       <xstack> ListItem(_) => .List ...</xstack>

  rule <k> throw V:Val; ~> _ => { var X = V; S2 } ~> K </k>
       <control>
         <xstack> ListItem((X, S2, K, Env, C)) => .List ...</xstack>
         (_ => C)
       </control>
       <env> _ => Env </env>

/*@ Thread spawning needs a new semantics, because we want the child
thread to also share the object environment with its parent.  The new
semantics of thread spawning will be defined shortly.  However,
interestingly, the other concurrency constructs keep their semantics
from SIMPLE unchanged. */

  rule (<thread>... <k>.</k> <holds>H</holds> <id>T</id> ...</thread> => .)
       <busy> Busy => Busy -Set keys(H) </busy>
       <terminated>... .Set => SetItem(T) ...</terminated>

  rule <k> join T:Int; => . ...</k>
       <terminated>... SetItem(T) ...</terminated>

  rule <k> acquire V:Val; => . ...</k>
       <holds>... .Map => V |-> 0 ...</holds>
       <busy> Busy (.Set => SetItem(V)) </busy>
    when (notBool(V in Busy:Set))  [acquire]

  rule <k> acquire V; => . ...</k>
       <holds>... V:Val |-> (N:Int => N +Int 1) ...</holds>

  rule <k> release V:Val; => . ...</k>
       <holds>... V |-> (N => N:Int -Int 1) ...</holds>
    when N >Int 0

  rule <k> release V; => . ...</k> <holds>... V:Val |-> 0 => .Map ...</holds>
       <busy>... SetItem(V) => .Set ...</busy>

  rule <k> rendezvous V:Val; => . ...</k>
       <k> rendezvous V; => . ...</k>  [rendezvous]

//@ \subsection{Unchanged auxiliary operations from untyped SIMPLE}

  syntax Decl ::= mkDecls(Ids,Vals)  [function]
  rule mkDecls((X:Id, Xs:Ids), (V:Val, Vs:Vals)) => var X=V; mkDecls(Xs,Vs)
  rule mkDecls(.Ids,.Vals) => {}

  syntax KItem ::= lookup(Int)
  rule <k> lookup(L) => V ...</k> <store>... L |-> V:Val ...</store>  [lookup]

  syntax KItem ::= env(Map)
  rule <k> env(Env) => . ...</k>  <env> _ => Env </env>  [structural]
  rule (env(_) => .) ~> env(_)  [structural]

  syntax Exp ::= lvalue(K)
  syntax Val ::= loc(Int)

  rule <k> lvalue(X:Id => loc(L)) ...</k> <env>... X |-> L:Int ...</env>
    [structural]

  context lvalue(_::Exp[HOLE::Exps])
  context lvalue(HOLE::Exp[_::Exps])

  rule lvalue(lookup(L:Int) => loc(L))  [structural]


  syntax Map ::= Int "..." Int "|->" K
    [function, latex({#1}\ldots{#2}\mapsto{#3})]
  rule N...M |-> _ => .Map  when N >Int M
  rule N...M |-> K => N |-> K (N +Int 1)...M |-> K  when N <=Int M


/*@ \subsection{Changes to the existing untyped SIMPLE semantics}

When we extend a language, sometimes we need to do more than just add
new language constructs and semantics for them.  Sometimes we want to
also extend the semantics of existing language constructs, in order to
get more from them. */

/*@ \subsubsection{Program initialization}

In SIMPLE, once all the global declarations were processed, the
function \texttt{main()} was invoked.  In KOOL, the global
declarations are classes, and their specific semantics is given
shortly; essentially, they are pre-processed one by one and added
into the \textsf{class} cell structure in the configuration.
Once all the classes are processed, the computation item
\texttt{execute}, which was placed right after the program in the
initial configuration, is reached.  In SIMPLE, the program was
initialized by calling the method \texttt{main()}.  In KOOL, the
program is initialized by creating an object instance of class
\texttt{Main}.  This will also implicitly call the method
\texttt{Main()} (the \texttt{Main} class constructor).  The emptiness
of the \textsf{env} cell below is just a sanity check, to make sure
that the user has not declared anything but classes at the top level
of the program. */

  syntax KItem ::= "execute"
<<<<<<< HEAD
  rule <k> execute => new theMain(.Exps); </k> <env> .Map </env>  [structural]
=======
  rule <k> execute => new Main(.Exps); </k> <env> . </env>  [structural]
>>>>>>> 4d677b44

/*@ The semantics of \texttt{new} (defined below) requires the
execution of all the class' declarations (and also of its
superclasses'). */


/*@ \subsubsection{Object and method closures}

Before we can define the semantics of method application (previously
called function application in SIMPLE), we need to add two more values
to the language, namely object and method closures: */

  syntax Val ::= objectClosure(CrntObjCellFragment)
               | methodClosure(Id,Int,Ids,Stmt)

/*@  An object value consists of an \texttt{objectClosure}-wrapped bag
containing the current class of the object and the environment stack
of the object.  The current class of an object will always be one of
the classes mapped to an environment in the environment stack of the
object.  A method closure encapsulates the method's parameters and
code (last two arguments), as well as the object context in which the
method code should execute.  This object context includes the current
class of the object (the first argument of \texttt{methodClosure}) and
the object environment stack (located in the object stored at the
location specified as the second argument of \texttt{methodClosure}). */


/*@ \subsubsection{Method application}

KOOL has a complex mechanism to invoke methods, because it allows both
dynamic method dispatch and methods as first-class-citizen values (the
latter making it a higher-order language).  The invocation mechanism
will be defined later.  What is sufficient to know for now is that
the two arguments of the application construct eventually reduce to
values, the first being a method closure and the latter a list of
values.  The semantics of the method closure application is then as
expected: the local environment and control are stacked, then we
switch to method closure's class and object environment and execute
the method body.  The \texttt{mkDecls} construct is the one that came
with the unchanged semantics of SIMPLE above.  */

  syntax KItem ::=  (Map,K,ControlCellFragment)

  rule <k> methodClosure(Class,OL,Xs,S)(Vs:Vals) ~> K
           => mkDecls(Xs,Vs) S return; </k>
       <env> Env => .Map </env>
       <store>... OL |-> objectClosure(<crntClass>_</crntClass> Obj)...</store>
       <br/>
       <control>
          C
          <fstack> .List => ListItem((Env, K, C <crntObj> Obj' </crntObj>))
          ...</fstack>
          <crntObj> Obj' => <crntClass> Class </crntClass> Obj </crntObj>
       </control>


/*@ \subsubsection{Spawn}

We want to extend the semantics of \texttt{spawn} to also share the
current object environment with the child thread, in addition to the
current environment.  This extension will allow us to also use method
invocations in the spawned statements, which will be thus looked up as
expected, using dynamic method dispatch.  This lookup operation would
fail if the child thread did not have access to its parent's object
environment. */

  rule <thread>...
         <k> spawn S => T ...</k>
         <env> Env </env>
         <crntObj> Obj </crntObj>
       ...</thread>
       (. => <thread>...
               <k> S </k>
               <env> Env </env>
               <id> T </id>
               <crntObj> Obj </crntObj>
             ...</thread>)
    when fresh(T:Int)


//@ \subsection{Semantics of the new KOOL constructs}

/*@ \subsubsection{Class declaration}

Initially, the classes forming the program are moved into their
corresponding cells: */

  rule <k> class Class1 extends Class2 { S } => . ...</k>
       <classes>... (. => <class>
                            <className> Class1 </className>
                            <extends> Class2 </extends>
                            <declarations> S </declarations>
                        </class>)
       ...</classes>  [structural]

/*@ \subsubsection{Method declaration}

Like in SIMPLE, method names are added to the environment and bound
to their code.  However, unlike in SIMPLE where each function was
executed in the same environment, namely the program global
environment, a method in KOOL needs to be executed into its object's
environment.  Thus, methods evaluate to closures, which encapsulate
their object's context (i.e., the current class and environment stack
of the object) in addition to method's parameters and body.  This
approach to bind method names to method closures in the environment
will also allow objects to pass their methods to other objects, to
dynamically change their methods by assigning them other method
closures, and even to allow all these to be done from other objects.
This gives the KOOL programmer a lot of power; one should use this
power wisely, though, because programs can become easily hard to
understand and reason about if one overuses these features. */

  rule <k> method F:Id(Xs:Ids) S => . ...</k>
       <crntClass> Class:Id </crntClass>
       <location> OL:Int </location>
       <env> Env => Env[F <- L] </env>
       <store>... .Map => L |-> methodClosure(Class,OL,Xs,S) ...</store>
       <nextLoc> L => L +Int 1 </nextLoc>


/*@ \subsubsection{New}

The semantics of \texttt{new} consists of two actions: memory
allocation for the new object and execution of the corresponding
constructor.  Then the created object is returned as the result of the
\texttt{new} operation; the value returned by the constructor, if any,
is discarded.  The current environment and object are stored onto the
stack and recovered after new (according to the semantics of
\texttt{return} borrowed from SIMPLE, when the statement
``\texttt{return this;}'' in the rule below is reached and evaluated),
because the object creation part of \texttt{new} will destroy them.
The rule below also initializes the object creation process by
emptying the local environment and the current object, and allocating
a location in the store where the created object will be eventually
stored (this is what the ``\texttt{storeObj}'' task after the object
creation task in the rule below will do---its rule is defined
shortly).  The location where the object will be stored is also made
available in the \textsf{crntObj} cell, so that method closures can
refer to it (see rule above). */

  syntax KItem ::= (Id,BagItem)

  rule <k> new Class:Id(Vs:Vals) ~> K
           => create(Class) ~> storeObj ~> Class(Vs); return this; </k>
       <env> Env => .Map </env>
       <nextLoc> L:Int => L +Int 1 </nextLoc>
       <br/>
       <control> C
         <crntObj> Obj
                   => <crntClass> Object </crntClass>
                      //<envStack> (Object, <env>.Map</env>) </envStack>
                      <envStack> ListItem((Object, <env>.Map</env>)) </envStack>
                      <location> L </location>
         </crntObj>
         <fstack> .List => ListItem((Env, K, C <crntObj> Obj </crntObj>)) ...</fstack>
       </control>

/*@ The creation of a new object (the memory allocation part only) is
a recursive process, requiring to first create an object for the
superclass.  A memory object representation is a layered structure:
for each class on the path from the instance class to the root of the
hierarchy there is a layer including the memory allocated for the
members (both fields and methods) of that class. */

  syntax KItem ::= create(Id)

  rule <k> create(Class:Id)
           => create(Class1) ~> setCrntClass(Class) ~> S ~> addEnvLayer ...</k>
       <className> Class </className>
       <extends> Class1:Id </extends>
       <declarations> S </declarations>  [structural]

  rule <k> create(Object) => . ...</k>  [structural]

/*@ The next operation sets the current class of the current object.
This is necessary to be done at each layer, because the current class
of the object is enclosed as part of the method closures (see the
semantics of method declarations above). */

  syntax KItem ::= setCrntClass(Id)

  rule <k> setCrntClass(C) => . ...</k>
       <crntClass> _ => C </crntClass>  [structural]

/*@ The next operation adds a new tagged environment layer to the
current object and gets ready for the next layer by clearing the
environment (note that \texttt{create} expects the environment to be
empty). */

  syntax KItem ::= "addEnvLayer"

  rule <k> addEnvLayer => . ...</k>
       <env> Env => .Map </env>
       <crntClass> Class:Id </crntClass>
       //<envStack> .List => (Class, <env>Env</env>) ...</envStack>
       <envStack> .List => ListItem((Class, <env>Env</env>)) ...</envStack>
    [structural]

/*@ The following operation stores the created object at the location
reserved by \texttt{new}.  Note that the location reserved by
\texttt{new} was temporarily stored in the \textsf{crntObj} cell
precisely for this purpose.  Now that the newly created object is
stored at its location and that all method closures are aware of it,
the location is unnecessary and thus we delete it from the
\textsf{crntObj} cell. */

  syntax KItem ::= "storeObj"

  rule <k> storeObj => . ...</k>
       <crntObj> Obj (<location> L:Int </location> => .) </crntObj>
       <store>... .Map => L |-> objectClosure(Obj) ...</store>


/*@ \subsubsection{Self reference}

The semantics of \texttt{this} is straightforward: evaluate to the
current object. */

  rule <k> this => objectClosure(Obj) ...</k>
       <crntObj> Obj </crntObj>


/*@ \subsubsection{Object member access}

We can access an object member (field or method) either explicitly,
using the construct \texttt{e.x}, or implicitly, using only the member
name \texttt{x} directly.  The borrowed semantics of SIMPLE will
already lookup a sole name in the local environment.  The first rule
below reduces implicit member access to explicit access when the name
cannot be found in the local environment.  There are two cases to
analyze for explicit object member access, depending upon whether the
object is a proper object or it is just a redirection to the parent
class via the construct \texttt{super}.  In the first case, we
evaluate the object expression and lookup the member starting with the
current class (static scoping).  Note the use of the conditional
evaluation context.  In the second case, we just lookup the member
starting with the superclass of the current class.  In both cases,
the \texttt{lookupMember} task eventually yields a \texttt{lookup(L)}
task for some appropriate location \texttt{L}, which will be further
solved with the corresponding rule borrowed from SIMPLE.  Note that the
current object is not altered by \texttt{super}, so future method
invocations see the entire object, as needed for dynamic method dispatch. */

  rule <k> X:Id => this . X ...</k> <env> Env:Map </env>
    when notBool(X in keys(Env))  [structural]

  context HOLE._::Id when (HOLE =/=K super)

/*  rule objectClosure(<crntClass> Class:Id </crntClass>
                     <envStack>... (Class,EnvC) EStack </envStack>)
       . X:Id
    => lookupMember(<envStack> (Class,EnvC) EStack </envStack>, X)
    [structural]*/

  rule objectClosure(<crntClass> Class:Id </crntClass>
                     <envStack> ListItem((Class,EnvC:BagItem)) EStack </envStack>)
       . X:Id
    => lookupMember(<envStack> ListItem((Class,EnvC)) EStack </envStack>, X)
    [structural]
  rule objectClosure(<crntClass> Class:Id </crntClass>
                     <envStack> ListItem((Class':Id,_)) => .List ...</envStack>)
       . X:Id
    when Class =/=K Class'  [structural]

/*  rule <k> super . X => lookupMember(<envStack>EStack</envStack>, X) ...</k>
       <crntClass> Class </crntClass>
       <envStack>... (Class,EnvC) EStack </envStack>
    [structural]*/
  rule <k> super . X => lookupMember(<envStack>EStack</envStack>, X) ...</k>
       <crntClass> Class:Id </crntClass>
       <envStack> ListItem((Class,_)) EStack </envStack>
    [structural]
  rule <k> super . X ...</k>
       <crntClass> Class </crntClass>
       <envStack> ListItem((Class':Id,_)) => .List ...</envStack>
    when Class =/=K Class'  [structural]

/*@\subsubsection{Method invocation}

Unlike in SIMPLE, in KOOL application was declared strict only in its
second argument.  That is because we want to ensure dynamic method
dispatch when the first argument is a method access.  As a
consequence, we need to consider all the cases of interest for the
first argument and to explicitly say what to do in each case.  In all
cases except for method access in a proper object (i.e., not
\texttt{super}), we want the same behavior for the first argument as
if it was not in a method invocation position.  When it is a member
access (the third rule below), we look it up starting with the
instance class of the corresponding object.  This ensures dynamic
dispatch for methods; it actually dynamically dispatches field
accesses, too, which is correct in KOOL, because one can assign method
closures to fields and the field appeared in a method invocation
context.  The last context declaration below says that method
applications or array accesses are also allowed as first argument to
applications; that is because methods are allowed to return methods
and arrays are allowed to hold methods in KOOL, since it is
higher-order.  If that is the case, then we want to evaluate the
method call or the array access.  */

  rule <k> (X:Id => V)(_:Exps) ...</k>
       <env>... X |-> L ...</env>
       <store>... L |-> V:Val ...</store>  [lookup]

  rule <k> (X:Id => this . X)(_:Exps) ...</k>
       <env> Env </env>
    when notBool(X in keys(Env))  [structural]

  context HOLE._::Id(_) when HOLE =/=K super

  rule (objectClosure(Obj:Bag <envStack> EStack </envStack>) . X
    => lookupMember(<envStack> EStack </envStack>, X:Id))(_:Exps)  [structural]

/*  rule <k> (super . X
            => lookupMember(<envStack>EStack</envStack>,X))(_:Exps)...</k>
       <crntClass> Class </crntClass>
       <envStack>... (Class,_) EStack </envStack>
    [structural]*/
  rule <k> (super . X
            => lookupMember(<envStack>EStack</envStack>,X))(_:Exps)...</k>
       <crntClass> Class:Id </crntClass>  // TODO(YilongL): I am unable to drop the sort annotation for variable "Class", the type inferencer could be improved
       <envStack> ListItem((Class,_)) EStack </envStack>
    [structural]
  rule <k> (super . X)(_:Exps) ...</k>
       <crntClass> Class </crntClass>
       <envStack> ListItem((Class':Id,_)) => .List ...</envStack>
    when Class =/=K Class'  [structural]

  context HOLE(_:Exps)
    when getKLabel HOLE ==KLabel '_`(_`) orBool getKLabel HOLE ==KLabel '_:Exp`[_:Exps`] //'_`[_`]

/*@ Eventually, each of the rules above produces a \texttt{lookup(L)}
task as a replacement for the method.  When that happens, we just
lookup the value at location \texttt{L}: */

  rule <k> (lookup(L) => V)(_:Exps) ...</k>  <store>... L |-> V:Val ...</store>
    [lookup]

/*@  The value $V$ looked up above is expected to be a method closure,
in which case the semantics of method application given above will
apply.  Otherwise, the execution will get stuck. */


/*@ \subsubsection{Instance Of}

It searches the object environment for a layer corresponding to the
desired class.  It returns \texttt{true} iff it can find the class,
otherwise it returns \texttt{false}; it only gets stuck when its first
argument does not evaluate to an object.  */

//  rule objectClosure(<envStack> (C,_) ...</envStack> _)
//       instanceOf C => true
  rule objectClosure(<envStack> ListItem((C,_)) ...</envStack> _)
       instanceOf C => true

//  rule objectClosure(<envStack> (C,_) => .List ...</envStack> _)
//       instanceOf C'  when C =/=K C'  [structural]
// TODO(YilongL): Changing `.List' to `.' in the following line would cause the rewrite engine to get stuck in the test instanceOf.kool because that `.' will be interpreted as `.K'. Why doesn't the type-inferencer catch this error?
  rule objectClosure(<envStack> ListItem((C:Id,_)) => .List ...</envStack> _)
       instanceOf C'  when C =/=K C'  [structural]

  rule objectClosure(<envStack> .List </envStack> _) instanceOf _ => false


/*@ \subsubsection{Cast}

In untyped KOOL, we prefer to not check the validity of casting.  In
other words, any cast is allowed on any object, simply changing the
current class of the object to the desired class.  The execution will
get stuck later if one attempts to access a field which is not
available.  Moreover, the execution may complete successfully even
in the presence of invalid casts, provided that each accessed member
during the current execution is, or happens to be, available.  */

  rule (C) objectClosure(<crntClass> _ </crntClass> Obj)
    => objectClosure(<crntClass> C </crntClass> Obj)


/*@ \subsection{KOOL-specific auxiliary declarations and operations}

Here we define all the auxiliary constructs used in the above
KOOL-specific semantics (those used in the SIMPLE fragment
have already been defined in a corresponding section above). */

/*@ \subsubsection{Objects as lvalues}

The current machinery borrowed with the semantics of SIMPLE allows us
to enrich the set of lvalues, this way allowing new means to assign
values to locations.  In KOOL, we want object member names to be
lvalues, so that we can assign values to them using the already
existing machinery.  The first rule below ensures that the object is
always explicit, the evaluation context enforces the object to be
evaluated, and finally the second rule initiates the lookup for the
member's location based on the current class of the object. */

  rule <k> lvalue(X:Id => this . X) ...</k>  <env> Env </env>
    when notBool(X in keys(Env))  [structural]

  context lvalue(HOLE . _)

/*  rule lvalue(objectClosure(<crntClass> C </crntClass>
                            <envStack>... (C,EnvC) EStack </envStack>)
              . X
              => lookupMember(<envStack> (C,EnvC) EStack </envStack>,
                              X))  [structural]*/
  rule lvalue(objectClosure(<crntClass> Class </crntClass>
                            <envStack> ListItem((Class,EnvC:BagItem)) EStack </envStack>)
              . X
              => lookupMember(<envStack> ListItem((Class,EnvC)) EStack </envStack>,
                              X))  [structural]
  rule lvalue(objectClosure(<crntClass> Class </crntClass>
                            <envStack> ListItem((Class':Id,_)) => .List ...</envStack>)
              . X)
    when Class =/=K Class'  [structural]

/*@ \subsubsection{Lookup member}

It searches for the given member in the given environment stack,
starting with the most concrete class and going up in the hierarchy. */

  syntax KItem ::= lookupMember(BagItem,Id)  [function]

//  rule lookupMember(<envStack> (_, <env>... X|->L ...</env>) ...</envStack>, X)
//    => lookup(L)
  rule lookupMember(<envStack> ListItem((_, <env>... X|->L ...</env>)) ...</envStack>, X)
    => lookup(L)

//  rule lookupMember(<envStack> (_, <env> Env </env>) => .List ...</envStack>, X)
//    when notBool(X in keys(Env))
  rule lookupMember(<envStack> ListItem((_, <env> Env </env>)) Rest </envStack>, X) =>
       lookupMember(<envStack> Rest </envStack>, X)
    when notBool(X in keys(Env))

endmodule<|MERGE_RESOLUTION|>--- conflicted
+++ resolved
@@ -579,11 +579,7 @@
 of the program. */
 
   syntax KItem ::= "execute"
-<<<<<<< HEAD
-  rule <k> execute => new theMain(.Exps); </k> <env> .Map </env>  [structural]
-=======
-  rule <k> execute => new Main(.Exps); </k> <env> . </env>  [structural]
->>>>>>> 4d677b44
+  rule <k> execute => new Main(.Exps); </k> <env> .Map </env>  [structural]
 
 /*@ The semantics of \texttt{new} (defined below) requires the
 execution of all the class' declarations (and also of its
