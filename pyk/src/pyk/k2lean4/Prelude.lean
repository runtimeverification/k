/-
K Prelude in Lean 4

Functions with the `hook` attribute need to have a manual implementation in the backends.
This file contains the Lean 4 definitions of the hooked functions in `domains.md`.

Currently we translate hooked functions as uninterpreted functions together with axioms asserting their behavior.
The current definition can be put into three levels:

1. Signature Level:
The signature of the hooks, this includes aliases for Sorts and function symbols for hooked functions.

2. Rule Level:
The behavior of the uninterpreted symbols can be asserted through axioms or theorems.
Inconsistencies can arise from them, so it falls under the user to make sure axioms are consistent and/or theorems provable.

3. Simplification Level:
With the theory defined through function rules, simplifications can be stated as theorems.
These theorems should be provable directly from the function rules and the semantics of the Sorts.
 -/

-- Basic K types
abbrev SortBool         : Type := Int
abbrev SortBytes        : Type := ByteArray
abbrev SortId           : Type := String
abbrev SortInt          : Type := Int
abbrev SortString       : Type := String
abbrev SortStringBuffer : Type := String

<<<<<<< HEAD
abbrev ListHook (E : Type) : Type := List E
abbrev SetHook (E : Type) : Type := List E

namespace MapHookDef
/-
The `Map` sort represents a generalized associative array.
Each key can be paired with an arbitrary value, and can be used to reference its associated value.
Multiple bindings for the same key are not allowed.
Note that both keys and values will always be KItems.
 -/

-- Signature to be instantiated by map implementations
structure MapHookSig (K V : Type) where
  map        : Type -- Carrier, such as List (KItem × KItem)
  unit       : map
  cons       : K → V → map → map
  lookup     : map → K → Option V
  lookup?    : map → K → V -- lookup with default
  update     : K → V → map → map
  delete     : map → K → map
  concat     : map → map → Option map
  difference : map → map → map
  updateMap  : map → map → map
  removeAll  : map → List K → map
  keys       : map → List K
  in_keys    : map → K → Bool
  values     : map → List V
  size       : map → Nat
  includes   : map → map → Bool -- map inclusion
  choice     : map → K -- arbitrary key from a map
  nodup      : forall al : map, List.Nodup (keys al)

-- We use axioms to have uninterpreted functions
variable (K V : Type)
axiom mapCAx       : Type -- Map Carrier
axiom unitAx       : mapCAx
axiom consAx       : K → V → mapCAx → mapCAx
axiom lookupAx     : mapCAx → K → Option V
axiom lookupAx?    : mapCAx → K → V -- lookup with default
axiom updateAx     : K → V → mapCAx → mapCAx
axiom deleteAx     : mapCAx → K → mapCAx
axiom concatAx     : mapCAx → mapCAx → Option mapCAx
axiom differenceAx : mapCAx → mapCAx → mapCAx
axiom updateMapAx  : mapCAx → mapCAx → mapCAx
axiom removeAllAx  : mapCAx → List K → mapCAx
axiom keysAx       : mapCAx → List K
axiom in_keysAx    : mapCAx → K → Bool
axiom valuesAx     : mapCAx → List V
axiom sizeAx       : mapCAx → Nat
axiom includesAx   : mapCAx → mapCAx → Bool -- map inclusion
axiom choiceAx     : mapCAx → K -- arbitrary key from a map
axiom nodupAx      : forall m, List.Nodup (keysAx K m)

-- Uninterpreted Map implementation
noncomputable def mapImpl (K V : Type) : MapHookSig K V :=
  { map        := mapCAx,
    unit       := unitAx,
    cons       := (consAx K V),
    lookup     := (lookupAx K V),
    lookup?    := (lookupAx? K V),
    update     := (updateAx K V),
    delete     := (deleteAx K),
    concat     := concatAx,
    difference := differenceAx,
    updateMap  := updateMapAx,
    removeAll  := (removeAllAx K),
    keys       := (keysAx K),
    in_keys    := (in_keysAx K),
    values     := (valuesAx V),
    size       := sizeAx,
    includes   := includesAx,
    choice     := (choiceAx K),
    nodup      := (nodupAx K) }

end MapHookDef
=======
class Inj (From To : Type) : Type where
  inj (x : From) : To

def inj {From To : Type} [inst : Inj From To] := inst.inj
>>>>>>> 57a3bfa2
<|MERGE_RESOLUTION|>--- conflicted
+++ resolved
@@ -27,7 +27,6 @@
 abbrev SortString       : Type := String
 abbrev SortStringBuffer : Type := String
 
-<<<<<<< HEAD
 abbrev ListHook (E : Type) : Type := List E
 abbrev SetHook (E : Type) : Type := List E
 
@@ -103,9 +102,8 @@
     nodup      := (nodupAx K) }
 
 end MapHookDef
-=======
+
 class Inj (From To : Type) : Type where
   inj (x : From) : To
 
-def inj {From To : Type} [inst : Inj From To] := inst.inj
->>>>>>> 57a3bfa2
+def inj {From To : Type} [inst : Inj From To] := inst.inj