--- conflicted
+++ resolved
@@ -192,11 +192,11 @@
             File source,
             File currentDirectory,
             List<File> lookupDirectories,
-<<<<<<< HEAD
-            boolean dropQuote) {
+            boolean dropQuote,
+            boolean autoImportDomains) {
         return loadDefinition(mainModuleName, syntaxModuleName, definitionText,
                 Source.apply(source.getAbsolutePath()),
-                currentDirectory, lookupDirectories, dropQuote);
+                currentDirectory, lookupDirectories, dropQuote, autoImportDomains);
     }
 
     public org.kframework.definition.Definition loadDefinition(
@@ -206,12 +206,8 @@
             Source source,
             File currentDirectory,
             List<File> lookupDirectories,
-            boolean dropQuote) {
-        Set<Module> modules = loadModules(new HashSet<>(), definitionText, source, currentDirectory, lookupDirectories, dropQuote);
-=======
             boolean dropQuote, boolean autoImportDomains) {
         Set<Module> modules = loadModules(new HashSet<>(), definitionText, source, currentDirectory, lookupDirectories, dropQuote, autoImportDomains);
->>>>>>> 70a9af66
         Optional<Module> opt = modules.stream().filter(m -> m.name().equals(mainModuleName)).findFirst();
         if (!opt.isPresent()) {
             throw KEMException.compilerError("Could not find main module with name " + mainModuleName
