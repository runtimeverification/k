--- conflicted
+++ resolved
@@ -1,8 +1,4 @@
-<<<<<<< HEAD
-kframework (5.6.52) unstable; urgency=medium
-=======
 kframework (5.6.51) unstable; urgency=medium
->>>>>>> 6e3eccb4
 
   * Initial Release.
 
