--- conflicted
+++ resolved
@@ -24,14 +24,6 @@
 
     @Override
     public Function<Definition, Definition> steps(Kompile kompile) {
-<<<<<<< HEAD
         return d -> kompile.defaultSteps().apply(d);
-=======
-        DefinitionTransformer convertDataStructureToLookup = DefinitionTransformer.from(
-                m -> ModuleTransformer.fromSentenceTransformer(new ConvertDataStructureToLookup(m, false)::convert, "convert data structures to lookups").apply(m),
-                "convert data structures to lookups");
-        return d -> convertDataStructureToLookup.apply(kompile.defaultSteps().apply(d));
-
->>>>>>> a8ba32cf
     }
 }