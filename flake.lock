--- conflicted
+++ resolved
@@ -16,8 +16,6 @@
         "type": "github"
       }
     },
-<<<<<<< HEAD
-=======
     "booster-backend": {
       "inputs": {
         "flake-compat": "flake-compat",
@@ -35,11 +33,11 @@
         ]
       },
       "locked": {
-        "lastModified": 1686934092,
-        "narHash": "sha256-FLoilEZU9C+POfHmx4WC0sdYRSh10CaSbDqJiinDy80=",
+        "lastModified": 1687263736,
+        "narHash": "sha256-hd9ASCeswd4W9zOKGsKowHORf0MIkATdyggAnZ2IMp4=",
         "owner": "runtimeverification",
         "repo": "hs-backend-booster",
-        "rev": "bb0345ae7c4a864ec3497d44c354e06633961343",
+        "rev": "2a681f1b7f8e09102c8279c19c72e71922d5cfde",
         "type": "github"
       },
       "original": {
@@ -48,7 +46,6 @@
         "type": "github"
       }
     },
->>>>>>> 771a3d16
     "cabal-32": {
       "flake": false,
       "locked": {
@@ -117,8 +114,6 @@
       }
     },
     "flake-compat": {
-<<<<<<< HEAD
-=======
       "flake": false,
       "locked": {
         "lastModified": 1673956053,
@@ -151,7 +146,6 @@
       }
     },
     "flake-compat_3": {
->>>>>>> 771a3d16
       "flake": false,
       "locked": {
         "lastModified": 1673956053,
@@ -170,23 +164,6 @@
     "flake-compat_4": {
       "flake": false,
       "locked": {
-        "lastModified": 1673956053,
-        "narHash": "sha256-4gtG9iQuiKITOjNQQeQIpoIB6b16fm+504Ch3sNKLd8=",
-        "owner": "edolstra",
-        "repo": "flake-compat",
-        "rev": "35bb57c0c8d8b62bbfd284272c928ceb64ddbde9",
-        "type": "github"
-      },
-      "original": {
-        "owner": "edolstra",
-        "repo": "flake-compat",
-        "type": "github"
-      }
-    },
-<<<<<<< HEAD
-    "flake-compat_3": {
-      "flake": false,
-      "locked": {
         "lastModified": 1672831974,
         "narHash": "sha256-z9k3MfslLjWQfnjBtEtJZdq3H7kyi2kQtUThfTgdRk0=",
         "owner": "input-output-hk",
@@ -201,18 +178,16 @@
         "type": "github"
       }
     },
-=======
->>>>>>> 771a3d16
     "flake-utils": {
       "inputs": {
         "systems": "systems"
       },
       "locked": {
-        "lastModified": 1685518550,
-        "narHash": "sha256-o2d0KcvaXzTrPRIo0kOLV0/QXHhDQ5DTi+OxcjO8xqY=",
+        "lastModified": 1687171271,
+        "narHash": "sha256-BJlq+ozK2B1sJDQXS3tzJM5a+oVZmi1q0FlBK/Xqv7M=",
         "owner": "numtide",
         "repo": "flake-utils",
-        "rev": "a1720a10a6cfe8234c0e93907ffe81be440f4cef",
+        "rev": "abfb11bd1aec8ced1c9bb9adfe68018230f4fb3c",
         "type": "github"
       },
       "original": {
@@ -304,11 +279,7 @@
     },
     "haskell-backend": {
       "inputs": {
-<<<<<<< HEAD
-        "flake-compat": "flake-compat_2",
-=======
         "flake-compat": "flake-compat_3",
->>>>>>> 771a3d16
         "haskell-nix": "haskell-nix",
         "mach-nix": "mach-nix",
         "nixpkgs": [
@@ -319,19 +290,11 @@
         "z3-src": "z3-src"
       },
       "locked": {
-<<<<<<< HEAD
-        "lastModified": 1685530502,
-        "narHash": "sha256-r2Bb9nmYCdBchFWK5jDj1b2YO0IC7YxlyYYN5JYuz3A=",
+        "lastModified": 1687174698,
+        "narHash": "sha256-+sKUmVh88rgWqcrZXgfKbreeLOCQ7MxsXbw67oDt86M=",
         "owner": "runtimeverification",
         "repo": "haskell-backend",
-        "rev": "740a60ee231ad63b811f0ca023cbf747ae0aa82d",
-=======
-        "lastModified": 1686613671,
-        "narHash": "sha256-GeUDs9mJqlmVeaNipOZQ8NPQb6ZSmHSUKEzJI5PE2+U=",
-        "owner": "runtimeverification",
-        "repo": "haskell-backend",
-        "rev": "73ee422164e35cd530735c524fc71adbd9d0cef6",
->>>>>>> 771a3d16
+        "rev": "06c9515d802093b7e3267e2d3e7460f4a2cf8ede",
         "type": "github"
       },
       "original": {
@@ -347,11 +310,7 @@
         "cabal-34": "cabal-34",
         "cabal-36": "cabal-36",
         "cardano-shell": "cardano-shell",
-<<<<<<< HEAD
-        "flake-compat": "flake-compat_3",
-=======
         "flake-compat": "flake-compat_4",
->>>>>>> 771a3d16
         "flake-utils": "flake-utils_2",
         "ghc-8.6.5-iohk": "ghc-8.6.5-iohk",
         "hackage": "hackage",
