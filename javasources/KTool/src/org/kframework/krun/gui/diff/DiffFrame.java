--- conflicted
+++ resolved
@@ -4,11 +4,7 @@
 import java.awt.Toolkit;
 import java.io.IOException;
 
-<<<<<<< HEAD
-import org.kframework.kil.loader.DefinitionHelper;
-=======
 import org.kframework.kil.loader.Context;
->>>>>>> d96b50fa
 import org.kframework.krun.api.KRunState;
 import org.kframework.krun.api.Transition;
 import org.kframework.krun.gui.Controller.RunKRunCommand;
@@ -32,19 +28,11 @@
    * Creates new form DiffFrame
    */
   public DiffFrame(KRunState srcState, KRunState destState, Transition transition,
-<<<<<<< HEAD
-          DefinitionHelper definitionHelper) {
-    try {
-      initComponents("");
-      Diff.comparableTest(RunKRunCommand.transformTerm(srcState.getResult(), definitionHelper),
-              RunKRunCommand.transformTerm(destState.getResult(), definitionHelper), diffEditor);
-=======
 		  Context context) {
     try {
       initComponents("");
       Diff.comparableTest(RunKRunCommand.transformTerm(srcState.getResult(), context),
               RunKRunCommand.transformTerm(destState.getResult(), context), diffEditor);
->>>>>>> d96b50fa
     } catch (IOException e) {
       e.printStackTrace();
       initComponents(e.getMessage());
