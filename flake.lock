{
  "nodes": {
    "HTTP": {
      "flake": false,
      "locked": {
        "lastModified": 1451647621,
        "narHash": "sha256-oHIyw3x0iKBexEo49YeUDV1k74ZtyYKGR2gNJXXRxts=",
        "owner": "phadej",
        "repo": "HTTP",
        "rev": "9bc0996d412fef1787449d841277ef663ad9a915",
        "type": "github"
      },
      "original": {
        "owner": "phadej",
        "repo": "HTTP",
        "type": "github"
      }
    },
    "HTTP_2": {
      "flake": false,
      "locked": {
        "lastModified": 1451647621,
        "narHash": "sha256-oHIyw3x0iKBexEo49YeUDV1k74ZtyYKGR2gNJXXRxts=",
        "owner": "phadej",
        "repo": "HTTP",
        "rev": "9bc0996d412fef1787449d841277ef663ad9a915",
        "type": "github"
      },
      "original": {
        "owner": "phadej",
        "repo": "HTTP",
        "type": "github"
      }
    },
    "booster-backend": {
      "inputs": {
        "flake-compat": "flake-compat",
        "haskell-backend": "haskell-backend",
        "haskell-nix": [
          "booster-backend",
          "haskell-backend",
          "haskell-nix"
        ],
        "nixpkgs": [
          "haskell-backend",
          "nixpkgs"
        ]
      },
      "locked": {
        "lastModified": 1692721668,
        "narHash": "sha256-YJkGDBCPB+ywd9HdzNvcZ/40RGR3X27bEtuNPwNPIKI=",
        "owner": "runtimeverification",
        "repo": "hs-backend-booster",
        "rev": "8cf091faf6fb6236b15fc462440bd658db6b2f57",
        "type": "github"
      },
      "original": {
        "owner": "runtimeverification",
        "repo": "hs-backend-booster",
        "rev": "8cf091faf6fb6236b15fc462440bd658db6b2f57",
        "type": "github"
      }
    },
    "cabal-32": {
      "flake": false,
      "locked": {
        "lastModified": 1603716527,
        "narHash": "sha256-X0TFfdD4KZpwl0Zr6x+PLxUt/VyKQfX7ylXHdmZIL+w=",
        "owner": "haskell",
        "repo": "cabal",
        "rev": "48bf10787e27364730dd37a42b603cee8d6af7ee",
        "type": "github"
      },
      "original": {
        "owner": "haskell",
        "ref": "3.2",
        "repo": "cabal",
        "type": "github"
      }
    },
    "cabal-32_2": {
      "flake": false,
      "locked": {
        "lastModified": 1603716527,
        "narHash": "sha256-X0TFfdD4KZpwl0Zr6x+PLxUt/VyKQfX7ylXHdmZIL+w=",
        "owner": "haskell",
        "repo": "cabal",
        "rev": "48bf10787e27364730dd37a42b603cee8d6af7ee",
        "type": "github"
      },
      "original": {
        "owner": "haskell",
        "ref": "3.2",
        "repo": "cabal",
        "type": "github"
      }
    },
    "cabal-34": {
      "flake": false,
      "locked": {
        "lastModified": 1645834128,
        "narHash": "sha256-wG3d+dOt14z8+ydz4SL7pwGfe7SiimxcD/LOuPCV6xM=",
        "owner": "haskell",
        "repo": "cabal",
        "rev": "5ff598c67f53f7c4f48e31d722ba37172230c462",
        "type": "github"
      },
      "original": {
        "owner": "haskell",
        "ref": "3.4",
        "repo": "cabal",
        "type": "github"
      }
    },
    "cabal-34_2": {
      "flake": false,
      "locked": {
        "lastModified": 1645834128,
        "narHash": "sha256-wG3d+dOt14z8+ydz4SL7pwGfe7SiimxcD/LOuPCV6xM=",
        "owner": "haskell",
        "repo": "cabal",
        "rev": "5ff598c67f53f7c4f48e31d722ba37172230c462",
        "type": "github"
      },
      "original": {
        "owner": "haskell",
        "ref": "3.4",
        "repo": "cabal",
        "type": "github"
      }
    },
    "cabal-36": {
      "flake": false,
      "locked": {
        "lastModified": 1669081697,
        "narHash": "sha256-I5or+V7LZvMxfbYgZATU4awzkicBwwok4mVoje+sGmU=",
        "owner": "haskell",
        "repo": "cabal",
        "rev": "8fd619e33d34924a94e691c5fea2c42f0fc7f144",
        "type": "github"
      },
      "original": {
        "owner": "haskell",
        "ref": "3.6",
        "repo": "cabal",
        "type": "github"
      }
    },
    "cabal-36_2": {
      "flake": false,
      "locked": {
        "lastModified": 1669081697,
        "narHash": "sha256-I5or+V7LZvMxfbYgZATU4awzkicBwwok4mVoje+sGmU=",
        "owner": "haskell",
        "repo": "cabal",
        "rev": "8fd619e33d34924a94e691c5fea2c42f0fc7f144",
        "type": "github"
      },
      "original": {
        "owner": "haskell",
        "ref": "3.6",
        "repo": "cabal",
        "type": "github"
      }
    },
    "cardano-shell": {
      "flake": false,
      "locked": {
        "lastModified": 1608537748,
        "narHash": "sha256-PulY1GfiMgKVnBci3ex4ptk2UNYMXqGjJOxcPy2KYT4=",
        "owner": "input-output-hk",
        "repo": "cardano-shell",
        "rev": "9392c75087cb9a3d453998f4230930dea3a95725",
        "type": "github"
      },
      "original": {
        "owner": "input-output-hk",
        "repo": "cardano-shell",
        "type": "github"
      }
    },
    "cardano-shell_2": {
      "flake": false,
      "locked": {
        "lastModified": 1608537748,
        "narHash": "sha256-PulY1GfiMgKVnBci3ex4ptk2UNYMXqGjJOxcPy2KYT4=",
        "owner": "input-output-hk",
        "repo": "cardano-shell",
        "rev": "9392c75087cb9a3d453998f4230930dea3a95725",
        "type": "github"
      },
      "original": {
        "owner": "input-output-hk",
        "repo": "cardano-shell",
        "type": "github"
      }
    },
    "flake-compat": {
      "flake": false,
      "locked": {
        "lastModified": 1673956053,
        "narHash": "sha256-4gtG9iQuiKITOjNQQeQIpoIB6b16fm+504Ch3sNKLd8=",
        "owner": "edolstra",
        "repo": "flake-compat",
        "rev": "35bb57c0c8d8b62bbfd284272c928ceb64ddbde9",
        "type": "github"
      },
      "original": {
        "owner": "edolstra",
        "repo": "flake-compat",
        "type": "github"
      }
    },
    "flake-compat_2": {
      "flake": false,
      "locked": {
        "lastModified": 1673956053,
        "narHash": "sha256-4gtG9iQuiKITOjNQQeQIpoIB6b16fm+504Ch3sNKLd8=",
        "owner": "edolstra",
        "repo": "flake-compat",
        "rev": "35bb57c0c8d8b62bbfd284272c928ceb64ddbde9",
        "type": "github"
      },
      "original": {
        "owner": "edolstra",
        "repo": "flake-compat",
        "type": "github"
      }
    },
    "flake-compat_3": {
      "flake": false,
      "locked": {
        "lastModified": 1672831974,
        "narHash": "sha256-z9k3MfslLjWQfnjBtEtJZdq3H7kyi2kQtUThfTgdRk0=",
        "owner": "input-output-hk",
        "repo": "flake-compat",
        "rev": "45f2638735f8cdc40fe302742b79f248d23eb368",
        "type": "github"
      },
      "original": {
        "owner": "input-output-hk",
        "ref": "hkm/gitlab-fix",
        "repo": "flake-compat",
        "type": "github"
      }
    },
    "flake-compat_4": {
      "flake": false,
      "locked": {
        "lastModified": 1673956053,
        "narHash": "sha256-4gtG9iQuiKITOjNQQeQIpoIB6b16fm+504Ch3sNKLd8=",
        "owner": "edolstra",
        "repo": "flake-compat",
        "rev": "35bb57c0c8d8b62bbfd284272c928ceb64ddbde9",
        "type": "github"
      },
      "original": {
        "owner": "edolstra",
        "repo": "flake-compat",
        "type": "github"
      }
    },
    "flake-compat_5": {
      "flake": false,
      "locked": {
        "lastModified": 1673956053,
        "narHash": "sha256-4gtG9iQuiKITOjNQQeQIpoIB6b16fm+504Ch3sNKLd8=",
        "owner": "edolstra",
        "repo": "flake-compat",
        "rev": "35bb57c0c8d8b62bbfd284272c928ceb64ddbde9",
        "type": "github"
      },
      "original": {
        "owner": "edolstra",
        "repo": "flake-compat",
        "type": "github"
      }
    },
    "flake-compat_6": {
      "flake": false,
      "locked": {
        "lastModified": 1672831974,
        "narHash": "sha256-z9k3MfslLjWQfnjBtEtJZdq3H7kyi2kQtUThfTgdRk0=",
        "owner": "input-output-hk",
        "repo": "flake-compat",
        "rev": "45f2638735f8cdc40fe302742b79f248d23eb368",
        "type": "github"
      },
      "original": {
        "owner": "input-output-hk",
        "ref": "hkm/gitlab-fix",
        "repo": "flake-compat",
        "type": "github"
      }
    },
    "flake-utils": {
      "locked": {
        "lastModified": 1679360468,
        "narHash": "sha256-LGnza3cfXF10Biw3ZTg0u9o9t7s680Ww200t5KkHTh8=",
        "owner": "hamishmack",
        "repo": "flake-utils",
        "rev": "e1ea268ff47ad475443dbabcd54744b4e5b9d4f5",
        "type": "github"
      },
      "original": {
        "owner": "hamishmack",
        "ref": "hkm/nested-hydraJobs",
        "repo": "flake-utils",
        "type": "github"
      }
    },
    "flake-utils_2": {
      "inputs": {
        "systems": "systems"
      },
      "locked": {
        "lastModified": 1692799911,
        "narHash": "sha256-3eihraek4qL744EvQXsK1Ha6C3CR7nnT8X2qWap4RNk=",
        "owner": "numtide",
        "repo": "flake-utils",
        "rev": "f9e7cf818399d17d347f847525c5a5a8032e4e44",
        "type": "github"
      },
      "original": {
        "owner": "numtide",
        "repo": "flake-utils",
        "type": "github"
      }
    },
    "flake-utils_3": {
      "locked": {
        "lastModified": 1679360468,
        "narHash": "sha256-LGnza3cfXF10Biw3ZTg0u9o9t7s680Ww200t5KkHTh8=",
        "owner": "hamishmack",
        "repo": "flake-utils",
        "rev": "e1ea268ff47ad475443dbabcd54744b4e5b9d4f5",
        "type": "github"
      },
      "original": {
        "owner": "hamishmack",
        "ref": "hkm/nested-hydraJobs",
        "repo": "flake-utils",
        "type": "github"
      }
    },
    "fmt-src": {
      "flake": false,
      "locked": {
        "lastModified": 1661615830,
        "narHash": "sha256-rP6ymyRc7LnKxUXwPpzhHOQvpJkpnRFOt2ctvUNlYI0=",
        "owner": "fmtlib",
        "repo": "fmt",
        "rev": "a33701196adfad74917046096bf5a2aa0ab0bb50",
        "type": "github"
      },
      "original": {
        "owner": "fmtlib",
        "ref": "9.1.0",
        "repo": "fmt",
        "type": "github"
      }
    },
    "ghc-8.6.5-iohk": {
      "flake": false,
      "locked": {
        "lastModified": 1600920045,
        "narHash": "sha256-DO6kxJz248djebZLpSzTGD6s8WRpNI9BTwUeOf5RwY8=",
        "owner": "input-output-hk",
        "repo": "ghc",
        "rev": "95713a6ecce4551240da7c96b6176f980af75cae",
        "type": "github"
      },
      "original": {
        "owner": "input-output-hk",
        "ref": "release/8.6.5-iohk",
        "repo": "ghc",
        "type": "github"
      }
    },
    "ghc-8.6.5-iohk_2": {
      "flake": false,
      "locked": {
        "lastModified": 1600920045,
        "narHash": "sha256-DO6kxJz248djebZLpSzTGD6s8WRpNI9BTwUeOf5RwY8=",
        "owner": "input-output-hk",
        "repo": "ghc",
        "rev": "95713a6ecce4551240da7c96b6176f980af75cae",
        "type": "github"
      },
      "original": {
        "owner": "input-output-hk",
        "ref": "release/8.6.5-iohk",
        "repo": "ghc",
        "type": "github"
      }
    },
    "hackage": {
      "flake": false,
      "locked": {
        "lastModified": 1691972564,
        "narHash": "sha256-KrCj/gH4aQx3kYgfmq+E9qgcP/rspo5A+YiSBpqmAR8=",
        "owner": "input-output-hk",
        "repo": "hackage.nix",
        "rev": "7949053c10f5d7ae40564b57d0464bbfbd223e7d",
        "type": "github"
      },
      "original": {
        "owner": "input-output-hk",
        "repo": "hackage.nix",
        "type": "github"
      }
    },
    "hackage_2": {
      "flake": false,
      "locked": {
        "lastModified": 1690935861,
        "narHash": "sha256-CxYnaxQudPKOoSPOtpQ9ZVogjDWz3B+ZgL4YumEBY9g=",
        "owner": "input-output-hk",
        "repo": "hackage.nix",
        "rev": "4e6c3592ff197354762f3272515245ca862608ca",
        "type": "github"
      },
      "original": {
        "owner": "input-output-hk",
        "repo": "hackage.nix",
        "type": "github"
      }
    },
    "haskell-backend": {
      "inputs": {
        "flake-compat": "flake-compat_2",
        "haskell-nix": "haskell-nix",
        "nixpkgs": [
          "booster-backend",
          "haskell-backend",
          "haskell-nix",
          "nixpkgs-unstable"
        ],
        "z3-src": "z3-src"
      },
      "locked": {
        "lastModified": 1691654683,
        "narHash": "sha256-WkdX1BvkDS/s+Phjcl7XVjJGUfylkT1RE8JCweaDewQ=",
        "owner": "runtimeverification",
        "repo": "haskell-backend",
        "rev": "1d7425fc6a7c34cf2eb8f6673edfb53b23566540",
        "type": "github"
      },
      "original": {
        "owner": "runtimeverification",
        "repo": "haskell-backend",
        "rev": "1d7425fc6a7c34cf2eb8f6673edfb53b23566540",
        "type": "github"
      }
    },
    "haskell-backend_2": {
      "inputs": {
        "flake-compat": "flake-compat_5",
        "haskell-nix": "haskell-nix_2",
        "nixpkgs": [
          "haskell-backend",
          "haskell-nix",
          "nixpkgs-unstable"
        ],
        "z3-src": "z3-src_2"
      },
      "locked": {
        "lastModified": 1691654683,
        "narHash": "sha256-WkdX1BvkDS/s+Phjcl7XVjJGUfylkT1RE8JCweaDewQ=",
        "owner": "runtimeverification",
        "repo": "haskell-backend",
        "rev": "1d7425fc6a7c34cf2eb8f6673edfb53b23566540",
        "type": "github"
      },
      "original": {
        "owner": "runtimeverification",
        "repo": "haskell-backend",
        "rev": "1d7425fc6a7c34cf2eb8f6673edfb53b23566540",
        "type": "github"
      }
    },
    "haskell-nix": {
      "inputs": {
        "HTTP": "HTTP",
        "cabal-32": "cabal-32",
        "cabal-34": "cabal-34",
        "cabal-36": "cabal-36",
        "cardano-shell": "cardano-shell",
        "flake-compat": "flake-compat_3",
        "flake-utils": "flake-utils",
        "ghc-8.6.5-iohk": "ghc-8.6.5-iohk",
        "hackage": "hackage",
        "hls-1.10": "hls-1.10",
        "hls-2.0": "hls-2.0",
        "hpc-coveralls": "hpc-coveralls",
        "hydra": "hydra",
        "iserv-proxy": "iserv-proxy",
        "nixpkgs": [
          "booster-backend",
          "haskell-backend",
          "haskell-nix",
          "nixpkgs-unstable"
        ],
        "nixpkgs-2003": "nixpkgs-2003",
        "nixpkgs-2105": "nixpkgs-2105",
        "nixpkgs-2111": "nixpkgs-2111",
        "nixpkgs-2205": "nixpkgs-2205",
        "nixpkgs-2211": "nixpkgs-2211",
        "nixpkgs-2305": "nixpkgs-2305",
        "nixpkgs-unstable": "nixpkgs-unstable",
        "old-ghc-nix": "old-ghc-nix",
        "stackage": "stackage"
      },
      "locked": {
        "lastModified": 1691974241,
        "narHash": "sha256-SpeS/lPy5pxCszTQyGf8WozKEWIA4xGrHFtr/TguZjU=",
        "owner": "input-output-hk",
        "repo": "haskell.nix",
        "rev": "71f026dc5e42931c7d517ee30e79292670c3ac34",
        "type": "github"
      },
      "original": {
        "owner": "input-output-hk",
        "repo": "haskell.nix",
        "type": "github"
      }
    },
    "haskell-nix_2": {
      "inputs": {
        "HTTP": "HTTP_2",
        "cabal-32": "cabal-32_2",
        "cabal-34": "cabal-34_2",
        "cabal-36": "cabal-36_2",
        "cardano-shell": "cardano-shell_2",
        "flake-compat": "flake-compat_6",
        "flake-utils": "flake-utils_3",
        "ghc-8.6.5-iohk": "ghc-8.6.5-iohk_2",
        "hackage": "hackage_2",
        "hls-1.10": "hls-1.10_2",
        "hls-2.0": "hls-2.0_2",
        "hpc-coveralls": "hpc-coveralls_2",
        "hydra": "hydra_2",
        "iserv-proxy": "iserv-proxy_2",
        "nixpkgs": [
          "haskell-backend",
          "haskell-nix",
          "nixpkgs-unstable"
        ],
        "nixpkgs-2003": "nixpkgs-2003_2",
        "nixpkgs-2105": "nixpkgs-2105_2",
        "nixpkgs-2111": "nixpkgs-2111_2",
        "nixpkgs-2205": "nixpkgs-2205_2",
        "nixpkgs-2211": "nixpkgs-2211_2",
        "nixpkgs-2305": "nixpkgs-2305_2",
        "nixpkgs-unstable": "nixpkgs-unstable_2",
        "old-ghc-nix": "old-ghc-nix_2",
        "stackage": "stackage_2"
      },
      "locked": {
        "lastModified": 1690937149,
        "narHash": "sha256-XInxxsmuJmw1HraaETdalh0qAzlQSdjaWw5NdIp++0k=",
        "owner": "input-output-hk",
        "repo": "haskell.nix",
        "rev": "61d2d278aa765ffc70cf259f3290620a63dde0ca",
        "type": "github"
      },
      "original": {
        "owner": "input-output-hk",
        "repo": "haskell.nix",
        "type": "github"
      }
    },
    "hls-1.10": {
      "flake": false,
      "locked": {
        "lastModified": 1680000865,
        "narHash": "sha256-rc7iiUAcrHxwRM/s0ErEsSPxOR3u8t7DvFeWlMycWgo=",
        "owner": "haskell",
        "repo": "haskell-language-server",
        "rev": "b08691db779f7a35ff322b71e72a12f6e3376fd9",
        "type": "github"
      },
      "original": {
        "owner": "haskell",
        "ref": "1.10.0.0",
        "repo": "haskell-language-server",
        "type": "github"
      }
    },
    "hls-1.10_2": {
      "flake": false,
      "locked": {
        "lastModified": 1680000865,
        "narHash": "sha256-rc7iiUAcrHxwRM/s0ErEsSPxOR3u8t7DvFeWlMycWgo=",
        "owner": "haskell",
        "repo": "haskell-language-server",
        "rev": "b08691db779f7a35ff322b71e72a12f6e3376fd9",
        "type": "github"
      },
      "original": {
        "owner": "haskell",
        "ref": "1.10.0.0",
        "repo": "haskell-language-server",
        "type": "github"
      }
    },
    "hls-2.0": {
      "flake": false,
      "locked": {
        "lastModified": 1687698105,
        "narHash": "sha256-OHXlgRzs/kuJH8q7Sxh507H+0Rb8b7VOiPAjcY9sM1k=",
        "owner": "haskell",
        "repo": "haskell-language-server",
        "rev": "783905f211ac63edf982dd1889c671653327e441",
        "type": "github"
      },
      "original": {
        "owner": "haskell",
        "ref": "2.0.0.1",
        "repo": "haskell-language-server",
        "type": "github"
      }
    },
    "hls-2.0_2": {
      "flake": false,
      "locked": {
        "lastModified": 1687698105,
        "narHash": "sha256-OHXlgRzs/kuJH8q7Sxh507H+0Rb8b7VOiPAjcY9sM1k=",
        "owner": "haskell",
        "repo": "haskell-language-server",
        "rev": "783905f211ac63edf982dd1889c671653327e441",
        "type": "github"
      },
      "original": {
        "owner": "haskell",
        "ref": "2.0.0.1",
        "repo": "haskell-language-server",
        "type": "github"
      }
    },
    "hpc-coveralls": {
      "flake": false,
      "locked": {
        "lastModified": 1607498076,
        "narHash": "sha256-8uqsEtivphgZWYeUo5RDUhp6bO9j2vaaProQxHBltQk=",
        "owner": "sevanspowell",
        "repo": "hpc-coveralls",
        "rev": "14df0f7d229f4cd2e79f8eabb1a740097fdfa430",
        "type": "github"
      },
      "original": {
        "owner": "sevanspowell",
        "repo": "hpc-coveralls",
        "type": "github"
      }
    },
    "hpc-coveralls_2": {
      "flake": false,
      "locked": {
        "lastModified": 1607498076,
        "narHash": "sha256-8uqsEtivphgZWYeUo5RDUhp6bO9j2vaaProQxHBltQk=",
        "owner": "sevanspowell",
        "repo": "hpc-coveralls",
        "rev": "14df0f7d229f4cd2e79f8eabb1a740097fdfa430",
        "type": "github"
      },
      "original": {
        "owner": "sevanspowell",
        "repo": "hpc-coveralls",
        "type": "github"
      }
    },
    "hydra": {
      "inputs": {
        "nix": "nix",
        "nixpkgs": [
          "booster-backend",
          "haskell-backend",
          "haskell-nix",
          "hydra",
          "nix",
          "nixpkgs"
        ]
      },
      "locked": {
        "lastModified": 1671755331,
        "narHash": "sha256-hXsgJj0Cy0ZiCiYdW2OdBz5WmFyOMKuw4zyxKpgUKm4=",
        "owner": "NixOS",
        "repo": "hydra",
        "rev": "f48f00ee6d5727ae3e488cbf9ce157460853fea8",
        "type": "github"
      },
      "original": {
        "id": "hydra",
        "type": "indirect"
      }
    },
    "hydra_2": {
      "inputs": {
        "nix": "nix_2",
        "nixpkgs": [
          "haskell-backend",
          "haskell-nix",
          "hydra",
          "nix",
          "nixpkgs"
        ]
      },
      "locked": {
        "lastModified": 1671755331,
        "narHash": "sha256-hXsgJj0Cy0ZiCiYdW2OdBz5WmFyOMKuw4zyxKpgUKm4=",
        "owner": "NixOS",
        "repo": "hydra",
        "rev": "f48f00ee6d5727ae3e488cbf9ce157460853fea8",
        "type": "github"
      },
      "original": {
        "id": "hydra",
        "type": "indirect"
      }
    },
    "immer-src": {
      "flake": false,
      "locked": {
        "lastModified": 1634324349,
        "narHash": "sha256-1OicqmyM3Rcrs/jkRMip2pXITQnVDRrHbQbEpZZ4nnU=",
        "owner": "runtimeverification",
        "repo": "immer",
        "rev": "198c2ae260d49ef1800a2fe4433e07d7dec20059",
        "type": "github"
      },
      "original": {
        "owner": "runtimeverification",
        "repo": "immer",
        "rev": "198c2ae260d49ef1800a2fe4433e07d7dec20059",
        "type": "github"
      }
    },
    "iserv-proxy": {
      "flake": false,
      "locked": {
        "lastModified": 1688517130,
        "narHash": "sha256-hUqfxSlo+ffqVdkSZ1EDoB7/ILCL25eYkcCXW9/P3Wc=",
        "ref": "hkm/remote-iserv",
        "rev": "9151db2a9a61d7f5fe52ff8836f18bbd0fd8933c",
        "revCount": 13,
        "type": "git",
        "url": "https://gitlab.haskell.org/hamishmack/iserv-proxy.git"
      },
      "original": {
        "ref": "hkm/remote-iserv",
        "type": "git",
        "url": "https://gitlab.haskell.org/hamishmack/iserv-proxy.git"
      }
    },
    "iserv-proxy_2": {
      "flake": false,
      "locked": {
        "lastModified": 1688517130,
        "narHash": "sha256-hUqfxSlo+ffqVdkSZ1EDoB7/ILCL25eYkcCXW9/P3Wc=",
        "ref": "hkm/remote-iserv",
        "rev": "9151db2a9a61d7f5fe52ff8836f18bbd0fd8933c",
        "revCount": 13,
        "type": "git",
        "url": "https://gitlab.haskell.org/hamishmack/iserv-proxy.git"
      },
      "original": {
        "ref": "hkm/remote-iserv",
        "type": "git",
        "url": "https://gitlab.haskell.org/hamishmack/iserv-proxy.git"
      }
    },
    "llvm-backend": {
      "inputs": {
        "fmt-src": "fmt-src",
        "immer-src": "immer-src",
        "mavenix": "mavenix",
        "nixpkgs": [
          "haskell-backend",
          "nixpkgs"
        ],
        "pybind11-src": "pybind11-src",
        "rapidjson-src": "rapidjson-src",
        "utils": "utils_2"
      },
      "locked": {
        "lastModified": 1692815027,
        "narHash": "sha256-oydxYW0oLxlmEsohMWg0IEryob9R1VCLmpbMRwKhdIg=",
        "owner": "runtimeverification",
        "repo": "llvm-backend",
        "rev": "2cd7199d67842439504e26776efab88f719e6e41",
        "type": "github"
      },
      "original": {
        "owner": "runtimeverification",
        "repo": "llvm-backend",
        "type": "github"
      }
    },
    "lowdown-src": {
      "flake": false,
      "locked": {
        "lastModified": 1633514407,
        "narHash": "sha256-Dw32tiMjdK9t3ETl5fzGrutQTzh2rufgZV4A/BbxuD4=",
        "owner": "kristapsdz",
        "repo": "lowdown",
        "rev": "d2c2b44ff6c27b936ec27358a2653caaef8f73b8",
        "type": "github"
      },
      "original": {
        "owner": "kristapsdz",
        "repo": "lowdown",
        "type": "github"
      }
    },
    "lowdown-src_2": {
      "flake": false,
      "locked": {
        "lastModified": 1633514407,
        "narHash": "sha256-Dw32tiMjdK9t3ETl5fzGrutQTzh2rufgZV4A/BbxuD4=",
        "owner": "kristapsdz",
        "repo": "lowdown",
        "rev": "d2c2b44ff6c27b936ec27358a2653caaef8f73b8",
        "type": "github"
      },
      "original": {
        "owner": "kristapsdz",
        "repo": "lowdown",
        "type": "github"
      }
    },
    "mavenix": {
      "inputs": {
        "nixpkgs": "nixpkgs_3",
        "utils": "utils"
      },
      "locked": {
        "lastModified": 1643802645,
        "narHash": "sha256-BynM25iwp/l3FyrcHqiNJdDxvN6IxSM3/zkFR6PD3B0=",
        "owner": "nix-community",
        "repo": "mavenix",
        "rev": "ce9ddfd7f361190e8e8dcfaf6b8282eebbb3c7cb",
        "type": "github"
      },
      "original": {
        "owner": "nix-community",
        "repo": "mavenix",
        "type": "github"
      }
    },
    "mavenix_2": {
      "inputs": {
        "nixpkgs": "nixpkgs_4",
        "utils": "utils_3"
      },
      "locked": {
        "lastModified": 1689018333,
        "narHash": "sha256-sthxx50rj0E7gv38oeMj8GZOp7i1776P1qZsM7pVLd0=",
        "owner": "goodlyrottenapple",
        "repo": "mavenix",
        "rev": "153d69e62f87e5dd37d35492cc3e35dd80d2b5fa",
        "type": "github"
      },
      "original": {
        "owner": "goodlyrottenapple",
        "repo": "mavenix",
        "type": "github"
      }
    },
    "nix": {
      "inputs": {
        "lowdown-src": "lowdown-src",
        "nixpkgs": "nixpkgs",
        "nixpkgs-regression": "nixpkgs-regression"
      },
      "locked": {
        "lastModified": 1661606874,
        "narHash": "sha256-9+rpYzI+SmxJn+EbYxjGv68Ucp22bdFUSy/4LkHkkDQ=",
        "owner": "NixOS",
        "repo": "nix",
        "rev": "11e45768b34fdafdcf019ddbd337afa16127ff0f",
        "type": "github"
      },
      "original": {
        "owner": "NixOS",
        "ref": "2.11.0",
        "repo": "nix",
        "type": "github"
      }
    },
    "nix_2": {
      "inputs": {
        "lowdown-src": "lowdown-src_2",
        "nixpkgs": "nixpkgs_2",
        "nixpkgs-regression": "nixpkgs-regression_2"
      },
      "locked": {
        "lastModified": 1661606874,
        "narHash": "sha256-9+rpYzI+SmxJn+EbYxjGv68Ucp22bdFUSy/4LkHkkDQ=",
        "owner": "NixOS",
        "repo": "nix",
        "rev": "11e45768b34fdafdcf019ddbd337afa16127ff0f",
        "type": "github"
      },
      "original": {
        "owner": "NixOS",
        "ref": "2.11.0",
        "repo": "nix",
        "type": "github"
      }
    },
    "nixpkgs": {
      "locked": {
        "lastModified": 1657693803,
        "narHash": "sha256-G++2CJ9u0E7NNTAi9n5G8TdDmGJXcIjkJ3NF8cetQB8=",
        "owner": "NixOS",
        "repo": "nixpkgs",
        "rev": "365e1b3a859281cf11b94f87231adeabbdd878a2",
        "type": "github"
      },
      "original": {
        "owner": "NixOS",
        "ref": "nixos-22.05-small",
        "repo": "nixpkgs",
        "type": "github"
      }
    },
    "nixpkgs-2003": {
      "locked": {
        "lastModified": 1620055814,
        "narHash": "sha256-8LEHoYSJiL901bTMVatq+rf8y7QtWuZhwwpKE2fyaRY=",
        "owner": "NixOS",
        "repo": "nixpkgs",
        "rev": "1db42b7fe3878f3f5f7a4f2dc210772fd080e205",
        "type": "github"
      },
      "original": {
        "owner": "NixOS",
        "ref": "nixpkgs-20.03-darwin",
        "repo": "nixpkgs",
        "type": "github"
      }
    },
    "nixpkgs-2003_2": {
      "locked": {
        "lastModified": 1620055814,
        "narHash": "sha256-8LEHoYSJiL901bTMVatq+rf8y7QtWuZhwwpKE2fyaRY=",
        "owner": "NixOS",
        "repo": "nixpkgs",
        "rev": "1db42b7fe3878f3f5f7a4f2dc210772fd080e205",
        "type": "github"
      },
      "original": {
        "owner": "NixOS",
        "ref": "nixpkgs-20.03-darwin",
        "repo": "nixpkgs",
        "type": "github"
      }
    },
    "nixpkgs-2105": {
      "locked": {
        "lastModified": 1659914493,
        "narHash": "sha256-lkA5X3VNMKirvA+SUzvEhfA7XquWLci+CGi505YFAIs=",
        "owner": "NixOS",
        "repo": "nixpkgs",
        "rev": "022caabb5f2265ad4006c1fa5b1ebe69fb0c3faf",
        "type": "github"
      },
      "original": {
        "owner": "NixOS",
        "ref": "nixpkgs-21.05-darwin",
        "repo": "nixpkgs",
        "type": "github"
      }
    },
    "nixpkgs-2105_2": {
      "locked": {
        "lastModified": 1659914493,
        "narHash": "sha256-lkA5X3VNMKirvA+SUzvEhfA7XquWLci+CGi505YFAIs=",
        "owner": "NixOS",
        "repo": "nixpkgs",
        "rev": "022caabb5f2265ad4006c1fa5b1ebe69fb0c3faf",
        "type": "github"
      },
      "original": {
        "owner": "NixOS",
        "ref": "nixpkgs-21.05-darwin",
        "repo": "nixpkgs",
        "type": "github"
      }
    },
    "nixpkgs-2111": {
      "locked": {
        "lastModified": 1659446231,
        "narHash": "sha256-hekabNdTdgR/iLsgce5TGWmfIDZ86qjPhxDg/8TlzhE=",
        "owner": "NixOS",
        "repo": "nixpkgs",
        "rev": "eabc38219184cc3e04a974fe31857d8e0eac098d",
        "type": "github"
      },
      "original": {
        "owner": "NixOS",
        "ref": "nixpkgs-21.11-darwin",
        "repo": "nixpkgs",
        "type": "github"
      }
    },
    "nixpkgs-2111_2": {
      "locked": {
        "lastModified": 1659446231,
        "narHash": "sha256-hekabNdTdgR/iLsgce5TGWmfIDZ86qjPhxDg/8TlzhE=",
        "owner": "NixOS",
        "repo": "nixpkgs",
        "rev": "eabc38219184cc3e04a974fe31857d8e0eac098d",
        "type": "github"
      },
      "original": {
        "owner": "NixOS",
        "ref": "nixpkgs-21.11-darwin",
        "repo": "nixpkgs",
        "type": "github"
      }
    },
    "nixpkgs-2205": {
      "locked": {
        "lastModified": 1685573264,
        "narHash": "sha256-Zffu01pONhs/pqH07cjlF10NnMDLok8ix5Uk4rhOnZQ=",
        "owner": "NixOS",
        "repo": "nixpkgs",
        "rev": "380be19fbd2d9079f677978361792cb25e8a3635",
        "type": "github"
      },
      "original": {
        "owner": "NixOS",
        "ref": "nixpkgs-22.05-darwin",
        "repo": "nixpkgs",
        "type": "github"
      }
    },
    "nixpkgs-2205_2": {
      "locked": {
        "lastModified": 1682600000,
        "narHash": "sha256-ha4BehR1dh8EnXSoE1m/wyyYVvHI9txjW4w5/oxsW5Y=",
        "owner": "NixOS",
        "repo": "nixpkgs",
        "rev": "50fc86b75d2744e1ab3837ef74b53f103a9b55a0",
        "type": "github"
      },
      "original": {
        "owner": "NixOS",
        "ref": "nixpkgs-22.05-darwin",
        "repo": "nixpkgs",
        "type": "github"
      }
    },
    "nixpkgs-2211": {
      "locked": {
        "lastModified": 1688392541,
        "narHash": "sha256-lHrKvEkCPTUO+7tPfjIcb7Trk6k31rz18vkyqmkeJfY=",
        "owner": "NixOS",
        "repo": "nixpkgs",
        "rev": "ea4c80b39be4c09702b0cb3b42eab59e2ba4f24b",
        "type": "github"
      },
      "original": {
        "owner": "NixOS",
        "ref": "nixpkgs-22.11-darwin",
        "repo": "nixpkgs",
        "type": "github"
      }
    },
    "nixpkgs-2211_2": {
      "locked": {
        "lastModified": 1685314633,
        "narHash": "sha256-8LXBPqTQXl5ofkjpJ18JcbmLJ/lWDoMxtUwiDYv0wro=",
        "owner": "NixOS",
        "repo": "nixpkgs",
        "rev": "c8a17ce7abc03c50cd072e9e6c9b389c5f61836b",
        "type": "github"
      },
      "original": {
        "owner": "NixOS",
        "ref": "nixpkgs-22.11-darwin",
        "repo": "nixpkgs",
        "type": "github"
      }
    },
    "nixpkgs-2305": {
      "locked": {
        "lastModified": 1690680713,
        "narHash": "sha256-NXCWA8N+GfSQyoN7ZNiOgq/nDJKOp5/BHEpiZP8sUZw=",
        "owner": "NixOS",
        "repo": "nixpkgs",
        "rev": "b81af66deb21f73a70c67e5ea189568af53b1e8c",
        "type": "github"
      },
      "original": {
        "owner": "NixOS",
        "ref": "nixpkgs-23.05-darwin",
        "repo": "nixpkgs",
        "type": "github"
      }
    },
    "nixpkgs-2305_2": {
      "locked": {
        "lastModified": 1685338297,
        "narHash": "sha256-+Aq4O0Jn1W1q927ZHc3Zn6RO7bwQGmb6O8xYoGy0KrM=",
        "owner": "NixOS",
        "repo": "nixpkgs",
        "rev": "6287b47dbfabbb8bfbb9b1b53d198ad58a774de4",
        "type": "github"
      },
      "original": {
        "owner": "NixOS",
        "ref": "nixpkgs-23.05-darwin",
        "repo": "nixpkgs",
        "type": "github"
      }
    },
    "nixpkgs-regression": {
      "locked": {
        "lastModified": 1643052045,
        "narHash": "sha256-uGJ0VXIhWKGXxkeNnq4TvV3CIOkUJ3PAoLZ3HMzNVMw=",
        "owner": "NixOS",
        "repo": "nixpkgs",
        "rev": "215d4d0fd80ca5163643b03a33fde804a29cc1e2",
        "type": "github"
      },
      "original": {
        "owner": "NixOS",
        "repo": "nixpkgs",
        "rev": "215d4d0fd80ca5163643b03a33fde804a29cc1e2",
        "type": "github"
      }
    },
    "nixpkgs-regression_2": {
      "locked": {
        "lastModified": 1643052045,
        "narHash": "sha256-uGJ0VXIhWKGXxkeNnq4TvV3CIOkUJ3PAoLZ3HMzNVMw=",
        "owner": "NixOS",
        "repo": "nixpkgs",
        "rev": "215d4d0fd80ca5163643b03a33fde804a29cc1e2",
        "type": "github"
      },
      "original": {
        "owner": "NixOS",
        "repo": "nixpkgs",
        "rev": "215d4d0fd80ca5163643b03a33fde804a29cc1e2",
        "type": "github"
      }
    },
    "nixpkgs-unstable": {
      "locked": {
        "lastModified": 1690720142,
        "narHash": "sha256-GywuiZjBKfFkntQwpNQfL+Ksa2iGjPprBGL0/psgRZM=",
        "owner": "NixOS",
        "repo": "nixpkgs",
        "rev": "3acb5c4264c490e7714d503c7166a3fde0c51324",
        "type": "github"
      },
      "original": {
        "owner": "NixOS",
        "ref": "nixpkgs-unstable",
        "repo": "nixpkgs",
        "type": "github"
      }
    },
    "nixpkgs-unstable_2": {
      "locked": {
        "lastModified": 1685347552,
        "narHash": "sha256-9woSppRyUFo26yUffORTzttJ+apOt8MmCv6RxpPNTU4=",
        "owner": "NixOS",
        "repo": "nixpkgs",
        "rev": "f2f1ec390714d303cf84ba086e34e45b450dd8c4",
        "type": "github"
      },
      "original": {
        "owner": "NixOS",
        "ref": "nixpkgs-unstable",
        "repo": "nixpkgs",
        "type": "github"
      }
    },
    "nixpkgs_2": {
      "locked": {
        "lastModified": 1657693803,
        "narHash": "sha256-G++2CJ9u0E7NNTAi9n5G8TdDmGJXcIjkJ3NF8cetQB8=",
        "owner": "NixOS",
        "repo": "nixpkgs",
        "rev": "365e1b3a859281cf11b94f87231adeabbdd878a2",
        "type": "github"
      },
      "original": {
        "owner": "NixOS",
        "ref": "nixos-22.05-small",
        "repo": "nixpkgs",
        "type": "github"
      }
    },
    "nixpkgs_3": {
      "locked": {
        "lastModified": 1621552131,
        "narHash": "sha256-AD/AEXv+QOYAg0PIqMYv2nbGOGTIwfOGKtz3rE+y+Tc=",
        "owner": "NixOS",
        "repo": "nixpkgs",
        "rev": "d42cd445dde587e9a993cd9434cb43da07c4c5de",
        "type": "github"
      },
      "original": {
        "id": "nixpkgs",
        "type": "indirect"
      }
    },
    "nixpkgs_4": {
      "locked": {
        "lastModified": 1621552131,
        "narHash": "sha256-AD/AEXv+QOYAg0PIqMYv2nbGOGTIwfOGKtz3rE+y+Tc=",
        "owner": "NixOS",
        "repo": "nixpkgs",
        "rev": "d42cd445dde587e9a993cd9434cb43da07c4c5de",
        "type": "github"
      },
      "original": {
        "id": "nixpkgs",
        "type": "indirect"
      }
    },
    "nixpkgs_5": {
      "locked": {
<<<<<<< HEAD
        "lastModified": 1692525914,
        "narHash": "sha256-MUgZ9/9mE/EbEQA6JPdcQHkjoR5fgvaKhpy6UO67uEc=",
        "owner": "NixOS",
        "repo": "nixpkgs",
        "rev": "475d5ae2c4cb87b904545bdb547af05681198fcc",
=======
        "lastModified": 1692698134,
        "narHash": "sha256-YtMmZWR/dlTypOcwiZfZTMPr3tj9fwr05QTStfSyDSg=",
        "owner": "NixOS",
        "repo": "nixpkgs",
        "rev": "a16f7eb56e88c8985fcc6eb81dabd6cade4e425a",
>>>>>>> c7fd2f20
        "type": "github"
      },
      "original": {
        "id": "nixpkgs",
        "ref": "nixos-23.05",
        "type": "indirect"
      }
    },
    "old-ghc-nix": {
      "flake": false,
      "locked": {
        "lastModified": 1631092763,
        "narHash": "sha256-sIKgO+z7tj4lw3u6oBZxqIhDrzSkvpHtv0Kki+lh9Fg=",
        "owner": "angerman",
        "repo": "old-ghc-nix",
        "rev": "af48a7a7353e418119b6dfe3cd1463a657f342b8",
        "type": "github"
      },
      "original": {
        "owner": "angerman",
        "ref": "master",
        "repo": "old-ghc-nix",
        "type": "github"
      }
    },
    "old-ghc-nix_2": {
      "flake": false,
      "locked": {
        "lastModified": 1631092763,
        "narHash": "sha256-sIKgO+z7tj4lw3u6oBZxqIhDrzSkvpHtv0Kki+lh9Fg=",
        "owner": "angerman",
        "repo": "old-ghc-nix",
        "rev": "af48a7a7353e418119b6dfe3cd1463a657f342b8",
        "type": "github"
      },
      "original": {
        "owner": "angerman",
        "ref": "master",
        "repo": "old-ghc-nix",
        "type": "github"
      }
    },
    "pybind11-src": {
      "flake": false,
      "locked": {
        "lastModified": 1657936673,
        "narHash": "sha256-/X8DZPFsNrKGbhjZ1GFOj17/NU6p4R+saCW3pLKVNeA=",
        "owner": "pybind",
        "repo": "pybind11",
        "rev": "0ba639d6177659c5dc2955ac06ad7b5b0d22e05c",
        "type": "github"
      },
      "original": {
        "owner": "pybind",
        "repo": "pybind11",
        "rev": "0ba639d6177659c5dc2955ac06ad7b5b0d22e05c",
        "type": "github"
      }
    },
    "rapidjson-src": {
      "flake": false,
      "locked": {
        "lastModified": 1472111945,
        "narHash": "sha256-SxUXSOQDZ0/3zlFI4R84J56/1fkw2jhge4mexNF6Pco=",
        "owner": "Tencent",
        "repo": "rapidjson",
        "rev": "f54b0e47a08782a6131cc3d60f94d038fa6e0a51",
        "type": "github"
      },
      "original": {
        "owner": "Tencent",
        "repo": "rapidjson",
        "rev": "f54b0e47a08782a6131cc3d60f94d038fa6e0a51",
        "type": "github"
      }
    },
    "root": {
      "inputs": {
        "booster-backend": "booster-backend",
        "flake-compat": "flake-compat_4",
        "flake-utils": "flake-utils_2",
        "haskell-backend": "haskell-backend_2",
        "llvm-backend": "llvm-backend",
        "mavenix": "mavenix_2",
        "nixpkgs": "nixpkgs_5",
        "rv-utils": "rv-utils"
      }
    },
    "rv-utils": {
      "locked": {
        "lastModified": 1659349707,
        "narHash": "sha256-+RwJvYwRS4In+pl8R5Uz+R/yZ5yO5SAa7X6UR+eSC2U=",
        "owner": "runtimeverification",
        "repo": "rv-nix-tools",
        "rev": "7026604726c5247ceb6e7a1a7532302a58e7e2bf",
        "type": "github"
      },
      "original": {
        "owner": "runtimeverification",
        "repo": "rv-nix-tools",
        "type": "github"
      }
    },
    "stackage": {
      "flake": false,
      "locked": {
        "lastModified": 1691971763,
        "narHash": "sha256-P98EuYKYhKLRTwHQTW7vvpNtHxEDwc7T5EUEMgoWH14=",
        "owner": "input-output-hk",
        "repo": "stackage.nix",
        "rev": "4f3ebb68981d7bec84f010a950a85bd360d7b3af",
        "type": "github"
      },
      "original": {
        "owner": "input-output-hk",
        "repo": "stackage.nix",
        "type": "github"
      }
    },
    "stackage_2": {
      "flake": false,
      "locked": {
        "lastModified": 1690934965,
        "narHash": "sha256-0uPK61CXFgsr074NALEtHScOhCM6kxsRFlixeZ8lonI=",
        "owner": "input-output-hk",
        "repo": "stackage.nix",
        "rev": "182ad27462c196cfd8fd93998ba67d1ae8d5df4e",
        "type": "github"
      },
      "original": {
        "owner": "input-output-hk",
        "repo": "stackage.nix",
        "type": "github"
      }
    },
    "systems": {
      "locked": {
        "lastModified": 1681028828,
        "narHash": "sha256-Vy1rq5AaRuLzOxct8nz4T6wlgyUR7zLU309k9mBC768=",
        "owner": "nix-systems",
        "repo": "default",
        "rev": "da67096a3b9bf56a91d16901293e51ba5b49a27e",
        "type": "github"
      },
      "original": {
        "owner": "nix-systems",
        "repo": "default",
        "type": "github"
      }
    },
    "systems_2": {
      "locked": {
        "lastModified": 1681028828,
        "narHash": "sha256-Vy1rq5AaRuLzOxct8nz4T6wlgyUR7zLU309k9mBC768=",
        "owner": "nix-systems",
        "repo": "default",
        "rev": "da67096a3b9bf56a91d16901293e51ba5b49a27e",
        "type": "github"
      },
      "original": {
        "owner": "nix-systems",
        "repo": "default",
        "type": "github"
      }
    },
    "utils": {
      "locked": {
        "lastModified": 1620759905,
        "narHash": "sha256-WiyWawrgmyN0EdmiHyG2V+fqReiVi8bM9cRdMaKQOFg=",
        "owner": "numtide",
        "repo": "flake-utils",
        "rev": "b543720b25df6ffdfcf9227afafc5b8c1fabfae8",
        "type": "github"
      },
      "original": {
        "owner": "numtide",
        "repo": "flake-utils",
        "type": "github"
      }
    },
    "utils_2": {
      "inputs": {
        "systems": "systems_2"
      },
      "locked": {
        "lastModified": 1681202837,
        "narHash": "sha256-H+Rh19JDwRtpVPAWp64F+rlEtxUWBAQW28eAi3SRSzg=",
        "owner": "numtide",
        "repo": "flake-utils",
        "rev": "cfacdce06f30d2b68473a46042957675eebb3401",
        "type": "github"
      },
      "original": {
        "owner": "numtide",
        "repo": "flake-utils",
        "type": "github"
      }
    },
    "utils_3": {
      "locked": {
        "lastModified": 1620759905,
        "narHash": "sha256-WiyWawrgmyN0EdmiHyG2V+fqReiVi8bM9cRdMaKQOFg=",
        "owner": "numtide",
        "repo": "flake-utils",
        "rev": "b543720b25df6ffdfcf9227afafc5b8c1fabfae8",
        "type": "github"
      },
      "original": {
        "owner": "numtide",
        "repo": "flake-utils",
        "type": "github"
      }
    },
    "z3-src": {
      "flake": false,
      "locked": {
        "lastModified": 1674011426,
        "narHash": "sha256-7cuUf29TMpX62PwO1ab3ZuzmzlcrRjTKB1CyXnYgYus=",
        "owner": "Z3Prover",
        "repo": "z3",
        "rev": "3012293c35eadbfd73e5b94adbe50b0cc44ffb83",
        "type": "github"
      },
      "original": {
        "owner": "Z3Prover",
        "ref": "z3-4.12.1",
        "repo": "z3",
        "type": "github"
      }
    },
    "z3-src_2": {
      "flake": false,
      "locked": {
        "lastModified": 1674011426,
        "narHash": "sha256-7cuUf29TMpX62PwO1ab3ZuzmzlcrRjTKB1CyXnYgYus=",
        "owner": "Z3Prover",
        "repo": "z3",
        "rev": "3012293c35eadbfd73e5b94adbe50b0cc44ffb83",
        "type": "github"
      },
      "original": {
        "owner": "Z3Prover",
        "ref": "z3-4.12.1",
        "repo": "z3",
        "type": "github"
      }
    }
  },
  "root": "root",
  "version": 7
}<|MERGE_RESOLUTION|>--- conflicted
+++ resolved
@@ -32,8 +32,52 @@
         "type": "github"
       }
     },
+    "ate-pairing": {
+      "flake": false,
+      "locked": {
+        "lastModified": 1499347915,
+        "narHash": "sha256-IMfWgKkkX7UcUaOPtGRcYD8MdVEP5Z9JOOSJ4+P07G8=",
+        "owner": "herumi",
+        "repo": "ate-pairing",
+        "rev": "e69890125746cdaf25b5b51227d96678f76479fe",
+        "type": "github"
+      },
+      "original": {
+        "owner": "herumi",
+        "repo": "ate-pairing",
+        "rev": "e69890125746cdaf25b5b51227d96678f76479fe",
+        "type": "github"
+      }
+    },
+    "blockchain-k-plugin": {
+      "inputs": {
+        "ate-pairing": "ate-pairing",
+        "cpp-httplib": "cpp-httplib",
+        "cryptopp": "cryptopp",
+        "flake-utils": "flake-utils",
+        "libff": "libff",
+        "nixpkgs": "nixpkgs",
+        "secp256k1": "secp256k1",
+        "xbyak": "xbyak"
+      },
+      "locked": {
+        "lastModified": 1689159696,
+        "narHash": "sha256-dGICJl8YAWXjpjeY1rcRMLyWka3kMZmW74B6q3gvrhQ=",
+        "owner": "runtimeverification",
+        "repo": "blockchain-k-plugin",
+        "rev": "da834be67f6c0aff11140ddfc0b04561494c14b8",
+        "type": "github"
+      },
+      "original": {
+        "owner": "runtimeverification",
+        "repo": "blockchain-k-plugin",
+        "rev": "da834be67f6c0aff11140ddfc0b04561494c14b8",
+        "type": "github"
+      }
+    },
     "booster-backend": {
       "inputs": {
+        "blockchain-k-plugin": "blockchain-k-plugin",
         "flake-compat": "flake-compat",
         "haskell-backend": "haskell-backend",
         "haskell-nix": [
@@ -41,23 +85,24 @@
           "haskell-backend",
           "haskell-nix"
         ],
+        "k-framework": [],
         "nixpkgs": [
           "haskell-backend",
           "nixpkgs"
         ]
       },
       "locked": {
-        "lastModified": 1692721668,
-        "narHash": "sha256-YJkGDBCPB+ywd9HdzNvcZ/40RGR3X27bEtuNPwNPIKI=",
+        "lastModified": 1692197621,
+        "narHash": "sha256-xSA8uNZKvUZL5U9pAwUUSKBizTX4g/aDy/xtfyaqlMc=",
         "owner": "runtimeverification",
         "repo": "hs-backend-booster",
-        "rev": "8cf091faf6fb6236b15fc462440bd658db6b2f57",
+        "rev": "37cb498134a89071098c1b650771659f8abeb19e",
         "type": "github"
       },
       "original": {
         "owner": "runtimeverification",
         "repo": "hs-backend-booster",
-        "rev": "8cf091faf6fb6236b15fc462440bd658db6b2f57",
+        "rev": "37cb498134a89071098c1b650771659f8abeb19e",
         "type": "github"
       }
     },
@@ -192,6 +237,40 @@
       "original": {
         "owner": "input-output-hk",
         "repo": "cardano-shell",
+        "type": "github"
+      }
+    },
+    "cpp-httplib": {
+      "flake": false,
+      "locked": {
+        "lastModified": 1595279716,
+        "narHash": "sha256-cZW/iEwlaB4UQ0OQLNqboY9addncIM/OsxxPzqmATmE=",
+        "owner": "yhirose",
+        "repo": "cpp-httplib",
+        "rev": "72ce293fed9f9335e92c95ab7d085feed18c0ee8",
+        "type": "github"
+      },
+      "original": {
+        "owner": "yhirose",
+        "repo": "cpp-httplib",
+        "rev": "72ce293fed9f9335e92c95ab7d085feed18c0ee8",
+        "type": "github"
+      }
+    },
+    "cryptopp": {
+      "flake": false,
+      "locked": {
+        "lastModified": 1632484127,
+        "narHash": "sha256-a3TYaK34WvKEXN7LKAfGwQ3ZL6a3k/zMZyyVfnkQqO4=",
+        "owner": "weidai11",
+        "repo": "cryptopp",
+        "rev": "69bf6b53052b59ccb57ce068ce741988ae087317",
+        "type": "github"
+      },
+      "original": {
+        "owner": "weidai11",
+        "repo": "cryptopp",
+        "rev": "69bf6b53052b59ccb57ce068ce741988ae087317",
         "type": "github"
       }
     },
@@ -294,6 +373,24 @@
       }
     },
     "flake-utils": {
+      "inputs": {
+        "systems": "systems"
+      },
+      "locked": {
+        "lastModified": 1689068808,
+        "narHash": "sha256-6ixXo3wt24N/melDWjq70UuHQLxGV8jZvooRanIHXw0=",
+        "owner": "numtide",
+        "repo": "flake-utils",
+        "rev": "919d646de7be200f3bf08cb76ae1f09402b6f9b4",
+        "type": "github"
+      },
+      "original": {
+        "owner": "numtide",
+        "repo": "flake-utils",
+        "type": "github"
+      }
+    },
+    "flake-utils_2": {
       "locked": {
         "lastModified": 1679360468,
         "narHash": "sha256-LGnza3cfXF10Biw3ZTg0u9o9t7s680Ww200t5KkHTh8=",
@@ -309,9 +406,9 @@
         "type": "github"
       }
     },
-    "flake-utils_2": {
+    "flake-utils_3": {
       "inputs": {
-        "systems": "systems"
+        "systems": "systems_2"
       },
       "locked": {
         "lastModified": 1692799911,
@@ -327,7 +424,7 @@
         "type": "github"
       }
     },
-    "flake-utils_3": {
+    "flake-utils_4": {
       "locked": {
         "lastModified": 1679360468,
         "narHash": "sha256-LGnza3cfXF10Biw3ZTg0u9o9t7s680Ww200t5KkHTh8=",
@@ -397,11 +494,11 @@
     "hackage": {
       "flake": false,
       "locked": {
-        "lastModified": 1691972564,
-        "narHash": "sha256-KrCj/gH4aQx3kYgfmq+E9qgcP/rspo5A+YiSBpqmAR8=",
+        "lastModified": 1687998569,
+        "narHash": "sha256-VfTZVu2JV5z8KgPV++JAwn51gug02PDnTSnVrmt2YL8=",
         "owner": "input-output-hk",
         "repo": "hackage.nix",
-        "rev": "7949053c10f5d7ae40564b57d0464bbfbd223e7d",
+        "rev": "2ef1dc1b2cac3fec82df01d8ee3fb3dd0a33815a",
         "type": "github"
       },
       "original": {
@@ -413,11 +510,11 @@
     "hackage_2": {
       "flake": false,
       "locked": {
-        "lastModified": 1690935861,
-        "narHash": "sha256-CxYnaxQudPKOoSPOtpQ9ZVogjDWz3B+ZgL4YumEBY9g=",
+        "lastModified": 1687998569,
+        "narHash": "sha256-VfTZVu2JV5z8KgPV++JAwn51gug02PDnTSnVrmt2YL8=",
         "owner": "input-output-hk",
         "repo": "hackage.nix",
-        "rev": "4e6c3592ff197354762f3272515245ca862608ca",
+        "rev": "2ef1dc1b2cac3fec82df01d8ee3fb3dd0a33815a",
         "type": "github"
       },
       "original": {
@@ -439,17 +536,17 @@
         "z3-src": "z3-src"
       },
       "locked": {
-        "lastModified": 1691654683,
-        "narHash": "sha256-WkdX1BvkDS/s+Phjcl7XVjJGUfylkT1RE8JCweaDewQ=",
+        "lastModified": 1690901851,
+        "narHash": "sha256-+XzzAYvZCqxrErpLXc+AUklk4gl6vBrBUgtR5/+bheU=",
         "owner": "runtimeverification",
         "repo": "haskell-backend",
-        "rev": "1d7425fc6a7c34cf2eb8f6673edfb53b23566540",
+        "rev": "3cfcc04ac3d0db7dd37487ed901700ed0f6f6450",
         "type": "github"
       },
       "original": {
         "owner": "runtimeverification",
         "repo": "haskell-backend",
-        "rev": "1d7425fc6a7c34cf2eb8f6673edfb53b23566540",
+        "rev": "3cfcc04ac3d0db7dd37487ed901700ed0f6f6450",
         "type": "github"
       }
     },
@@ -465,17 +562,17 @@
         "z3-src": "z3-src_2"
       },
       "locked": {
-        "lastModified": 1691654683,
-        "narHash": "sha256-WkdX1BvkDS/s+Phjcl7XVjJGUfylkT1RE8JCweaDewQ=",
+        "lastModified": 1690901851,
+        "narHash": "sha256-+XzzAYvZCqxrErpLXc+AUklk4gl6vBrBUgtR5/+bheU=",
         "owner": "runtimeverification",
         "repo": "haskell-backend",
-        "rev": "1d7425fc6a7c34cf2eb8f6673edfb53b23566540",
+        "rev": "3cfcc04ac3d0db7dd37487ed901700ed0f6f6450",
         "type": "github"
       },
       "original": {
         "owner": "runtimeverification",
         "repo": "haskell-backend",
-        "rev": "1d7425fc6a7c34cf2eb8f6673edfb53b23566540",
+        "rev": "3cfcc04ac3d0db7dd37487ed901700ed0f6f6450",
         "type": "github"
       }
     },
@@ -487,7 +584,7 @@
         "cabal-36": "cabal-36",
         "cardano-shell": "cardano-shell",
         "flake-compat": "flake-compat_3",
-        "flake-utils": "flake-utils",
+        "flake-utils": "flake-utils_2",
         "ghc-8.6.5-iohk": "ghc-8.6.5-iohk",
         "hackage": "hackage",
         "hls-1.10": "hls-1.10",
@@ -512,11 +609,11 @@
         "stackage": "stackage"
       },
       "locked": {
-        "lastModified": 1691974241,
-        "narHash": "sha256-SpeS/lPy5pxCszTQyGf8WozKEWIA4xGrHFtr/TguZjU=",
+        "lastModified": 1687999883,
+        "narHash": "sha256-4PxsyJekURUD/cZ7q0OAxfA6ZOoiton+6G1vgo9u+98=",
         "owner": "input-output-hk",
         "repo": "haskell.nix",
-        "rev": "71f026dc5e42931c7d517ee30e79292670c3ac34",
+        "rev": "b113a4a63c54f34d49d9f5d48ba6bbd65300bfa3",
         "type": "github"
       },
       "original": {
@@ -533,7 +630,7 @@
         "cabal-36": "cabal-36_2",
         "cardano-shell": "cardano-shell_2",
         "flake-compat": "flake-compat_6",
-        "flake-utils": "flake-utils_3",
+        "flake-utils": "flake-utils_4",
         "ghc-8.6.5-iohk": "ghc-8.6.5-iohk_2",
         "hackage": "hackage_2",
         "hls-1.10": "hls-1.10_2",
@@ -557,11 +654,11 @@
         "stackage": "stackage_2"
       },
       "locked": {
-        "lastModified": 1690937149,
-        "narHash": "sha256-XInxxsmuJmw1HraaETdalh0qAzlQSdjaWw5NdIp++0k=",
+        "lastModified": 1687999883,
+        "narHash": "sha256-4PxsyJekURUD/cZ7q0OAxfA6ZOoiton+6G1vgo9u+98=",
         "owner": "input-output-hk",
         "repo": "haskell.nix",
-        "rev": "61d2d278aa765ffc70cf259f3290620a63dde0ca",
+        "rev": "b113a4a63c54f34d49d9f5d48ba6bbd65300bfa3",
         "type": "github"
       },
       "original": {
@@ -607,16 +704,16 @@
     "hls-2.0": {
       "flake": false,
       "locked": {
-        "lastModified": 1687698105,
-        "narHash": "sha256-OHXlgRzs/kuJH8q7Sxh507H+0Rb8b7VOiPAjcY9sM1k=",
+        "lastModified": 1684398654,
+        "narHash": "sha256-RW44up2BIyBBYN6tZur5f9kDDR3kr0Rd+TgPbLTfwB4=",
         "owner": "haskell",
         "repo": "haskell-language-server",
-        "rev": "783905f211ac63edf982dd1889c671653327e441",
-        "type": "github"
-      },
-      "original": {
-        "owner": "haskell",
-        "ref": "2.0.0.1",
+        "rev": "20c6d1e731cd9c0beef7338e2fc7a8126ba9b6fb",
+        "type": "github"
+      },
+      "original": {
+        "owner": "haskell",
+        "ref": "2.0.0.0",
         "repo": "haskell-language-server",
         "type": "github"
       }
@@ -624,16 +721,16 @@
     "hls-2.0_2": {
       "flake": false,
       "locked": {
-        "lastModified": 1687698105,
-        "narHash": "sha256-OHXlgRzs/kuJH8q7Sxh507H+0Rb8b7VOiPAjcY9sM1k=",
+        "lastModified": 1684398654,
+        "narHash": "sha256-RW44up2BIyBBYN6tZur5f9kDDR3kr0Rd+TgPbLTfwB4=",
         "owner": "haskell",
         "repo": "haskell-language-server",
-        "rev": "783905f211ac63edf982dd1889c671653327e441",
-        "type": "github"
-      },
-      "original": {
-        "owner": "haskell",
-        "ref": "2.0.0.1",
+        "rev": "20c6d1e731cd9c0beef7338e2fc7a8126ba9b6fb",
+        "type": "github"
+      },
+      "original": {
+        "owner": "haskell",
+        "ref": "2.0.0.0",
         "repo": "haskell-language-server",
         "type": "github"
       }
@@ -739,11 +836,11 @@
     "iserv-proxy": {
       "flake": false,
       "locked": {
-        "lastModified": 1688517130,
-        "narHash": "sha256-hUqfxSlo+ffqVdkSZ1EDoB7/ILCL25eYkcCXW9/P3Wc=",
+        "lastModified": 1670983692,
+        "narHash": "sha256-avLo34JnI9HNyOuauK5R69usJm+GfW3MlyGlYxZhTgY=",
         "ref": "hkm/remote-iserv",
-        "rev": "9151db2a9a61d7f5fe52ff8836f18bbd0fd8933c",
-        "revCount": 13,
+        "rev": "50d0abb3317ac439a4e7495b185a64af9b7b9300",
+        "revCount": 10,
         "type": "git",
         "url": "https://gitlab.haskell.org/hamishmack/iserv-proxy.git"
       },
@@ -756,11 +853,11 @@
     "iserv-proxy_2": {
       "flake": false,
       "locked": {
-        "lastModified": 1688517130,
-        "narHash": "sha256-hUqfxSlo+ffqVdkSZ1EDoB7/ILCL25eYkcCXW9/P3Wc=",
+        "lastModified": 1670983692,
+        "narHash": "sha256-avLo34JnI9HNyOuauK5R69usJm+GfW3MlyGlYxZhTgY=",
         "ref": "hkm/remote-iserv",
-        "rev": "9151db2a9a61d7f5fe52ff8836f18bbd0fd8933c",
-        "revCount": 13,
+        "rev": "50d0abb3317ac439a4e7495b185a64af9b7b9300",
+        "revCount": 10,
         "type": "git",
         "url": "https://gitlab.haskell.org/hamishmack/iserv-proxy.git"
       },
@@ -768,6 +865,23 @@
         "ref": "hkm/remote-iserv",
         "type": "git",
         "url": "https://gitlab.haskell.org/hamishmack/iserv-proxy.git"
+      }
+    },
+    "libff": {
+      "flake": false,
+      "locked": {
+        "lastModified": 1588032522,
+        "narHash": "sha256-I0kH2XLvHDSrdL/o4i6XozWQJV0UDv9zH6+sWS0UQHg=",
+        "owner": "scipr-lab",
+        "repo": "libff",
+        "rev": "5835b8c59d4029249645cf551f417608c48f2770",
+        "type": "github"
+      },
+      "original": {
+        "owner": "scipr-lab",
+        "repo": "libff",
+        "rev": "5835b8c59d4029249645cf551f417608c48f2770",
+        "type": "github"
       }
     },
     "llvm-backend": {
@@ -831,7 +945,7 @@
     },
     "mavenix": {
       "inputs": {
-        "nixpkgs": "nixpkgs_3",
+        "nixpkgs": "nixpkgs_4",
         "utils": "utils"
       },
       "locked": {
@@ -850,7 +964,7 @@
     },
     "mavenix_2": {
       "inputs": {
-        "nixpkgs": "nixpkgs_4",
+        "nixpkgs": "nixpkgs_5",
         "utils": "utils_3"
       },
       "locked": {
@@ -870,7 +984,7 @@
     "nix": {
       "inputs": {
         "lowdown-src": "lowdown-src",
-        "nixpkgs": "nixpkgs",
+        "nixpkgs": "nixpkgs_2",
         "nixpkgs-regression": "nixpkgs-regression"
       },
       "locked": {
@@ -891,7 +1005,7 @@
     "nix_2": {
       "inputs": {
         "lowdown-src": "lowdown-src_2",
-        "nixpkgs": "nixpkgs_2",
+        "nixpkgs": "nixpkgs_3",
         "nixpkgs-regression": "nixpkgs-regression_2"
       },
       "locked": {
@@ -911,6 +1025,277 @@
     },
     "nixpkgs": {
       "locked": {
+        "lastModified": 1659446231,
+        "narHash": "sha256-hekabNdTdgR/iLsgce5TGWmfIDZ86qjPhxDg/8TlzhE=",
+        "owner": "NixOS",
+        "repo": "nixpkgs",
+        "rev": "eabc38219184cc3e04a974fe31857d8e0eac098d",
+        "type": "github"
+      },
+      "original": {
+        "id": "nixpkgs",
+        "ref": "nixos-21.11",
+        "type": "indirect"
+      }
+    },
+    "nixpkgs-2003": {
+      "locked": {
+        "lastModified": 1620055814,
+        "narHash": "sha256-8LEHoYSJiL901bTMVatq+rf8y7QtWuZhwwpKE2fyaRY=",
+        "owner": "NixOS",
+        "repo": "nixpkgs",
+        "rev": "1db42b7fe3878f3f5f7a4f2dc210772fd080e205",
+        "type": "github"
+      },
+      "original": {
+        "owner": "NixOS",
+        "ref": "nixpkgs-20.03-darwin",
+        "repo": "nixpkgs",
+        "type": "github"
+      }
+    },
+    "nixpkgs-2003_2": {
+      "locked": {
+        "lastModified": 1620055814,
+        "narHash": "sha256-8LEHoYSJiL901bTMVatq+rf8y7QtWuZhwwpKE2fyaRY=",
+        "owner": "NixOS",
+        "repo": "nixpkgs",
+        "rev": "1db42b7fe3878f3f5f7a4f2dc210772fd080e205",
+        "type": "github"
+      },
+      "original": {
+        "owner": "NixOS",
+        "ref": "nixpkgs-20.03-darwin",
+        "repo": "nixpkgs",
+        "type": "github"
+      }
+    },
+    "nixpkgs-2105": {
+      "locked": {
+        "lastModified": 1659914493,
+        "narHash": "sha256-lkA5X3VNMKirvA+SUzvEhfA7XquWLci+CGi505YFAIs=",
+        "owner": "NixOS",
+        "repo": "nixpkgs",
+        "rev": "022caabb5f2265ad4006c1fa5b1ebe69fb0c3faf",
+        "type": "github"
+      },
+      "original": {
+        "owner": "NixOS",
+        "ref": "nixpkgs-21.05-darwin",
+        "repo": "nixpkgs",
+        "type": "github"
+      }
+    },
+    "nixpkgs-2105_2": {
+      "locked": {
+        "lastModified": 1659914493,
+        "narHash": "sha256-lkA5X3VNMKirvA+SUzvEhfA7XquWLci+CGi505YFAIs=",
+        "owner": "NixOS",
+        "repo": "nixpkgs",
+        "rev": "022caabb5f2265ad4006c1fa5b1ebe69fb0c3faf",
+        "type": "github"
+      },
+      "original": {
+        "owner": "NixOS",
+        "ref": "nixpkgs-21.05-darwin",
+        "repo": "nixpkgs",
+        "type": "github"
+      }
+    },
+    "nixpkgs-2111": {
+      "locked": {
+        "lastModified": 1659446231,
+        "narHash": "sha256-hekabNdTdgR/iLsgce5TGWmfIDZ86qjPhxDg/8TlzhE=",
+        "owner": "NixOS",
+        "repo": "nixpkgs",
+        "rev": "eabc38219184cc3e04a974fe31857d8e0eac098d",
+        "type": "github"
+      },
+      "original": {
+        "owner": "NixOS",
+        "ref": "nixpkgs-21.11-darwin",
+        "repo": "nixpkgs",
+        "type": "github"
+      }
+    },
+    "nixpkgs-2111_2": {
+      "locked": {
+        "lastModified": 1659446231,
+        "narHash": "sha256-hekabNdTdgR/iLsgce5TGWmfIDZ86qjPhxDg/8TlzhE=",
+        "owner": "NixOS",
+        "repo": "nixpkgs",
+        "rev": "eabc38219184cc3e04a974fe31857d8e0eac098d",
+        "type": "github"
+      },
+      "original": {
+        "owner": "NixOS",
+        "ref": "nixpkgs-21.11-darwin",
+        "repo": "nixpkgs",
+        "type": "github"
+      }
+    },
+    "nixpkgs-2205": {
+      "locked": {
+        "lastModified": 1682600000,
+        "narHash": "sha256-ha4BehR1dh8EnXSoE1m/wyyYVvHI9txjW4w5/oxsW5Y=",
+        "owner": "NixOS",
+        "repo": "nixpkgs",
+        "rev": "50fc86b75d2744e1ab3837ef74b53f103a9b55a0",
+        "type": "github"
+      },
+      "original": {
+        "owner": "NixOS",
+        "ref": "nixpkgs-22.05-darwin",
+        "repo": "nixpkgs",
+        "type": "github"
+      }
+    },
+    "nixpkgs-2205_2": {
+      "locked": {
+        "lastModified": 1682600000,
+        "narHash": "sha256-ha4BehR1dh8EnXSoE1m/wyyYVvHI9txjW4w5/oxsW5Y=",
+        "owner": "NixOS",
+        "repo": "nixpkgs",
+        "rev": "50fc86b75d2744e1ab3837ef74b53f103a9b55a0",
+        "type": "github"
+      },
+      "original": {
+        "owner": "NixOS",
+        "ref": "nixpkgs-22.05-darwin",
+        "repo": "nixpkgs",
+        "type": "github"
+      }
+    },
+    "nixpkgs-2211": {
+      "locked": {
+        "lastModified": 1685314633,
+        "narHash": "sha256-8LXBPqTQXl5ofkjpJ18JcbmLJ/lWDoMxtUwiDYv0wro=",
+        "owner": "NixOS",
+        "repo": "nixpkgs",
+        "rev": "c8a17ce7abc03c50cd072e9e6c9b389c5f61836b",
+        "type": "github"
+      },
+      "original": {
+        "owner": "NixOS",
+        "ref": "nixpkgs-22.11-darwin",
+        "repo": "nixpkgs",
+        "type": "github"
+      }
+    },
+    "nixpkgs-2211_2": {
+      "locked": {
+        "lastModified": 1685314633,
+        "narHash": "sha256-8LXBPqTQXl5ofkjpJ18JcbmLJ/lWDoMxtUwiDYv0wro=",
+        "owner": "NixOS",
+        "repo": "nixpkgs",
+        "rev": "c8a17ce7abc03c50cd072e9e6c9b389c5f61836b",
+        "type": "github"
+      },
+      "original": {
+        "owner": "NixOS",
+        "ref": "nixpkgs-22.11-darwin",
+        "repo": "nixpkgs",
+        "type": "github"
+      }
+    },
+    "nixpkgs-2305": {
+      "locked": {
+        "lastModified": 1685338297,
+        "narHash": "sha256-+Aq4O0Jn1W1q927ZHc3Zn6RO7bwQGmb6O8xYoGy0KrM=",
+        "owner": "NixOS",
+        "repo": "nixpkgs",
+        "rev": "6287b47dbfabbb8bfbb9b1b53d198ad58a774de4",
+        "type": "github"
+      },
+      "original": {
+        "owner": "NixOS",
+        "ref": "nixpkgs-23.05-darwin",
+        "repo": "nixpkgs",
+        "type": "github"
+      }
+    },
+    "nixpkgs-2305_2": {
+      "locked": {
+        "lastModified": 1685338297,
+        "narHash": "sha256-+Aq4O0Jn1W1q927ZHc3Zn6RO7bwQGmb6O8xYoGy0KrM=",
+        "owner": "NixOS",
+        "repo": "nixpkgs",
+        "rev": "6287b47dbfabbb8bfbb9b1b53d198ad58a774de4",
+        "type": "github"
+      },
+      "original": {
+        "owner": "NixOS",
+        "ref": "nixpkgs-23.05-darwin",
+        "repo": "nixpkgs",
+        "type": "github"
+      }
+    },
+    "nixpkgs-regression": {
+      "locked": {
+        "lastModified": 1643052045,
+        "narHash": "sha256-uGJ0VXIhWKGXxkeNnq4TvV3CIOkUJ3PAoLZ3HMzNVMw=",
+        "owner": "NixOS",
+        "repo": "nixpkgs",
+        "rev": "215d4d0fd80ca5163643b03a33fde804a29cc1e2",
+        "type": "github"
+      },
+      "original": {
+        "owner": "NixOS",
+        "repo": "nixpkgs",
+        "rev": "215d4d0fd80ca5163643b03a33fde804a29cc1e2",
+        "type": "github"
+      }
+    },
+    "nixpkgs-regression_2": {
+      "locked": {
+        "lastModified": 1643052045,
+        "narHash": "sha256-uGJ0VXIhWKGXxkeNnq4TvV3CIOkUJ3PAoLZ3HMzNVMw=",
+        "owner": "NixOS",
+        "repo": "nixpkgs",
+        "rev": "215d4d0fd80ca5163643b03a33fde804a29cc1e2",
+        "type": "github"
+      },
+      "original": {
+        "owner": "NixOS",
+        "repo": "nixpkgs",
+        "rev": "215d4d0fd80ca5163643b03a33fde804a29cc1e2",
+        "type": "github"
+      }
+    },
+    "nixpkgs-unstable": {
+      "locked": {
+        "lastModified": 1685347552,
+        "narHash": "sha256-9woSppRyUFo26yUffORTzttJ+apOt8MmCv6RxpPNTU4=",
+        "owner": "NixOS",
+        "repo": "nixpkgs",
+        "rev": "f2f1ec390714d303cf84ba086e34e45b450dd8c4",
+        "type": "github"
+      },
+      "original": {
+        "owner": "NixOS",
+        "ref": "nixpkgs-unstable",
+        "repo": "nixpkgs",
+        "type": "github"
+      }
+    },
+    "nixpkgs-unstable_2": {
+      "locked": {
+        "lastModified": 1685347552,
+        "narHash": "sha256-9woSppRyUFo26yUffORTzttJ+apOt8MmCv6RxpPNTU4=",
+        "owner": "NixOS",
+        "repo": "nixpkgs",
+        "rev": "f2f1ec390714d303cf84ba086e34e45b450dd8c4",
+        "type": "github"
+      },
+      "original": {
+        "owner": "NixOS",
+        "ref": "nixpkgs-unstable",
+        "repo": "nixpkgs",
+        "type": "github"
+      }
+    },
+    "nixpkgs_2": {
+      "locked": {
         "lastModified": 1657693803,
         "narHash": "sha256-G++2CJ9u0E7NNTAi9n5G8TdDmGJXcIjkJ3NF8cetQB8=",
         "owner": "NixOS",
@@ -925,263 +1310,7 @@
         "type": "github"
       }
     },
-    "nixpkgs-2003": {
-      "locked": {
-        "lastModified": 1620055814,
-        "narHash": "sha256-8LEHoYSJiL901bTMVatq+rf8y7QtWuZhwwpKE2fyaRY=",
-        "owner": "NixOS",
-        "repo": "nixpkgs",
-        "rev": "1db42b7fe3878f3f5f7a4f2dc210772fd080e205",
-        "type": "github"
-      },
-      "original": {
-        "owner": "NixOS",
-        "ref": "nixpkgs-20.03-darwin",
-        "repo": "nixpkgs",
-        "type": "github"
-      }
-    },
-    "nixpkgs-2003_2": {
-      "locked": {
-        "lastModified": 1620055814,
-        "narHash": "sha256-8LEHoYSJiL901bTMVatq+rf8y7QtWuZhwwpKE2fyaRY=",
-        "owner": "NixOS",
-        "repo": "nixpkgs",
-        "rev": "1db42b7fe3878f3f5f7a4f2dc210772fd080e205",
-        "type": "github"
-      },
-      "original": {
-        "owner": "NixOS",
-        "ref": "nixpkgs-20.03-darwin",
-        "repo": "nixpkgs",
-        "type": "github"
-      }
-    },
-    "nixpkgs-2105": {
-      "locked": {
-        "lastModified": 1659914493,
-        "narHash": "sha256-lkA5X3VNMKirvA+SUzvEhfA7XquWLci+CGi505YFAIs=",
-        "owner": "NixOS",
-        "repo": "nixpkgs",
-        "rev": "022caabb5f2265ad4006c1fa5b1ebe69fb0c3faf",
-        "type": "github"
-      },
-      "original": {
-        "owner": "NixOS",
-        "ref": "nixpkgs-21.05-darwin",
-        "repo": "nixpkgs",
-        "type": "github"
-      }
-    },
-    "nixpkgs-2105_2": {
-      "locked": {
-        "lastModified": 1659914493,
-        "narHash": "sha256-lkA5X3VNMKirvA+SUzvEhfA7XquWLci+CGi505YFAIs=",
-        "owner": "NixOS",
-        "repo": "nixpkgs",
-        "rev": "022caabb5f2265ad4006c1fa5b1ebe69fb0c3faf",
-        "type": "github"
-      },
-      "original": {
-        "owner": "NixOS",
-        "ref": "nixpkgs-21.05-darwin",
-        "repo": "nixpkgs",
-        "type": "github"
-      }
-    },
-    "nixpkgs-2111": {
-      "locked": {
-        "lastModified": 1659446231,
-        "narHash": "sha256-hekabNdTdgR/iLsgce5TGWmfIDZ86qjPhxDg/8TlzhE=",
-        "owner": "NixOS",
-        "repo": "nixpkgs",
-        "rev": "eabc38219184cc3e04a974fe31857d8e0eac098d",
-        "type": "github"
-      },
-      "original": {
-        "owner": "NixOS",
-        "ref": "nixpkgs-21.11-darwin",
-        "repo": "nixpkgs",
-        "type": "github"
-      }
-    },
-    "nixpkgs-2111_2": {
-      "locked": {
-        "lastModified": 1659446231,
-        "narHash": "sha256-hekabNdTdgR/iLsgce5TGWmfIDZ86qjPhxDg/8TlzhE=",
-        "owner": "NixOS",
-        "repo": "nixpkgs",
-        "rev": "eabc38219184cc3e04a974fe31857d8e0eac098d",
-        "type": "github"
-      },
-      "original": {
-        "owner": "NixOS",
-        "ref": "nixpkgs-21.11-darwin",
-        "repo": "nixpkgs",
-        "type": "github"
-      }
-    },
-    "nixpkgs-2205": {
-      "locked": {
-        "lastModified": 1685573264,
-        "narHash": "sha256-Zffu01pONhs/pqH07cjlF10NnMDLok8ix5Uk4rhOnZQ=",
-        "owner": "NixOS",
-        "repo": "nixpkgs",
-        "rev": "380be19fbd2d9079f677978361792cb25e8a3635",
-        "type": "github"
-      },
-      "original": {
-        "owner": "NixOS",
-        "ref": "nixpkgs-22.05-darwin",
-        "repo": "nixpkgs",
-        "type": "github"
-      }
-    },
-    "nixpkgs-2205_2": {
-      "locked": {
-        "lastModified": 1682600000,
-        "narHash": "sha256-ha4BehR1dh8EnXSoE1m/wyyYVvHI9txjW4w5/oxsW5Y=",
-        "owner": "NixOS",
-        "repo": "nixpkgs",
-        "rev": "50fc86b75d2744e1ab3837ef74b53f103a9b55a0",
-        "type": "github"
-      },
-      "original": {
-        "owner": "NixOS",
-        "ref": "nixpkgs-22.05-darwin",
-        "repo": "nixpkgs",
-        "type": "github"
-      }
-    },
-    "nixpkgs-2211": {
-      "locked": {
-        "lastModified": 1688392541,
-        "narHash": "sha256-lHrKvEkCPTUO+7tPfjIcb7Trk6k31rz18vkyqmkeJfY=",
-        "owner": "NixOS",
-        "repo": "nixpkgs",
-        "rev": "ea4c80b39be4c09702b0cb3b42eab59e2ba4f24b",
-        "type": "github"
-      },
-      "original": {
-        "owner": "NixOS",
-        "ref": "nixpkgs-22.11-darwin",
-        "repo": "nixpkgs",
-        "type": "github"
-      }
-    },
-    "nixpkgs-2211_2": {
-      "locked": {
-        "lastModified": 1685314633,
-        "narHash": "sha256-8LXBPqTQXl5ofkjpJ18JcbmLJ/lWDoMxtUwiDYv0wro=",
-        "owner": "NixOS",
-        "repo": "nixpkgs",
-        "rev": "c8a17ce7abc03c50cd072e9e6c9b389c5f61836b",
-        "type": "github"
-      },
-      "original": {
-        "owner": "NixOS",
-        "ref": "nixpkgs-22.11-darwin",
-        "repo": "nixpkgs",
-        "type": "github"
-      }
-    },
-    "nixpkgs-2305": {
-      "locked": {
-        "lastModified": 1690680713,
-        "narHash": "sha256-NXCWA8N+GfSQyoN7ZNiOgq/nDJKOp5/BHEpiZP8sUZw=",
-        "owner": "NixOS",
-        "repo": "nixpkgs",
-        "rev": "b81af66deb21f73a70c67e5ea189568af53b1e8c",
-        "type": "github"
-      },
-      "original": {
-        "owner": "NixOS",
-        "ref": "nixpkgs-23.05-darwin",
-        "repo": "nixpkgs",
-        "type": "github"
-      }
-    },
-    "nixpkgs-2305_2": {
-      "locked": {
-        "lastModified": 1685338297,
-        "narHash": "sha256-+Aq4O0Jn1W1q927ZHc3Zn6RO7bwQGmb6O8xYoGy0KrM=",
-        "owner": "NixOS",
-        "repo": "nixpkgs",
-        "rev": "6287b47dbfabbb8bfbb9b1b53d198ad58a774de4",
-        "type": "github"
-      },
-      "original": {
-        "owner": "NixOS",
-        "ref": "nixpkgs-23.05-darwin",
-        "repo": "nixpkgs",
-        "type": "github"
-      }
-    },
-    "nixpkgs-regression": {
-      "locked": {
-        "lastModified": 1643052045,
-        "narHash": "sha256-uGJ0VXIhWKGXxkeNnq4TvV3CIOkUJ3PAoLZ3HMzNVMw=",
-        "owner": "NixOS",
-        "repo": "nixpkgs",
-        "rev": "215d4d0fd80ca5163643b03a33fde804a29cc1e2",
-        "type": "github"
-      },
-      "original": {
-        "owner": "NixOS",
-        "repo": "nixpkgs",
-        "rev": "215d4d0fd80ca5163643b03a33fde804a29cc1e2",
-        "type": "github"
-      }
-    },
-    "nixpkgs-regression_2": {
-      "locked": {
-        "lastModified": 1643052045,
-        "narHash": "sha256-uGJ0VXIhWKGXxkeNnq4TvV3CIOkUJ3PAoLZ3HMzNVMw=",
-        "owner": "NixOS",
-        "repo": "nixpkgs",
-        "rev": "215d4d0fd80ca5163643b03a33fde804a29cc1e2",
-        "type": "github"
-      },
-      "original": {
-        "owner": "NixOS",
-        "repo": "nixpkgs",
-        "rev": "215d4d0fd80ca5163643b03a33fde804a29cc1e2",
-        "type": "github"
-      }
-    },
-    "nixpkgs-unstable": {
-      "locked": {
-        "lastModified": 1690720142,
-        "narHash": "sha256-GywuiZjBKfFkntQwpNQfL+Ksa2iGjPprBGL0/psgRZM=",
-        "owner": "NixOS",
-        "repo": "nixpkgs",
-        "rev": "3acb5c4264c490e7714d503c7166a3fde0c51324",
-        "type": "github"
-      },
-      "original": {
-        "owner": "NixOS",
-        "ref": "nixpkgs-unstable",
-        "repo": "nixpkgs",
-        "type": "github"
-      }
-    },
-    "nixpkgs-unstable_2": {
-      "locked": {
-        "lastModified": 1685347552,
-        "narHash": "sha256-9woSppRyUFo26yUffORTzttJ+apOt8MmCv6RxpPNTU4=",
-        "owner": "NixOS",
-        "repo": "nixpkgs",
-        "rev": "f2f1ec390714d303cf84ba086e34e45b450dd8c4",
-        "type": "github"
-      },
-      "original": {
-        "owner": "NixOS",
-        "ref": "nixpkgs-unstable",
-        "repo": "nixpkgs",
-        "type": "github"
-      }
-    },
-    "nixpkgs_2": {
+    "nixpkgs_3": {
       "locked": {
         "lastModified": 1657693803,
         "narHash": "sha256-G++2CJ9u0E7NNTAi9n5G8TdDmGJXcIjkJ3NF8cetQB8=",
@@ -1197,7 +1326,7 @@
         "type": "github"
       }
     },
-    "nixpkgs_3": {
+    "nixpkgs_4": {
       "locked": {
         "lastModified": 1621552131,
         "narHash": "sha256-AD/AEXv+QOYAg0PIqMYv2nbGOGTIwfOGKtz3rE+y+Tc=",
@@ -1211,7 +1340,7 @@
         "type": "indirect"
       }
     },
-    "nixpkgs_4": {
+    "nixpkgs_5": {
       "locked": {
         "lastModified": 1621552131,
         "narHash": "sha256-AD/AEXv+QOYAg0PIqMYv2nbGOGTIwfOGKtz3rE+y+Tc=",
@@ -1225,21 +1354,13 @@
         "type": "indirect"
       }
     },
-    "nixpkgs_5": {
-      "locked": {
-<<<<<<< HEAD
-        "lastModified": 1692525914,
-        "narHash": "sha256-MUgZ9/9mE/EbEQA6JPdcQHkjoR5fgvaKhpy6UO67uEc=",
-        "owner": "NixOS",
-        "repo": "nixpkgs",
-        "rev": "475d5ae2c4cb87b904545bdb547af05681198fcc",
-=======
+    "nixpkgs_6": {
+      "locked": {
         "lastModified": 1692698134,
         "narHash": "sha256-YtMmZWR/dlTypOcwiZfZTMPr3tj9fwr05QTStfSyDSg=",
         "owner": "NixOS",
         "repo": "nixpkgs",
         "rev": "a16f7eb56e88c8985fcc6eb81dabd6cade4e425a",
->>>>>>> c7fd2f20
         "type": "github"
       },
       "original": {
@@ -1320,11 +1441,11 @@
       "inputs": {
         "booster-backend": "booster-backend",
         "flake-compat": "flake-compat_4",
-        "flake-utils": "flake-utils_2",
+        "flake-utils": "flake-utils_3",
         "haskell-backend": "haskell-backend_2",
         "llvm-backend": "llvm-backend",
         "mavenix": "mavenix_2",
-        "nixpkgs": "nixpkgs_5",
+        "nixpkgs": "nixpkgs_6",
         "rv-utils": "rv-utils"
       }
     },
@@ -1343,14 +1464,31 @@
         "type": "github"
       }
     },
+    "secp256k1": {
+      "flake": false,
+      "locked": {
+        "lastModified": 1502408521,
+        "narHash": "sha256-PyqNZGER9VypH35S/aU4EBeepieI3BGXrYsJ141os24=",
+        "owner": "bitcoin-core",
+        "repo": "secp256k1",
+        "rev": "f532bdc9f77f7bbf7e93faabfbe9c483f0a9f75f",
+        "type": "github"
+      },
+      "original": {
+        "owner": "bitcoin-core",
+        "repo": "secp256k1",
+        "rev": "f532bdc9f77f7bbf7e93faabfbe9c483f0a9f75f",
+        "type": "github"
+      }
+    },
     "stackage": {
       "flake": false,
       "locked": {
-        "lastModified": 1691971763,
-        "narHash": "sha256-P98EuYKYhKLRTwHQTW7vvpNtHxEDwc7T5EUEMgoWH14=",
+        "lastModified": 1687911052,
+        "narHash": "sha256-iWrKX6JfcN1+uUQimaFXzvLwj3tLMvWTwf0zqflCf1s=",
         "owner": "input-output-hk",
         "repo": "stackage.nix",
-        "rev": "4f3ebb68981d7bec84f010a950a85bd360d7b3af",
+        "rev": "8e758d849bd7cf8c423d9f9308a9c1b5f56c286c",
         "type": "github"
       },
       "original": {
@@ -1362,11 +1500,11 @@
     "stackage_2": {
       "flake": false,
       "locked": {
-        "lastModified": 1690934965,
-        "narHash": "sha256-0uPK61CXFgsr074NALEtHScOhCM6kxsRFlixeZ8lonI=",
+        "lastModified": 1687911052,
+        "narHash": "sha256-iWrKX6JfcN1+uUQimaFXzvLwj3tLMvWTwf0zqflCf1s=",
         "owner": "input-output-hk",
         "repo": "stackage.nix",
-        "rev": "182ad27462c196cfd8fd93998ba67d1ae8d5df4e",
+        "rev": "8e758d849bd7cf8c423d9f9308a9c1b5f56c286c",
         "type": "github"
       },
       "original": {
@@ -1405,6 +1543,21 @@
         "type": "github"
       }
     },
+    "systems_3": {
+      "locked": {
+        "lastModified": 1681028828,
+        "narHash": "sha256-Vy1rq5AaRuLzOxct8nz4T6wlgyUR7zLU309k9mBC768=",
+        "owner": "nix-systems",
+        "repo": "default",
+        "rev": "da67096a3b9bf56a91d16901293e51ba5b49a27e",
+        "type": "github"
+      },
+      "original": {
+        "owner": "nix-systems",
+        "repo": "default",
+        "type": "github"
+      }
+    },
     "utils": {
       "locked": {
         "lastModified": 1620759905,
@@ -1422,7 +1575,7 @@
     },
     "utils_2": {
       "inputs": {
-        "systems": "systems_2"
+        "systems": "systems_3"
       },
       "locked": {
         "lastModified": 1681202837,
@@ -1453,6 +1606,23 @@
         "type": "github"
       }
     },
+    "xbyak": {
+      "flake": false,
+      "locked": {
+        "lastModified": 1518572786,
+        "narHash": "sha256-jqDSNDcqK7010ig941hrJFkv1X7MbgXmhPOOE9wHmho=",
+        "owner": "herumi",
+        "repo": "xbyak",
+        "rev": "f0a8f7faa27121f28186c2a7f4222a9fc66c283d",
+        "type": "github"
+      },
+      "original": {
+        "owner": "herumi",
+        "repo": "xbyak",
+        "rev": "f0a8f7faa27121f28186c2a7f4222a9fc66c283d",
+        "type": "github"
+      }
+    },
     "z3-src": {
       "flake": false,
       "locked": {
