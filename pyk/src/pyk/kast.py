--- conflicted
+++ resolved
@@ -1227,21 +1227,12 @@
     def syntax_productions(self) -> List[KProduction]:
         return [prod for prod in self.productions if prod.klabel]
 
-<<<<<<< HEAD
-=======
-    @staticmethod
-    def _is_non_free_constructor(label: str) -> bool:
-        is_cell_map_constructor = label.endswith('CellMapItem') or label.endswith('CellMap_')
-        is_builtin_data_constructor = label in {'_Set_', '_List_', '_Map_', 'SetItem', 'ListItem', '_|->_'}
-        return is_cell_map_constructor or is_builtin_data_constructor
-
->>>>>>> d4cfcd98
     @property
     def functions(self) -> List[KProduction]:
 
         def _is_non_free_constructor(label: str) -> bool:
             is_cell_map_constructor = label.endswith('CellMapItem') or label.endswith('CellMap_')
-            is_builtin_data_constructor = label in ['_Set_', '_List_', '_Map_', 'SetItem', 'ListItem', '_|->_']
+            is_builtin_data_constructor = label in {'_Set_', '_List_', '_Map_', 'SetItem', 'ListItem', '_|->_'}
             return is_cell_map_constructor or is_builtin_data_constructor
 
         _functions = [prod for prod in self.syntax_productions if 'function' in prod.att.atts or 'functional' in prod.att.atts]
