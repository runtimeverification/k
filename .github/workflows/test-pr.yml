--- conflicted
+++ resolved
@@ -81,17 +81,6 @@
         uses: actions/checkout@v3
         with:
           submodules: recursive
-<<<<<<< HEAD
-=======
-      - name: 'Set up Docker'
-        uses: ./.github/actions/with-docker
-        with:
-          tag: k-ci-${{ github.sha }}
-          distro: jammy
-          llvm: 14
-      - name: 'Build and Test K'
-        run: docker exec -t k-ci-${GITHUB_SHA} /bin/bash -c 'mvn verify --batch-mode -U'
->>>>>>> c36beb82
       - name: 'Check out k-exercises'
         uses: actions/checkout@v3
         with:
@@ -99,11 +88,10 @@
           token: ${{ secrets.JENKINS_GITHUB_PAT }}
           submodules: recursive
           path: k-exercises
-<<<<<<< HEAD
       - name: 'Run K Tests'
         uses: ./.github/actions/with-docker
         with:
-          tag: k-ci
+          tag: k-ci-${{ github.sha }}
           distro: jammy
           llvm: 14
           script: |
@@ -112,18 +100,6 @@
             k-distribution/target/release/k/bin/spawn-kserver kserver.log
             cd k-exercises/tutorial && make -j`nproc` --output-sync && cd -
             cd k-distribution/k-tutorial/1_basic && ./test_kompile.sh && cd -
-=======
-      - name: 'Tutorial Integration Tests'
-        run: |
-          docker exec -t k-ci-${GITHUB_SHA} /bin/bash -c 'k-distribution/target/release/k/bin/spawn-kserver kserver.log'
-          docker exec -t k-ci-${GITHUB_SHA} /bin/bash -c 'cd k-exercises/tutorial && make -j`nproc` --output-sync'
-          docker exec -t k-ci-${GITHUB_SHA} /bin/bash -c 'cd k-distribution/k-tutorial/1_basic && ./test_kompile.sh'
-      - name: 'Tear down Docker'
-        if: always()
-        run: |
-          docker stop --time=0 k-ci-${GITHUB_SHA}
-          docker container rm --force k-ci-${GITHUB_SHA} || true
->>>>>>> c36beb82
 
   test-package-ubuntu-jammy:
     name: 'K Ubuntu Jammy Package'
