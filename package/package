#!/bin/bash
mkdir -p $DESTDIR$PREFIX/bin
mkdir -p $DESTDIR$PREFIX/include
mkdir -p $DESTDIR$PREFIX/lib
mkdir -p $DESTDIR$PREFIX/share
cp -R k-distribution/target/release/k/bin/* $DESTDIR$PREFIX/bin
cp -R k-distribution/target/release/k/include/* $DESTDIR$PREFIX/include
cp -R k-distribution/target/release/k/lib/* $DESTDIR$PREFIX/lib
cp -R k-distribution/target/release/k/share/* $DESTDIR$PREFIX/share
<<<<<<< HEAD
( cd llvm-backend/target/build && make install )
( cd $DESTDIR$PREFIX/bindings/python &&
    poetry build &&
    pip3 install ./dist/*.whl --root=$DESTDIR --prefix=$PREFIX)
rm -rf $DESTDIR$PREFIX/bindings
( cd pyk && make install DESTDIR=$DESTDIR PREFIX=$PREFIX )
=======
( cd llvm-backend/target/build && make install )
>>>>>>> 1f61678f
<|MERGE_RESOLUTION|>--- conflicted
+++ resolved
@@ -7,13 +7,8 @@
 cp -R k-distribution/target/release/k/include/* $DESTDIR$PREFIX/include
 cp -R k-distribution/target/release/k/lib/* $DESTDIR$PREFIX/lib
 cp -R k-distribution/target/release/k/share/* $DESTDIR$PREFIX/share
-<<<<<<< HEAD
 ( cd llvm-backend/target/build && make install )
 ( cd $DESTDIR$PREFIX/bindings/python &&
     poetry build &&
     pip3 install ./dist/*.whl --root=$DESTDIR --prefix=$PREFIX)
-rm -rf $DESTDIR$PREFIX/bindings
-( cd pyk && make install DESTDIR=$DESTDIR PREFIX=$PREFIX )
-=======
-( cd llvm-backend/target/build && make install )
->>>>>>> 1f61678f
+rm -rf $DESTDIR$PREFIX/bindings