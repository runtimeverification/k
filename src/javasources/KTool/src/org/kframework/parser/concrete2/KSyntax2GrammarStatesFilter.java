--- conflicted
+++ resolved
@@ -44,13 +44,9 @@
     private Grammar grammar = new Grammar();
 
     @Override
-<<<<<<< HEAD
     public Void visit(Production prd, Void _) {
-=======
-    public void visit(Production prd) {
         if (prd.containsAttribute("notInPrograms"))
-            return;
->>>>>>> 05d25d47
+            return null;
         NonTerminal nt = grammar.get(prd.getSort());
         assert nt != null : "Could not find in the grammar the required sort: " + prd.getSort();
         NextableState previous = nt.entryState;
@@ -209,15 +205,12 @@
             previous.next.add(labelRule);
             previous = labelRule;
         }
-<<<<<<< HEAD
-        return null;
-=======
         RuleState locRule = new RuleState(prd.getSort() + "-R", nt, new AddLocationRule());
         previous.next.add(locRule);
         previous = locRule;
 
         previous.next.add(nt.exitState);
->>>>>>> 05d25d47
+        return null;
     }
 
     @Override
