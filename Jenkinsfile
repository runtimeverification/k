pipeline {
  agent { label 'docker' }
  options { ansiColor('xterm') }
  environment {
    PACKAGE         = 'kframework'
    ROOT_URL        = 'https://github.com/runtimeverification/k/releases/download'
    SHORT_REV       = """${sh(returnStdout: true, script: 'git rev-parse --short=7 HEAD').trim()}"""
    LONG_REV        = """${sh(returnStdout: true, script: 'git rev-parse HEAD').trim()}"""
    VERSION         = """${sh(returnStdout: true, script: 'cat package/version').trim()}"""
    K_RELEASE_TAG   = "v${env.VERSION}"
    MAKE_EXTRA_ARGS = '' // Example: 'DEBUG=--debug' to see stack traces
  }
  stages {
    stage('Init title') {
      when { changeRequest() }
      steps {
        script { currentBuild.displayName = "PR ${env.CHANGE_ID}: ${env.CHANGE_TITLE}" }
        milestone(1)
      }
    }
    stage('Create source tarball') {
      when {
        anyOf {
          branch 'release'
          changeRequest()
        }
        beforeAgent true
      }
      agent {
        dockerfile {
          additionalBuildArgs '--build-arg USER_ID=$(id -u) --build-arg GROUP_ID=$(id -g)'
          reuseNode true
        }
      }
      steps {
        dir("kframework-${env.VERSION}") {
          checkout scm
          sh '''
            find . -name .git | xargs rm -r
            cd ..
            tar czvf kframework-${VERSION}-src.tar.gz kframework-${VERSION}
          '''
          deleteDir()
        }
        stash name: 'src', includes: "kframework-${env.VERSION}-src.tar.gz"
      }
    }
    stage('Build and Package on Ubuntu Focal') {
      when {
        anyOf {
          branch 'release'
          changeRequest()
        }
        beforeAgent true
      }
      stages {
        stage('Build on Ubuntu Focal') {
          agent {
            dockerfile {
              filename 'package/debian/Dockerfile'
              additionalBuildArgs '--build-arg USER_ID=$(id -u) --build-arg GROUP_ID=$(id -g) --build-arg LLVM_VERSION=12'
              reuseNode true
            }
          }
          stages {
            stage('Checkout code') { steps { dir('k-exercises') { git url: 'git@github.com:kframework/k-exercises.git', credentialsId: 'rv-jenkins-access-token' } } }
            stage('Build and Test K') {
              options { timeout(time: 45, unit: 'MINUTES') }
              steps {
                sh '''
                  echo 'Setting up environment...'
                  export K_OPTS='-Xmx12G'
                  echo 'Building K...'
                  mvn --batch-mode verify -U
                  echo 'Testing pyk...'
                  make -C pyk all
                  echo 'Starting kserver...'
                  k-distribution/target/release/k/bin/spawn-kserver kserver.log
                  cd k-exercises/tutorial
                  make -j`nproc` --output-sync ${MAKE_EXTRA_ARGS}
                  cd ../../k-distribution/k-tutorial/1_basic
                  ./test_kompile.sh
                '''
              }
              post {
                always {
                  sh 'k-distribution/target/release/k/bin/stop-kserver || true'
                  archiveArtifacts 'kserver.log,k-distribution/target/kserver.log'
                }
              }
            }
            stage('Build Debian Package') {
              steps {
                dir("kframework-${env.VERSION}") {
                  checkout scm
                  sh '''
                    mv package/debian ./debian
                    mv debian/control.focal debian/control
                    dpkg-buildpackage
                  '''
                }
                stash name: 'focal', includes: "kframework_${env.VERSION}_amd64.deb"
              }
            }
          }
          post {
            always {
              sh '''
                rm -rf k-distribution/k-tutorial/1_basic/build
                make --directory=k-distribution clean
                make --directory=k-exercises clean
                make --directory=haskell-backend/src/main/native/haskell-backend clean
              '''
            }
          }
        }
        stage('Test Debian Package') {
          agent {
            docker {
              image 'ubuntu:focal'
              args '-u 0'
              reuseNode true
            }
          }
          options { skipDefaultCheckout() }
          steps {
            unstash 'focal'
            sh 'src/main/scripts/test-in-container-debian'
          }
          post {
            always {
              sh 'stop-kserver || true'
              archiveArtifacts 'kserver.log,k-distribution/target/kserver.log'
            }
          }
        }
      }
      post {
        failure {
          slackSend color: '#cb2431'                                             \
                  , channel: '#k'                                                \
                  , message: "Ubuntu Focal Packaging Failed: ${env.BUILD_URL}"
        }
      }
    }
    stage('Build and Package on Ubuntu Bionic') {
      when {
<<<<<<< HEAD
        branch 'release'
=======
        anyOf {
          branch 'release'
          changeRequest()
        }
>>>>>>> a9bbbaec
        beforeAgent true
      }
      stages {
        stage('Build on Ubuntu Bionic') {
          agent {
            dockerfile {
              filename 'package/debian/Dockerfile'
              additionalBuildArgs '--build-arg USER_ID=$(id -u) --build-arg GROUP_ID=$(id -g) --build-arg BASE_IMAGE=ubuntu:bionic'
              reuseNode true
            }
          }
          stages {
            stage('Build Debian Package') {
              steps {
                dir("kframework-${env.VERSION}") {
                  checkout scm
                  sh '''
                    mv package/debian ./debian
                    mv debian/control.bionic debian/control
                    dpkg-buildpackage
                  '''
                }
                stash name: 'bionic', includes: "kframework_${env.VERSION}_amd64.deb"
              }
            }
          }
        }
        stage('Test Debian Package') {
          agent {
            docker {
              image 'ubuntu:bionic'
              args '-u 0'
              reuseNode true
            }
          }
          options { skipDefaultCheckout() }
          steps {
            unstash 'bionic'
            sh 'src/main/scripts/test-in-container-debian'
          }
          post {
            always {
              sh 'stop-kserver || true'
              archiveArtifacts 'kserver.log,k-distribution/target/kserver.log'
            }
          }
        }
      }
    }
    stage('Build and Package on Ubuntu Jammy') {
      when {
        anyOf {
          branch 'release'
          changeRequest()
        }
        beforeAgent true
      }
      stages {
        stage('Build on Ubuntu Jammy') {
          agent {
            dockerfile {
              filename 'package/debian/Dockerfile'
              additionalBuildArgs '--build-arg USER_ID=$(id -u) --build-arg GROUP_ID=$(id -g) --build-arg BASE_IMAGE=ubuntu:jammy --build-arg LLVM_VERSION=14'
              reuseNode true
            }
          }
          stages {
            stage('Build Debian Package') {
              steps {
                dir("kframework-${env.VERSION}") {
                  checkout scm
                  sh '''
                    mv package/debian ./debian
                    mv debian/control.jammy debian/control
                    mv debian/compat.jammy debian/compat
                    mv debian/rules.jammy debian/rules
                    dpkg-buildpackage
                  '''
                }
                stash name: 'jammy', includes: "kframework_${env.VERSION}_amd64.deb"
              }
            }
          }
        }
        stage('Test Debian Package') {
          agent {
            docker {
              image 'ubuntu:jammy'
              args '-u 0'
              reuseNode true
            }
          }
          options { skipDefaultCheckout() }
          steps {
            unstash 'jammy'
            sh 'src/main/scripts/test-in-container-debian'
          }
          post {
            always {
              sh 'stop-kserver || true'
              archiveArtifacts 'kserver.log,k-distribution/target/kserver.log'
            }
          }
        }
      }
      post {
        failure {
          slackSend color: '#cb2431'                                             \
                  , channel: '#k'                                                \
                  , message: "Ubuntu Jammy Packaging Failed: ${env.BUILD_URL}"
        }
      }
    }
    stage('Build and Package on Debian Bullseye') {
      when {
        branch 'release'
        beforeAgent true
      }
      stages {
        stage('Build on Debian Bullseye') {
          agent {
            dockerfile {
              filename 'package/debian/Dockerfile'
              additionalBuildArgs '--build-arg USER_ID=$(id -u) --build-arg GROUP_ID=$(id -g) --build-arg BASE_IMAGE=debian:bullseye --build-arg LLVM_VERSION=11'
              reuseNode true
            }
          }
          stages {
            stage('Build Debian Package') {
              steps {
                dir("kframework-${env.VERSION}") {
                  checkout scm
                  sh '''
                    mv package/debian ./debian
                    mv debian/control.debian debian/control
                    dpkg-buildpackage
                  '''
                }
                stash name: 'bullseye', includes: "kframework_${env.VERSION}_amd64.deb"
              }
            }
          }
        }
        stage('Test Debian Package') {
          agent {
            docker {
              image 'debian:bullseye'
              args '-u 0'
              reuseNode true
            }
          }
          options { skipDefaultCheckout() }
          steps {
            unstash 'bullseye'
            sh '''
              # echo "deb http://deb.debian.org/debian bullseye-backports main" > /etc/apt/sources.list.d/bullseye-backports.list
              src/main/scripts/test-in-container-debian
            '''
          }
          post {
            always {
              sh 'stop-kserver || true'
              archiveArtifacts 'kserver.log,k-distribution/target/kserver.log'
            }
          }
        }
      }
      post {
        failure {
          slackSend color: '#cb2431'                                             \
                  , channel: '#k'                                                \
                  , message: "Debian Bullseye Packaging Failed: ${env.BUILD_URL}"
        }
      }
    }
    stage('Build and Package on Arch Linux') {
      when {
        branch 'release'
        beforeAgent true
      }
      stages {
        stage('Build on Arch Linux') {
          agent {
            dockerfile {
              filename 'package/arch/Dockerfile'
              additionalBuildArgs '--build-arg USER_ID=$(id -u) --build-arg GROUP_ID=$(id -g)'
              reuseNode true
            }
          }
          stages {
            stage('Build Pacman Package') {
              steps {
                dir("kframework-arch-${env.VERSION}") {
                  checkout scm
                  sh '''
                    mv package/arch/* ./
                    makepkg
                  '''
                  stash name: 'arch', includes: "kframework-git-${env.VERSION}-1-x86_64.pkg.tar.zst"
                }
              }
            }
          }
        }
        stage('Test Arch Package') {
          agent {
            docker {
              image 'archlinux:base'
              args '-u 0'
              reuseNode true
            }
          }
          options { skipDefaultCheckout() }
          steps {
            unstash 'arch'
            sh '''
              pacman -Syyu --noconfirm
              pacman -U --noconfirm kframework-git-${VERSION}-1-x86_64.pkg.tar.zst
              src/main/scripts/test-in-container
            '''
          }
          post {
            always {
              sh 'stop-kserver || true'
              archiveArtifacts 'kserver.log,k-distribution/target/kserver.log'
            }
          }
        }
      }
      post {
        failure {
          slackSend color: '#cb2431'                                         \
                  , channel: '#k'                                            \
                  , message: "Arch Linux Packaging Failed: ${env.BUILD_URL}"
        }
      }
    }
    stage('DockerHub') {
      when {
        branch 'release'
        beforeAgent true
      }
      environment {
        DOCKERHUB_TOKEN    = credentials('rvdockerhub')
        BIONIC_VERSION_TAG = "ubuntu-bionic-${env.VERSION}"
        BIONIC_BRANCH_TAG  = "ubuntu-bionic-${env.BRANCH_NAME}"
        FOCAL_VERSION_TAG  = "ubuntu-focal-${env.VERSION}"
        FOCAL_BRANCH_TAG   = "ubuntu-focal-${env.BRANCH_NAME}"
        JAMMY_VERSION_TAG  = "ubuntu-jammy-${env.VERSION}"
        JAMMY_BRANCH_TAG   = "ubuntu-jammy-${env.BRANCH_NAME}"
        DOCKERHUB_REPO     = "runtimeverificationinc/kframework-k"
      }
      stages {
        stage('Build Image') {
          agent { label 'docker' }
          steps {
            milestone(2)
            dir('bionic') { unstash 'bionic' }
            sh '''
                mv bionic/kframework_${VERSION}_amd64.deb kframework_amd64_bionic.deb
                docker login --username "${DOCKERHUB_TOKEN_USR}" --password "${DOCKERHUB_TOKEN_PSW}"
                docker image build . --file package/docker/Dockerfile.ubuntu-bionic --tag "${DOCKERHUB_REPO}:${BIONIC_VERSION_TAG}"
                docker image push "${DOCKERHUB_REPO}:${BIONIC_VERSION_TAG}"
                docker tag "${DOCKERHUB_REPO}:${BIONIC_VERSION_TAG}" "${DOCKERHUB_REPO}:${BIONIC_BRANCH_TAG}"
                docker push "${DOCKERHUB_REPO}:${BIONIC_BRANCH_TAG}"
            '''
            dir('focal') { unstash 'focal' }
            sh '''
                mv focal/kframework_${VERSION}_amd64.deb kframework_amd64_focal.deb
                docker login --username "${DOCKERHUB_TOKEN_USR}" --password "${DOCKERHUB_TOKEN_PSW}"
                docker image build . --file package/docker/Dockerfile.ubuntu-focal --tag "${DOCKERHUB_REPO}:${FOCAL_VERSION_TAG}"
                docker image push "${DOCKERHUB_REPO}:${FOCAL_VERSION_TAG}"
                docker tag "${DOCKERHUB_REPO}:${FOCAL_VERSION_TAG}" "${DOCKERHUB_REPO}:${FOCAL_BRANCH_TAG}"
                docker push "${DOCKERHUB_REPO}:${FOCAL_BRANCH_TAG}"
            '''
            dir('jammy') { unstash 'jammy' }
            sh '''
                mv jammy/kframework_${VERSION}_amd64.deb kframework_amd64_jammy.deb
                docker login --username "${DOCKERHUB_TOKEN_USR}" --password "${DOCKERHUB_TOKEN_PSW}"
                docker image build . --file package/docker/Dockerfile.ubuntu-jammy --tag "${DOCKERHUB_REPO}:${JAMMY_VERSION_TAG}"
                docker image push "${DOCKERHUB_REPO}:${JAMMY_VERSION_TAG}"
                docker tag "${DOCKERHUB_REPO}:${JAMMY_VERSION_TAG}" "${DOCKERHUB_REPO}:${JAMMY_BRANCH_TAG}"
                docker push "${DOCKERHUB_REPO}:${JAMMY_BRANCH_TAG}"
            '''
          }
        }
        stage('Test Bionic Image') {
          agent {
            docker {
              image "${DOCKERHUB_REPO}:${BIONIC_VERSION_TAG}"
              args '-u 0'
              reuseNode true
            }
          }
          steps {
            sh '''
              cd ~
              echo 'module TEST imports BOOL endmodule' > test.k
              kompile test.k --backend llvm
              kompile test.k --backend haskell
            '''
          }
        }
        stage('Test Focal Image') {
          agent {
            docker {
              image "${DOCKERHUB_REPO}:${FOCAL_VERSION_TAG}"
              args '-u 0'
              reuseNode true
            }
          }
          steps {
            sh '''
              cd ~
              echo 'module TEST imports BOOL endmodule' > test.k
              kompile test.k --backend llvm
              kompile test.k --backend haskell
            '''
          }
        }
        stage('Test Jammy Image') {
          agent {
            docker {
              image "${DOCKERHUB_REPO}:${JAMMY_VERSION_TAG}"
              args '-u 0'
              reuseNode true
            }
          }
          steps {
            sh '''
              cd ~
              echo 'module TEST imports BOOL endmodule' > test.k
              kompile test.k --backend llvm
              kompile test.k --backend haskell
            '''
          }
        }
      }
    }
    stage('Deploy') {
      when {
        branch 'release'
        beforeAgent true
      }
      agent {
        dockerfile {
          additionalBuildArgs '--build-arg USER_ID=$(id -u) --build-arg GROUP_ID=$(id -g)'
          reuseNode true
        }
      }
      post { failure { slackSend color: '#cb2431' , channel: '#k' , message: "Deploy Phase Failed: ${env.BUILD_URL}" } }
      environment { GITHUB_TOKEN = credentials('rv-jenkins-access-token') }
      steps {
        unstash 'src'
        dir('bionic') { unstash 'bionic' }
        dir('focal')  { unstash 'focal' }
        dir('jammy')  { unstash 'jammy' }
        dir('bullseye') { unstash 'bullseye' }
        dir('arch')   { unstash 'arch'   }
        sshagent(['rv-jenkins-github']) {
          sh '''
            git clone 'ssh://github.com/runtimeverification/k.git' k-release
            cd k-release
            git fetch --all

            release_commit="$LONG_REV"
            git checkout $release_commit

            git tag -d "${K_RELEASE_TAG}"         || true
            git push -d origin "${K_RELEASE_TAG}" || true
            hub release delete "${K_RELEASE_TAG}" || true

            git tag "${K_RELEASE_TAG}" "${release_commit}"
            git push origin "${K_RELEASE_TAG}"

            mv ../kframework-${VERSION}-src.tar.gz                      kframework-${VERSION}-src.tar.gz
            mv ../bionic/kframework_${VERSION}_amd64.deb                kframework_${VERSION}_amd64_bionic.deb
            mv ../focal/kframework_${VERSION}_amd64.deb                 kframework_${VERSION}_amd64_focal.deb
            mv ../jammy/kframework_${VERSION}_amd64.deb                 kframework_${VERSION}_amd64_jammy.deb
            mv ../bullseye/kframework_${VERSION}_amd64.deb              kframework_${VERSION}_amd64_bullseye.deb
            mv ../arch/kframework-git-${VERSION}-1-x86_64.pkg.tar.zst   kframework-git-${VERSION}-1-x86_64.pkg.tar.zst

            echo "K Framework Release ${VERSION}"  > release.md
            echo ''                               >> release.md
            cat k-distribution/INSTALL.md         >> release.md
            hub release create --prerelease                                                     \
                --attach kframework-${VERSION}-src.tar.gz'#Source tar.gz'                       \
                --attach kframework_${VERSION}_amd64_bionic.deb'#Ubuntu Bionic (18.04) Package' \
                --attach kframework_${VERSION}_amd64_focal.deb'#Ubuntu Focal (20.04) Package'   \
                --attach kframework_${VERSION}_amd64_jammy.deb'#Ubuntu Jammy (22.04) Package'   \
                --attach kframework_${VERSION}_amd64_bullseye.deb'#Debian Bullseye (11) Package'    \
                --attach kframework-git-${VERSION}-1-x86_64.pkg.tar.zst'#Arch Package'          \
                --file release.md "${K_RELEASE_TAG}"
          '''
        }
      }
    }
    stage('GitHub Pages') {
      when {
        branch 'release'
        beforeAgent true
      }
      agent {
        dockerfile {
          additionalBuildArgs '--build-arg USER_ID=$(id -u) --build-arg GROUP_ID=$(id -g)'
          reuseNode true
        }
      }
      post { failure { slackSend color: '#cb2431' , channel: '#k' , message: "GitHub Pages Deploy Failed: ${env.BUILD_URL}" } }
      steps {
        dir('gh-pages') {
          sshagent(['rv-jenkins-github']) {
            sh '''
              git clone 'ssh://github.com/runtimeverification/k.git' --depth 1 --no-single-branch --branch master --branch gh-pages
              cd k
              git checkout -B gh-pages origin/master
              git submodule update --init --recursive -- ./web
              cd web
              npm install
              npm run build
              npm run build-sitemap
              cd -
              mv web/public_content ./
              rm -rf $(find . -maxdepth 1 -not -name public_content -a -not -name .git -a -not -path . -a -not -path .. -a -not -name CNAME)
              mv public_content/* ./
              rm -rf public_content
              git add ./
              git commit -m 'gh-pages: Updated the website'
              git merge --strategy ours origin/gh-pages --allow-unrelated-histories
              git push origin gh-pages
            '''
          }
        }
      }
    }
    stage('Trigger Release') {
      when {
        branch 'master'
        beforeAgent true
      }
      agent {
        dockerfile {
          additionalBuildArgs '--build-arg USER_ID=$(id -u) --build-arg GROUP_ID=$(id -g)'
          reuseNode true
        }
      }
      options { skipDefaultCheckout() }
      post { failure { slackSend color: '#cb2431' , channel: '#k' , message: "Failed to trigger Release: ${env.BUILD_URL}" } }
      steps {
        sshagent(['rv-jenkins-github']) {
          sh '''
            git clone 'ssh://github.com/runtimeverification/k' k-release
            cd k-release
            git fetch --all
            git checkout -B release origin/release
            old_master="$(git merge-base origin/master origin/release)"
            new_master="$(git rev-parse origin/master)"
            if git diff --exit-code ${old_master} ${new_master} -- package/version; then
                git merge --no-edit origin/master
                ./package/version.sh bump
            else
                git merge --no-edit --strategy-option=theirs origin/master
            fi
            ./package/version.sh sub
            git add --update
            git commit --no-edit --allow-empty --message "Set Version: $(cat package/version)"
            git push origin release
          '''
        }
      }
    }
  }
}<|MERGE_RESOLUTION|>--- conflicted
+++ resolved
@@ -145,14 +145,7 @@
     }
     stage('Build and Package on Ubuntu Bionic') {
       when {
-<<<<<<< HEAD
         branch 'release'
-=======
-        anyOf {
-          branch 'release'
-          changeRequest()
-        }
->>>>>>> a9bbbaec
         beforeAgent true
       }
       stages {
