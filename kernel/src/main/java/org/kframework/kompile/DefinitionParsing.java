--- conflicted
+++ resolved
@@ -441,16 +441,11 @@
               ParseCache cache = loadCache(configParserModule);
               try (ParseInModule parser =
                   RuleGrammarGenerator.getCombinedGrammar(
-<<<<<<< HEAD
                       cache.module(),
-                      true,
                       profileRules,
                       files,
                       options.debugTypeInference,
                       options.alwaysZ3TypeInference)) {
-=======
-                      cache.module(), profileRules, files, options.debugTypeInference)) {
->>>>>>> 7a36b783
                 // each parser gets its own scanner because config labels can conflict with user
                 // tokens
                 parser.getScanner(globalOptions);
@@ -560,9 +555,7 @@
     ParseCache cache = loadCache(ruleParserModule);
     try (ParseInModule parser =
         RuleGrammarGenerator.getCombinedGrammar(
-<<<<<<< HEAD
             cache.module(),
-            true,
             profileRules,
             false,
             true,
@@ -570,9 +563,6 @@
             options.debugTypeInference,
             options.alwaysZ3TypeInference,
             false)) {
-=======
-            cache.module(), profileRules, false, true, files, options.debugTypeInference, false)) {
->>>>>>> 7a36b783
       Scanner scanner;
       if (deserializeScanner) {
         scanner = new Scanner(parser, globalOptions, files.resolveKompiled("scanner"));
@@ -604,16 +594,11 @@
     try (ParseInModule parser =
         needNewScanner
             ? RuleGrammarGenerator.getCombinedGrammar(
-<<<<<<< HEAD
                 cache.module(),
-                true,
                 profileRules,
                 files,
                 options.debugTypeInference,
                 options.alwaysZ3TypeInference)
-=======
-                cache.module(), profileRules, files, options.debugTypeInference)
->>>>>>> 7a36b783
             : RuleGrammarGenerator.getCombinedGrammar(
                 cache.module(),
                 scanner,
