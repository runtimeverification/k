--- conflicted
+++ resolved
@@ -1,8 +1,4 @@
-<<<<<<< HEAD
-kframework (6.0.198) unstable; urgency=medium
-=======
 kframework (6.1.0) unstable; urgency=medium
->>>>>>> e9ed6005
 
   * Initial Release.
 
