<?xml version="1.0" encoding="UTF-8"?>
<!-- Copyright (c) 2013-2016 K Team. All Rights Reserved. -->

<tests>

  <include file="../../../2_imp/lesson_5/tests/config.xml"
           more-programs="."
           more-results="." >
<<<<<<< HEAD
    <kompile-option name="--transition" value="strict" />
=======
	<!-- Andrei: superheat => superstrict below-->
    <kompile-option name="--superheat" value="strict" />
>>>>>>> d5584000
    <program name="div.imp">
      <krun-option name="--search" />
    </program>
  </include>

</tests><|MERGE_RESOLUTION|>--- conflicted
+++ resolved
@@ -6,12 +6,7 @@
   <include file="../../../2_imp/lesson_5/tests/config.xml"
            more-programs="."
            more-results="." >
-<<<<<<< HEAD
-    <kompile-option name="--transition" value="strict" />
-=======
-	<!-- Andrei: superheat => superstrict below-->
-    <kompile-option name="--superheat" value="strict" />
->>>>>>> d5584000
+    <kompile-option name="--super-strict" value="strict" />
     <program name="div.imp">
       <krun-option name="--search" />
     </program>
