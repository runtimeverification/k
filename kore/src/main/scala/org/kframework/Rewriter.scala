package org.kframework

<<<<<<< HEAD


import java.util.{List, Map, Optional}

=======
import java.util.{List, Map, Optional}

>>>>>>> 36055802
import org.kframework.definition.{Module, Rule}

trait RewriterConstructor extends (Module => Rewriter)

trait Rewriter {
  //  def normalize(k: K): K
  //  def substitute(k: K, s: KVariable => K): K

  //  def step(k: K): K

  /**
   * (disregard this javadoc comment for now)
   * Takes one rewriting step.
   * - for regular execution, it returns the next K or False (i.e. an empty Or)
   * - for symbolic execution, it can return any formula with symbolic constraints
   * - for search, it returns an Or with multiple ground terms as children
   */
  def execute(k: kore.K, depth: Optional[Integer]): kore.K


<<<<<<< HEAD
  def `match`(k: kore.K, rule: Rule): java.util.List[java.util.Map[kore.KVariable, kore.K]]


=======
>>>>>>> 36055802
  /**
   * Execute a search of the Transition System.
   * @param initialConfiguration The configuration to begin searching from.
   * @param depth No. of transitions to consider before termination (Depth of Tree to traverse). Empty represents unbounded.
   * @param bound No. of states to consider as final results. Empty represents unbounded.
   * @param pattern The rule (pattern + side condition) that we're trying to find a substitution for.
   * @return A list of substitutions, denoting all the configurations matching the given rule.
   */
  def search(initialConfiguration: kore.K, depth: Optional[Integer], bound: Optional[Integer], pattern: Rule): List[_ <: Map[_ <: kore.KVariable, _ <: kore.K]]
<<<<<<< HEAD

=======
>>>>>>> 36055802
}<|MERGE_RESOLUTION|>--- conflicted
+++ resolved
@@ -1,14 +1,8 @@
 package org.kframework
-
-<<<<<<< HEAD
 
 
 import java.util.{List, Map, Optional}
 
-=======
-import java.util.{List, Map, Optional}
-
->>>>>>> 36055802
 import org.kframework.definition.{Module, Rule}
 
 trait RewriterConstructor extends (Module => Rewriter)
@@ -29,12 +23,9 @@
   def execute(k: kore.K, depth: Optional[Integer]): kore.K
 
 
-<<<<<<< HEAD
   def `match`(k: kore.K, rule: Rule): java.util.List[java.util.Map[kore.KVariable, kore.K]]
 
 
-=======
->>>>>>> 36055802
   /**
    * Execute a search of the Transition System.
    * @param initialConfiguration The configuration to begin searching from.
@@ -44,8 +35,5 @@
    * @return A list of substitutions, denoting all the configurations matching the given rule.
    */
   def search(initialConfiguration: kore.K, depth: Optional[Integer], bound: Optional[Integer], pattern: Rule): List[_ <: Map[_ <: kore.KVariable, _ <: kore.K]]
-<<<<<<< HEAD
 
-=======
->>>>>>> 36055802
 }