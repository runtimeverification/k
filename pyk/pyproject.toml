[build-system]
requires = ["poetry-core"]
build-backend = "poetry.core.masonry.api"

[tool.poetry]
name = "pyk"
<<<<<<< HEAD
version = "0.1.776"
=======
version = "0.1.777"
>>>>>>> 098d7370
description = ""
authors = [
    "Runtime Verification, Inc. <contact@runtimeverification.com>",
]

[tool.poetry.dependencies]
python = "^3.10"
cmd2 = "^2.4.2"
coloredlogs = "^15.0.1"
filelock = "^3.9.0"
graphviz = "^0.20.1"
psutil = "5.9.5"
pybind11 = "^2.10.3"
textual = "^0.27.0"
tomli = "^2.0.1"
xdg-base-dirs = "^6.0.1"

[tool.poetry.group.dev.dependencies]
autoflake = "*"
black = "*"
flake8 = "*"
flake8-bugbear = "*"
flake8-comprehensions = "*"
flake8-quotes = "*"
flake8-type-checking = "*"
isort = "*"
mypy = "*"
pep8-naming = "*"
pytest = "*"
pytest-cov = "*"
pytest-mock = "*"
pytest-timeout = "*"
pytest-xdist = "*"
pyupgrade = "*"
sphinx = "*"
types-psutil = "^5.9.5.10"

[tool.poetry.scripts]
pyk = "pyk.__main__:main"
pyk-covr = "pyk.kcovr:main"
kbuild = "pyk.kbuild.__main__:main"
kdist = "pyk.kdist.__main__:main"
krepl = "pyk.krepl.__main__:main"
kore-exec-covr = "pyk.kore_exec_covr.__main__:main"

[tool.poetry.plugins.pytest11]
pytest-pyk = "pyk.testing.plugin"

[tool.isort]
profile = "black"
line_length = 120

[tool.autoflake]
recursive = true
expand-star-imports = true
remove-all-unused-imports = true
ignore-init-module-imports = true
remove-duplicate-keys = true
remove-unused-variables = true

[tool.black]
line-length = 120
skip-string-normalization = true

[tool.mypy]
disallow_untyped_defs = true

[[tool.mypy.overrides]]
module = "graphviz"
ignore_missing_imports = true

[[tool.mypy.overrides]]
module = "coloredlogs"
ignore_missing_imports = true<|MERGE_RESOLUTION|>--- conflicted
+++ resolved
@@ -4,11 +4,7 @@
 
 [tool.poetry]
 name = "pyk"
-<<<<<<< HEAD
-version = "0.1.776"
-=======
 version = "0.1.777"
->>>>>>> 098d7370
 description = ""
 authors = [
     "Runtime Verification, Inc. <contact@runtimeverification.com>",
