--- conflicted
+++ resolved
@@ -27,33 +27,20 @@
     FileUtil files;
 
     KompileOptions options = new KompileOptions();
-<<<<<<< HEAD
     OuterParsingOptions outerOptions = new OuterParsingOptions();
-
-    @Test
-    public void testHelp() throws IOException {
-        options.global.help = true;
-        new KompileFrontEnd(options, outerOptions, "foo", Providers.of(koreBackend), sw, kem, loader, jarInfo, Providers.of(files)).main();
-=======
     GlobalOptions globalOptions = new GlobalOptions();
 
     @Test
     public void testHelp() throws IOException {
         globalOptions.help = true;
-        new KompileFrontEnd(options, globalOptions,"foo", Providers.of(koreBackend), sw, kem, loader, jarInfo, Providers.of(files)).main();
->>>>>>> e1a5b4f9
+        new KompileFrontEnd(options, outerOptions, globalOptions, "foo", Providers.of(koreBackend), sw, kem, loader, jarInfo, Providers.of(files)).main();
         assertEquals("foo", stdout.toString());
     }
 
     @Test
     public void testVersion() {
-<<<<<<< HEAD
-        options.global.version = true;
-        new KompileFrontEnd(options, outerOptions, "", Providers.of(koreBackend), sw, kem, loader, jarInfo, Providers.of(files)).main();
-=======
         globalOptions.version = true;
-        new KompileFrontEnd(options, globalOptions, "", Providers.of(koreBackend), sw, kem, loader, jarInfo, Providers.of(files)).main();
->>>>>>> e1a5b4f9
+        new KompileFrontEnd(options, outerOptions, globalOptions, "", Providers.of(koreBackend), sw, kem, loader, jarInfo, Providers.of(files)).main();
         verify(jarInfo).printVersionMessage();
     }
 }