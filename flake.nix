{
  description = "K Framework";
  inputs = {
    haskell-backend.url = "github:runtimeverification/haskell-backend/4468436fa4dbeefdf072403911f3f262be72c1a1";
    nixpkgs.follows = "llvm-backend/nixpkgs";
    flake-utils.url = "github:numtide/flake-utils";
    llvm-backend = {
      url = "github:runtimeverification/llvm-backend";
      inputs.utils.follows = "flake-utils";
    };
    rv-utils.url = "github:runtimeverification/rv-nix-tools";
  };

  outputs = { self, nixpkgs, flake-utils, rv-utils, haskell-backend
    , llvm-backend }:
    let
      allOverlays = [
        (_: _: {
          llvm-version = 15;
          llvm-backend-build-type = "Release";
        })
        llvm-backend.overlays.default
        haskell-backend.overlays.z3
        haskell-backend.overlays.integration-tests
        (final: prev:
          let
            k-version =
              prev.lib.removeSuffix "\n" (builtins.readFile ./package/version);
            src = prev.stdenv.mkDerivation {
              name = "k-${k-version}-${self.rev or "dirty"}-src";
              src = prev.lib.cleanSource
                (prev.nix-gitignore.gitignoreSourcePure [
                  ./.gitignore
                  ".github/"
                  "result*"
                  "nix/"
                  "*.nix"
                  "haskell-backend/src/main/native/haskell-backend/*"
                  "llvm-backend/src/main/native/llvm-backend/*"
                  "k-distribution/tests/regression-new"
                ] ./.);
              dontBuild = true;
              installPhase = ''
                mkdir $out
                cp -rv $src/* $out
                chmod -R u+w $out
                mkdir -p $out/llvm-backend/src/main/native/llvm-backend/matching
                cp -rv ${llvm-backend}/matching/* $out/llvm-backend/src/main/native/llvm-backend/matching
              '';
            };
          in {
            # this version of maven from nixpkgs 23.11. we can remove this version of maven once our nixpkgs catches up
            maven = prev.callPackage ./nix/maven.nix { };

            k-framework = { haskell-backend-bins, llvm-kompile-libs }:
              prev.callPackage ./nix/k.nix {
<<<<<<< HEAD
                mvnHash = "sha256-OaYjfx/q7fJQqTDqbNDCFCgf1DuVaWAYk06oaJ2Gc0g=";
=======
                mvnHash = "sha256-LP0Roy826gUQ8HBEaXWLGPDKqoIGujXB6o+jLrGzhl4=";
>>>>>>> f6218b29
                manualMvnArtifacts = [
                  "org.scala-lang:scala-compiler:2.13.13"
                  "ant-contrib:ant-contrib:1.0b3"
                  "org.apache.ant:ant-nodeps:1.8.1"
                  "org.apache.maven.wagon:wagon-provider-api:1.0-alpha-6"
                ];
                manualMvnSourceArtifacts = [
                  "org.scala-sbt:compiler-bridge_2.13:1.8.0"
                ];
                inherit (final) maven;
                inherit (prev) llvm-backend;
                clang = prev."clang_${toString final.llvm-version}";
                haskell-backend = haskell-backend-bins;
                inherit (haskell-backend) prelude-kore;
                inherit src;
                debugger = if prev.stdenv.isDarwin then
                # lldb is broken on this version of nixpkgs-unstable and there is no point including it
                # before the lldb support for k is added: https://github.com/runtimeverification/k/issues/2650
                  null
                else
                  prev.gdb;
                version = "${k-version}-${self.rev or "dirty"}";
                inherit llvm-kompile-libs;
              };
          })
      ];
    in flake-utils.lib.eachSystem [
      "x86_64-linux"
      "x86_64-darwin"
      "aarch64-linux"
      "aarch64-darwin"
    ] (system:
      let
        pkgs = nixpkgs.lib.trivial.warnIf (llvm-backend.inputs.nixpkgs.rev
          != haskell-backend.inputs.nixpkgs.rev)
          "The version of nixpkgs in Haskell backend and LLVM backend has diverged!"
          import nixpkgs {
            inherit system;
            # Temporarily required until a bug on pyOpenSSL is resolved for aarch64-darwin
            # https://github.com/NixOS/nixpkgs/pull/172397
            config.allowBroken = system == "aarch64-darwin";
            overlays =
              [ (final: prev: { llvm-backend-build-type = "FastBuild"; }) ]
              ++ allOverlays;
          };

        haskell-backend-bins = pkgs.symlinkJoin {
          name = "kore-${haskell-backend.sourceInfo.shortRev or "local"}";
          paths = let p = haskell-backend.packages.${system};
          in [
            p.kore-exec
            p.kore-match-disjunction
            p.kore-parser
            p.kore-repl
            p.kore-rpc
            p.kore-rpc-booster
            p.kore-rpc-client
          ];
        };

      in rec {
        k-version =
          pkgs.lib.removeSuffix "\n" (builtins.readFile ./package/version);

        packages = rec {
          k = pkgs.k-framework {
            inherit haskell-backend-bins;
            llvm-kompile-libs = with pkgs; {
              procps = [ "-I${procps}/include" "-L${procps}/lib" ];
              openssl = [ "-I${openssl.dev}/include" "-L${openssl.out}/lib" ];
              secp256k1 = [ "-I${secp256k1}/include" "-L${secp256k1}/lib" ];
            };
          };

          check-submodules = rv-utils.lib.check-submodules pkgs {
            inherit llvm-backend haskell-backend;
          };

          update-from-submodules =
            rv-utils.lib.update-from-submodules pkgs ./flake.lock {
              llvm-backend.submodule =
                "llvm-backend/src/main/native/llvm-backend";
            };

          smoke-test = with pkgs;
            stdenv.mkDerivation {
              name = "k-${k-version}-${self.rev or "dirty"}-smoke-test";
              src = lib.cleanSource
                (nix-gitignore.gitignoreSourcePure [ ./.gitignore ]
                  ./k-distribution);
              preferLocalBuild = true;
              buildInputs = [ lsof fmt gmp mpfr k ];
              buildFlags = [
                "K_BIN=${k}/bin"
                "KLLVMLIB=${k}/lib/kllvm"
                "PACKAGE_VERSION=${k-version}"
                "--output-sync"
              ];
              enableParallelBuilding = true;
              preBuild = ''
                cd tests/smoke
              '';
              installPhase = ''
                runHook preInstall
                touch "$out"
                runHook postInstall
              '';
            };

          test = with pkgs;
            stdenv.mkDerivation {
              name = "k-${k-version}-${self.rev or "dirty"}-test";
              src = lib.cleanSource
                (nix-gitignore.gitignoreSourcePure [ ./.gitignore ]
                  ./k-distribution);
              preferLocalBuild = true;
              buildInputs = [ fmt gmp mpfr k ];
              postPatch = ''
                patchShebangs tests/regression-new/*
                substituteInPlace tests/regression-new/append/kparse-twice \
                  --replace '"$(dirname "$0")/../../../bin/kparse"' '"${k}/bin/kparse"'
              '';
              buildFlags = [
                "K_BIN=${k}/bin"
                "KLLVMLIB=${k}/lib/kllvm"
                "PACKAGE_VERSION=${k-version}"
                "--output-sync"
              ];
              enableParallelBuilding = true;
              preBuild = ''
                cd tests/regression-new
              '';
              installPhase = ''
                runHook preInstall
                touch "$out"
                runHook postInstall
              '';
            };
        };
        defaultPackage = packages.k;
        devShells.kore-integration-tests = pkgs.kore-tests (pkgs.k-framework {
          inherit haskell-backend-bins;
          llvm-kompile-libs = { };
        });
      }) // {
        overlays.llvm-backend = llvm-backend.overlays.default;
        overlays.z3 = haskell-backend.overlays.z3;

        overlay = nixpkgs.lib.composeManyExtensions allOverlays;

      };
}<|MERGE_RESOLUTION|>--- conflicted
+++ resolved
@@ -54,11 +54,7 @@
 
             k-framework = { haskell-backend-bins, llvm-kompile-libs }:
               prev.callPackage ./nix/k.nix {
-<<<<<<< HEAD
-                mvnHash = "sha256-OaYjfx/q7fJQqTDqbNDCFCgf1DuVaWAYk06oaJ2Gc0g=";
-=======
-                mvnHash = "sha256-LP0Roy826gUQ8HBEaXWLGPDKqoIGujXB6o+jLrGzhl4=";
->>>>>>> f6218b29
+                mvnHash = "sha256-3jjxkAOrm9JS5RqWZYCXgOj9tBSUPrdHex/Ifz6x+tQ=";
                 manualMvnArtifacts = [
                   "org.scala-lang:scala-compiler:2.13.13"
                   "ant-contrib:ant-contrib:1.0b3"
