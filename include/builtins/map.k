require "builtins/bag.k"
require "builtins/set.k"


module MAP
  imports BAG
  imports SET

<<<<<<< HEAD
  syntax Map ::= Map Map        [left,function, hook(Map:__), klabel('_Map_)]
               | ".Map"         [function, hook(Map:.Map)]
               | K "|->" K      [function, hook(Map:_|->_)]
               // breaks klabel uniqueness
               //| "."          [function, hook(Map:.Map)]
  syntax priorities '_|->_ > '_Map_ '.Map

  /* map of keys and values */
  syntax Map ::= MapOf(KList, KList)    [function]
//  rule MapOf(K1:K,,KL1:KList, K2:K,,KL2:KList) => K1 |-> K2 MapOf(KL1, KL2)
//  rule MapOf(.KList, .KList) => .Map
=======
  /*@\section{Description} The Map represents a generalized associative array;
   arbitrary keys can be paired with arbitrary values; the values can later
   be referenced using the key. 
  */

  /*@ Construct a new Map consisting of key-value pairs of multiple Maps (deep copy) (TODO: double-check this):*/
  syntax MyMap ::= MyMap "," MyMap    [left,function, hook(Map:__), klabel('_Map_)]
  /*@  Construct an empty Map: */
  syntax MyMap ::= ".MyMap"       [function, hook(Map:.Map)]
  /*@ This construct is used to refer to key-value pairs within a map, with the 
   key on the left and the value on the right: */
  syntax MyMap ::= K "|->" K      [function, hook(Map:_|->_)]
                 // breaks klabel uniqueness
                 //| "."            [function, hook(Map:.Map)]
  syntax priorities '_|->_ > '_Map_ '.MyMap

  /*@ Construct a map from two lists, the first list containing keys and the
   second list containing values (TODO: Difference between Lists and KLists?
   What happens if the lists are of different sizes?): */
  syntax MyMap ::= MyMapOf(KList, KList)    [function]
//  rule MyMapOf(K1:K,,KL1:KList, K2:K,,KL2:KList) => K1 |-> K2 MyMapOf(KL1, KL2)
//  rule MyMapOf(.KList, .KList) => .MyMap
>>>>>>> 7328da11

  /*@ Retreive the value associated with the given key: */
  // AndreiS: using () instead of [] causes ambiguities with __
  // () cannot be used for disambiguation
  syntax K ::= Map "[" K "]"    [function, hook(Map:lookup), klabel(Map:lookup)]
//  rule (K1:K |-> K2:K _:Map)[K1] => K2

<<<<<<< HEAD
  /* map values update (update in form of KLists of keys and values) */
  syntax Map ::= Map "[" K "<-" K "]"    [function, hook(Map:update), prefer]
//  rule (K1:K |-> _ M:Map)[K1 <- K2:K] => K1 |-> K2 M
//  rule M:Map[K1:K <- K2:K] => K1 |-> K2 M
=======
  /*@ Update a Map in form of KLists of keys and values:
 (TODO: There are no KLists here. What it this function actually doing?) */
  syntax MyMap ::= MyMap "[" K "<-" K "]"    [function, hook(Map:update), prefer]
//  rule (K1:K |-> _ M:MyMap)[K1 <- K2:K] => K1 |-> K2 M
//  rule M:MyMap[K1:K <- K2:K] => K1 |-> K2 M
>>>>>>> 7328da11
//  when notBool(K1 in keys(M))
  //syntax Map ::= Map "[" KList "<-" KList "]"    [function, hook(Map:update)]
  //rule
  //  M:Map[K2:K,,K4:K,,KL2:KList <- K1:K,,K3:K,,KL1:KList]
  //=>
  //  M[K2 <- K1][K4 <- K3][KL2 <- KL1]
  //rule M:Map[.KList <- .KList] => M
  //rule (K1:K |-> _ M:Map)[K1 <- K2:K] => K1 |-> K2 M
  //rule M:Map[K1:K <- K2:K] => K1 |-> K2 M
  //when notBool(K1 in keys(M))

  /*@ Update the first map by adding all key-value pairs in the second map. 
   If a key in the first map exists also in the second map, its associated value
   will be overwritten by the value from the second map.*/
  // TODO: rename operator
  syntax Map ::= update(Map, Map)   [function]
//  rule update(M1:Map, K1:K |-> K2:K M2:Map) => update(M1[K1 <- K2], M2)
//  rule update(M:Map, .Map) => M

<<<<<<< HEAD
  /* map domain restriction */
  syntax Map ::= Map "[" K "<-" "undef" "]"    [function, hook(Map:remove)]
=======
  /*@ map domain restriction (TODO: what does this mean? Remove key from map? This will aslo remove the resulting value, right?) */
  syntax MyMap ::= MyMap "[" K "<-" "undef" "]"    [function, hook(Map:remove)] 
>>>>>>> 7328da11
//  rule
//    M:Map[K1:K,,K2:K,,KL:KList <- undef]
//  =>
//    M[K1 <- undef][K2 <- undef][KL <- undef]
//  rule (K:K |-> _ M:Map)[K <- undef] => M
//  rule M:Map[.KList <- undef] => M

<<<<<<< HEAD
  /* set of map keys */
	syntax Set ::= keys(Map)    [function, hook(Map:keys)]
//  rule keys(K:K |-> _ M:Map) => SetItem(K) keys(M)
//  rule keys(.Map) => .Set

  /* bag of map values */
	syntax List ::= values(Map)    [function]
//  rule values(_ |-> K:K M:Map) => BagItem(K) values(M)
//  rule values(.Map) => .Bag

  /* map size */
  syntax Int ::= size(Map)   [function]
//  rule size(_ |-> _ M:Map) => 1 +Int size(M)
//  rule size(.Map) => 0
=======
  /*@ Construct a Set consisting of all keys in the Map (TODO: What is the difference between Sets and MySets?):*/
	syntax MySet ::= keys(MyMap)    [function, hook(Map:keys)]
//  rule keys(K:K |-> _ M:MyMap) => MySetItem(K) keys(M)
//  rule keys(.MyMap) => .MySet

  /*@ Construct a Bag consisting of all values in the Map: */
	syntax MyBag ::= values(MyMap)    [function]
//  rule values(_ |-> K:K M:MyMap) => MyBagItem(K) values(M)
//  rule values(.MyMap) => .MyBag

  /*@ Get Map size (TODO: number of key/value pairs? Total combined number of keys and values?):*/
  syntax Int ::= size(MyMap)   [function]
//  rule size(_ |-> _ M:MyMap) => 1 +Int size(M)
//  rule size(.MyMap) => 0
>>>>>>> 7328da11
endmodule
<|MERGE_RESOLUTION|>--- conflicted
+++ resolved
@@ -6,42 +6,28 @@
   imports BAG
   imports SET
 
-<<<<<<< HEAD
-  syntax Map ::= Map Map        [left,function, hook(Map:__), klabel('_Map_)]
-               | ".Map"         [function, hook(Map:.Map)]
-               | K "|->" K      [function, hook(Map:_|->_)]
-               // breaks klabel uniqueness
-               //| "."          [function, hook(Map:.Map)]
-  syntax priorities '_|->_ > '_Map_ '.Map
-
-  /* map of keys and values */
-  syntax Map ::= MapOf(KList, KList)    [function]
-//  rule MapOf(K1:K,,KL1:KList, K2:K,,KL2:KList) => K1 |-> K2 MapOf(KL1, KL2)
-//  rule MapOf(.KList, .KList) => .Map
-=======
   /*@\section{Description} The Map represents a generalized associative array;
    arbitrary keys can be paired with arbitrary values; the values can later
    be referenced using the key. 
   */
 
   /*@ Construct a new Map consisting of key-value pairs of multiple Maps (deep copy) (TODO: double-check this):*/
-  syntax MyMap ::= MyMap "," MyMap    [left,function, hook(Map:__), klabel('_Map_)]
+  syntax Map ::= Map Map        [left,function, hook(Map:__), klabel('_Map_)]
   /*@  Construct an empty Map: */
-  syntax MyMap ::= ".MyMap"       [function, hook(Map:.Map)]
+  syntax Map ::= ".Map"         [function, hook(Map:.Map)]
   /*@ This construct is used to refer to key-value pairs within a map, with the 
    key on the left and the value on the right: */
-  syntax MyMap ::= K "|->" K      [function, hook(Map:_|->_)]
-                 // breaks klabel uniqueness
-                 //| "."            [function, hook(Map:.Map)]
-  syntax priorities '_|->_ > '_Map_ '.MyMap
+  syntax Map ::= K "|->" K      [function, hook(Map:_|->_)]
+               // breaks klabel uniqueness
+               //| "."          [function, hook(Map:.Map)]
+  syntax priorities '_|->_ > '_Map_ '.Map
 
   /*@ Construct a map from two lists, the first list containing keys and the
    second list containing values (TODO: Difference between Lists and KLists?
    What happens if the lists are of different sizes?): */
-  syntax MyMap ::= MyMapOf(KList, KList)    [function]
-//  rule MyMapOf(K1:K,,KL1:KList, K2:K,,KL2:KList) => K1 |-> K2 MyMapOf(KL1, KL2)
-//  rule MyMapOf(.KList, .KList) => .MyMap
->>>>>>> 7328da11
+  syntax Map ::= MapOf(KList, KList)    [function]
+//  rule MapOf(K1:K,,KL1:KList, K2:K,,KL2:KList) => K1 |-> K2 MapOf(KL1, KL2)
+//  rule MapOf(.KList, .KList) => .Map
 
   /*@ Retreive the value associated with the given key: */
   // AndreiS: using () instead of [] causes ambiguities with __
@@ -49,18 +35,11 @@
   syntax K ::= Map "[" K "]"    [function, hook(Map:lookup), klabel(Map:lookup)]
 //  rule (K1:K |-> K2:K _:Map)[K1] => K2
 
-<<<<<<< HEAD
-  /* map values update (update in form of KLists of keys and values) */
+  /*@ Update a Map in form of KLists of keys and values:
+ (TODO: There are no KLists here. What it this function actually doing?) */
   syntax Map ::= Map "[" K "<-" K "]"    [function, hook(Map:update), prefer]
 //  rule (K1:K |-> _ M:Map)[K1 <- K2:K] => K1 |-> K2 M
 //  rule M:Map[K1:K <- K2:K] => K1 |-> K2 M
-=======
-  /*@ Update a Map in form of KLists of keys and values:
- (TODO: There are no KLists here. What it this function actually doing?) */
-  syntax MyMap ::= MyMap "[" K "<-" K "]"    [function, hook(Map:update), prefer]
-//  rule (K1:K |-> _ M:MyMap)[K1 <- K2:K] => K1 |-> K2 M
-//  rule M:MyMap[K1:K <- K2:K] => K1 |-> K2 M
->>>>>>> 7328da11
 //  when notBool(K1 in keys(M))
   //syntax Map ::= Map "[" KList "<-" KList "]"    [function, hook(Map:update)]
   //rule
@@ -80,13 +59,8 @@
 //  rule update(M1:Map, K1:K |-> K2:K M2:Map) => update(M1[K1 <- K2], M2)
 //  rule update(M:Map, .Map) => M
 
-<<<<<<< HEAD
-  /* map domain restriction */
+  /*@ map domain restriction (TODO: what does this mean? Remove key from map? This will also remove the resulting value, right?) */
   syntax Map ::= Map "[" K "<-" "undef" "]"    [function, hook(Map:remove)]
-=======
-  /*@ map domain restriction (TODO: what does this mean? Remove key from map? This will aslo remove the resulting value, right?) */
-  syntax MyMap ::= MyMap "[" K "<-" "undef" "]"    [function, hook(Map:remove)] 
->>>>>>> 7328da11
 //  rule
 //    M:Map[K1:K,,K2:K,,KL:KList <- undef]
 //  =>
@@ -94,35 +68,18 @@
 //  rule (K:K |-> _ M:Map)[K <- undef] => M
 //  rule M:Map[.KList <- undef] => M
 
-<<<<<<< HEAD
-  /* set of map keys */
+  /*@ Construct a Set consisting of all keys in the Map:*/
 	syntax Set ::= keys(Map)    [function, hook(Map:keys)]
 //  rule keys(K:K |-> _ M:Map) => SetItem(K) keys(M)
 //  rule keys(.Map) => .Set
 
-  /* bag of map values */
+  /*@ Construct a List consisting of all values in the Map: */
 	syntax List ::= values(Map)    [function]
 //  rule values(_ |-> K:K M:Map) => BagItem(K) values(M)
 //  rule values(.Map) => .Bag
 
-  /* map size */
+  /*@ Get Map size (TODO: number of key/value pairs? Total combined number of keys and values?):*/
   syntax Int ::= size(Map)   [function]
 //  rule size(_ |-> _ M:Map) => 1 +Int size(M)
 //  rule size(.Map) => 0
-=======
-  /*@ Construct a Set consisting of all keys in the Map (TODO: What is the difference between Sets and MySets?):*/
-	syntax MySet ::= keys(MyMap)    [function, hook(Map:keys)]
-//  rule keys(K:K |-> _ M:MyMap) => MySetItem(K) keys(M)
-//  rule keys(.MyMap) => .MySet
-
-  /*@ Construct a Bag consisting of all values in the Map: */
-	syntax MyBag ::= values(MyMap)    [function]
-//  rule values(_ |-> K:K M:MyMap) => MyBagItem(K) values(M)
-//  rule values(.MyMap) => .MyBag
-
-  /*@ Get Map size (TODO: number of key/value pairs? Total combined number of keys and values?):*/
-  syntax Int ::= size(MyMap)   [function]
-//  rule size(_ |-> _ M:MyMap) => 1 +Int size(M)
-//  rule size(.MyMap) => 0
->>>>>>> 7328da11
 endmodule
