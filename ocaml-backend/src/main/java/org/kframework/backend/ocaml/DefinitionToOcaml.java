// Copyright (c) 2015-2018 Runtime Verification, Inc. (RV-Match team). All Rights Reserved.

package org.kframework.backend.ocaml;

import com.google.common.base.Joiner;
import com.google.common.collect.ArrayListMultimap;
import com.google.common.collect.BiMap;
import com.google.common.collect.ComparisonChain;
import com.google.common.collect.HashBasedTable;
import com.google.common.collect.HashBiMap;
import com.google.common.collect.HashMultimap;
import com.google.common.collect.ImmutableMap;
import com.google.common.collect.ImmutableSet;
import com.google.common.collect.ListMultimap;
import com.google.common.collect.Lists;
import com.google.common.collect.SetMultimap;
import com.google.common.collect.Sets;
import com.google.common.collect.Table;
import edu.uci.ics.jung.graph.DirectedGraph;
import edu.uci.ics.jung.graph.DirectedSparseGraph;
import org.apache.commons.collections15.ListUtils;
import org.apache.commons.lang3.mutable.MutableBoolean;
import org.kframework.attributes.Att;
import org.kframework.attributes.Location;
import org.kframework.attributes.Source;
import org.kframework.builtin.BooleanUtils;
import org.kframework.builtin.KLabels;
import org.kframework.builtin.Sorts;
import org.kframework.compile.*;
import org.kframework.definition.Module;
import org.kframework.definition.ModuleTransformer;
import org.kframework.definition.NonTerminal;
import org.kframework.definition.Production;
import org.kframework.definition.Rule;
import org.kframework.definition.Sentence;
import org.kframework.kil.loader.Context;
import org.kframework.kompile.CompiledDefinition;
import org.kframework.kompile.Kompile;
import org.kframework.kompile.KompileOptions;
import org.kframework.kore.Assoc;
import org.kframework.kore.AttCompare;
import org.kframework.kore.InjectedKLabel;
import org.kframework.kore.K;
import org.kframework.kore.KApply;
import org.kframework.kore.KAs;
import org.kframework.kore.KLabel;
import org.kframework.kore.KRewrite;
import org.kframework.kore.KSequence;
import org.kframework.kore.KToken;
import org.kframework.kore.KVariable;
import org.kframework.kore.Sort;
import org.kframework.kore.VisitK;
import org.kframework.kore.TransformK;
import org.kframework.krun.KRun;
import org.kframework.main.GlobalOptions;
import org.kframework.parser.ParserUtils;
import org.kframework.parser.outer.Outer;
import org.kframework.unparser.ToBinary;
import org.kframework.unparser.ToKast;
import org.kframework.utils.StringUtil;
import org.kframework.utils.algorithms.SCCTarjan;
import org.kframework.utils.errorsystem.KEMException;
import org.kframework.utils.errorsystem.KException.ExceptionType;
import org.kframework.utils.errorsystem.KExceptionManager;
import org.kframework.utils.file.FileUtil;
import scala.Function1;
import scala.Tuple2;
import scala.Tuple3;

import java.io.File;
import java.io.Serializable;
import java.util.ArrayList;
import java.util.Arrays;
import java.util.Collection;
import java.util.Collections;
import java.util.function.Consumer;
import java.util.function.Function;
import java.util.HashMap;
import java.util.HashSet;
import java.util.Iterator;
import java.util.LinkedHashSet;
import java.util.LinkedList;
import java.util.List;
import java.util.Map;
import java.util.NoSuchElementException;
import java.util.Optional;
import java.util.Queue;
import java.util.regex.Pattern;
import java.util.Set;
import java.util.stream.Collectors;
import java.util.stream.Stream;

import static org.kframework.Collections.*;
import static org.kframework.definition.Constructors.*;
import static org.kframework.kore.KORE.*;

public class DefinitionToOcaml implements Serializable {

    private transient final KExceptionManager kem;
    private transient final FileUtil files;
    private transient final GlobalOptions globalOptions;
    public transient final KompileOptions kompileOptions;
    private transient ExpandMacros expandMacros;
    private transient ConvertDataStructureToLookup convertDataStructure;
    private boolean threadCellExists;
    private transient Rule exitCodePattern;
    public OcamlOptions options;
    private Map<String, List<KLabel>> klabelsForEachPredicate;

    public DefinitionToOcaml(
            KExceptionManager kem,
            FileUtil files,
            GlobalOptions globalOptions,
            KompileOptions kompileOptions,
            OcamlOptions options) {
        this.kem = kem;
        this.files = files;
        this.globalOptions = globalOptions;
        this.kompileOptions = kompileOptions;
        this.sortHooks = defSortHooks;
        this.options = options;
    }

    public static final ImmutableSet<String> hookNamespaces;
    private transient ImmutableMap<String, Function<String, String>> sortHooks;
    public static final ImmutableMap<String, Function<String, String>> defSortHooks;
    public static final ImmutableMap<String, Function<String, String>> userSortHooks;
    public static final ImmutableMap<String, Function<Sort, String>> sortVarHooks;
    public static final ImmutableMap<String, Function<Sort, String>> predicateRules;

    static {
        ImmutableSet.Builder<String> builder = ImmutableSet.builder();
        builder.add("BOOL").add("FLOAT").add("INT").add("IO").add("K").add("KEQUAL").add("KREFLECTION").add("LIST");
        builder.add("MAP").add("SET").add("STRING").add("ARRAY").add("BUFFER").add("BYTES");
        hookNamespaces = builder.build();
    }

    private static String stringBufferConstant(String s) {
        String string = StringUtil.unquoteKString(StringUtil.unquoteKString("\"" + s + "\""));
        return "(StringBuffer (let buf = Buffer.create " + string.length() + " in Buffer.add_string buf " + enquoteString(string) + "; buf))";
    }

    static {
        ImmutableMap.Builder<String, Function<String, String>> builder = ImmutableMap.builder();
        builder.put("BOOL.Bool", s -> "(Bool " + s + ")");
        builder.put("INT.Int", s -> "(Int (Z.of_string \"" +  s + "\"))");
        builder.put("FLOAT.Float", s -> {
            FloatBuiltin f = FloatBuiltin.of(s);
            return "(round_to_range(Float ((Gmp.FR.from_string_prec_base " + f.precision() + " Gmp.GMP_RNDN 10 \"" + f.value() + "\"), " + f.exponent() + ", " + f.precision() + ")))";
        });
        builder.put("STRING.String", s -> "(String " + enquoteString(StringUtil.unquoteKString(s)) + ")");
        builder.put("BYTES.Bytes", s -> "(Bytes (Bytes.of_string " + enquoteString(StringUtil.unquoteKString(s)) + "))");
        builder.put("BUFFER.StringBuffer", DefinitionToOcaml::stringBufferConstant);
        userSortHooks = builder.build();

        builder = ImmutableMap.builder();
        builder.put("BOOL.Bool", s -> "(Bool " + s + ")");
        builder.put("INT.Int", s -> "(Lazy.force " + encodeStringToIntConst(s) + ")");
        builder.put("FLOAT.Float", s -> {
            FloatBuiltin f = FloatBuiltin.of(s);
            return "(round_to_range(Float ((Gmp.FR.from_string_prec_base " + f.precision() + " Gmp.GMP_RNDN 10 \"" + f.value() + "\"), " + f.exponent() + ", " + f.precision() + ")))";
        });
        builder.put("STRING.String", s -> "(String " + enquoteString(StringUtil.unquoteKString(s)) + ")");
        builder.put("BYTES.Bytes", s -> "(Bytes (Bytes.of_string " + enquoteString(StringUtil.unquoteKString(s)) + "))");
        builder.put("BUFFER.StringBuffer", DefinitionToOcaml::stringBufferConstant);
        defSortHooks = builder.build();
    }

    static {
        ImmutableMap.Builder<String, Function<Sort, String>> builder = ImmutableMap.builder();
        builder.put("BOOL.Bool", s -> "Bool _");
        builder.put("INT.Int", s -> "Int _");
        builder.put("FLOAT.Float", s -> "Float _");
        builder.put("STRING.String", s -> "String _");
        builder.put("BYTES.Bytes", s -> "Bytes _");
        builder.put("BUFFER.StringBuffer", s -> "StringBuffer _");
        builder.put("LIST.List", s -> "List (" + encodeStringToIdentifier(s) + ",_,_)");
        builder.put("ARRAY.Array", s -> "Array (" + encodeStringToIdentifier(s) + ",_,_)");
        builder.put("MAP.Map", s -> "Map (" + encodeStringToIdentifier(s) + ",_,_)");
        builder.put("SET.Set", s -> "Set (" + encodeStringToIdentifier(s) + ",_,_)");
        sortVarHooks = builder.build();
    }

    static {
        ImmutableMap.Builder<String, Function<Sort, String>> builder = ImmutableMap.builder();
        builder.put("K.K", s -> "_ -> [Bool true]");
        builder.put("K.KItem", s -> "[_] -> [Bool true] | _ -> [Bool false]");
        builder.put("INT.Int", s -> "[Int _] -> [Bool true]");
        builder.put("FLOAT.Float", s -> "[Float _] -> [Bool true]");
        builder.put("STRING.String", s -> "[String _] -> [Bool true]");
        builder.put("BYTES.Bytes", s -> "[Bytes _] -> [Bool true]");
        builder.put("BUFFER.StringBuffer", s -> "[StringBuffer _] -> [Bool true]");
        builder.put("BOOL.Bool", s -> "[Bool _] -> [Bool true]");
        builder.put("MAP.Map", s -> "[Map (s,_,_)] when (s = " + encodeStringToIdentifier(s) + ") -> [Bool true]");
        builder.put("SET.Set", s -> "[Set (s,_,_)] when (s = " + encodeStringToIdentifier(s) + ") -> [Bool true]");
        builder.put("LIST.List", s -> "[List (s,_,_)] when (s = " + encodeStringToIdentifier(s) + ") -> [Bool true]");
        builder.put("ARRAY.Array", s -> "[Array (s,_,_)] when (s = " + encodeStringToIdentifier(s) + ") -> [Bool true]");
        predicateRules = builder.build();
    }


    private Module mainModule;
    private Map<KLabel, KLabel> collectionFor;
    private Set<KLabel> filteredMapConstructors;
    private Rule matchThreadSet, rewriteThreadSet;
    private Rule makeStuck, makeUnstuck;

    public void initialize(DefinitionToOcaml serialized, CompiledDefinition def) {
        mainModule = serialized.mainModule;
        collectionFor = serialized.collectionFor;
        filteredMapConstructors = serialized.filteredMapConstructors;
        matchThreadSet = serialized.matchThreadSet;
        rewriteThreadSet = serialized.rewriteThreadSet;
        makeStuck = serialized.makeStuck;
        makeUnstuck = serialized.makeUnstuck;
        functions = serialized.functions;
        anywhereKLabels = serialized.anywhereKLabels;
        options = serialized.options;
        constants = serialized.constants;
        realStepFunctions = serialized.realStepFunctions;
        if (serialized.expandMacros == null) {
            serialized.expandMacros = ExpandMacros.fromMainModule(def.executionModule(), files, kem, kompileOptions, false);
        }
        if (serialized.convertDataStructure == null) {
            serialized.convertDataStructure = new ConvertDataStructureToLookup(def.executionModule(), true);
        }
        expandMacros = serialized.expandMacros;
        convertDataStructure = serialized.convertDataStructure;
        threadCellExists = serialized.threadCellExists;
        if (serialized.exitCodePattern == null) {
            serialized.exitCodePattern = def.exitCodePattern;
        }
        exitCodePattern = serialized.exitCodePattern;
        sortHooks = userSortHooks;
        klabelsForEachPredicate = serialized.klabelsForEachPredicate;
    }

    private boolean containsThreadCell(CompiledDefinition def) {
        return stream(def.executionModule().productions())
                    .anyMatch(p -> (p.att().contains("thread") && p.att().contains("cell")));
    }
    public void initialize(CompiledDefinition def) {
        Function1<Module, Module> generatePredicates = new GenerateSortPredicateRules(false)::gen;
        this.convertDataStructure = new ConvertDataStructureToLookup(def.executionModule(), true);
        ModuleTransformer convertLookups = ModuleTransformer.fromSentenceTransformer(convertDataStructure::convert, "convert data structures to lookups");
        ModuleTransformer liftToKSequence = ModuleTransformer.fromSentenceTransformer(new LiftToKSequence()::lift, "lift K into KSequence");
        this.expandMacros = ExpandMacros.fromMainModule(def.executionModule(), files, kem, kompileOptions, false);
        ModuleTransformer expandMacros = ModuleTransformer.fromSentenceTransformer(this.expandMacros::expand, "expand macro rules");
        ModuleTransformer deconstructInts = ModuleTransformer.fromSentenceTransformer(new DeconstructIntegerAndFloatLiterals()::convert, "remove matches on integer literals in left hand side");
        this.threadCellExists = containsThreadCell(def);
        this.exitCodePattern = def.exitCodePattern;
        ModuleTransformer splitThreadCell = this.threadCellExists ?
                                            ModuleTransformer.fromSentenceTransformer(new SplitThreadsCell(def.executionModule())::convert, "split threads cell into thread local and global") :
                                            ModuleTransformer.fromSentenceTransformer(s -> s, "identity function -- no transformation");
        ModuleTransformer preprocessKLabelPredicates = ModuleTransformer.fromSentenceTransformer(new PreprocessKLabelPredicates(def.executionModule())::convert, "preprocess klabel predicates");
        ModuleTransformer removePolyKLabels = ModuleTransformer.fromSentenceTransformer(Kompile::removePolyKLabels, "remove poly klabels");
        Sentence thread = Production(KLabel("#Thread"), Sorts.KItem(), Seq(
                Terminal("#Thread"), Terminal("("),
                NonTerminal(Sorts.K()), Terminal(","),
                NonTerminal(Sorts.K()), Terminal(","),
                NonTerminal(Sorts.K()), Terminal(","),
                NonTerminal(Sorts.K()), Terminal(")")));
        Sentence bottom = Production(KLabel("#Bottom"), Sorts.KItem(), Seq(Terminal("#Bottom")));
        Sentence threadLocal = Production(KLabel("#ThreadLocal"), Sorts.KItem(), Seq(Terminal("#ThreadLocal")));
        Function1<Module, Module> pipeline = removePolyKLabels
                .andThen(preprocessKLabelPredicates)
                .andThen(splitThreadCell)
                .andThen(mod -> Module(mod.name(), mod.imports(),
                        Stream.concat(stream(mod.localSentences()),
                                Stream.<Sentence>of(thread, bottom, threadLocal)).collect(org.kframework.Collections.toSet()), mod.att()))
                .andThen(convertLookups)
                .andThen(expandMacros)
                .andThen(deconstructInts)
                .andThen(generatePredicates)
                .andThen(liftToKSequence);
        mainModule = pipeline.apply(def.executionModule());
        collectionFor = ConvertDataStructureToLookup.collectionFor(mainModule);
        filteredMapConstructors = ConvertDataStructureToLookup.filteredMapConstructors(mainModule);

        Set<KLabel> threadKLabels = stream(mainModule.attributesFor()).filter(p -> p._2().contains("thread")).map(Tuple2::_1).collect(Collectors.toSet());
        if (threadKLabels.size() == 0) {
            this.matchThreadSet = null;
            this.rewriteThreadSet = null;
        } else {
            if (threadKLabels.size() != 1) {
                throw KEMException.criticalError("Must have only one klabel with the \"thread\" attribute. Found: " + threadKLabels);
            }
            Rule matchThreadSet = Rule(IncompleteCellUtils.make(threadKLabels.iterator().next(), false, KVariable("Threads"), false), BooleanUtils.TRUE, BooleanUtils.TRUE);
<<<<<<< HEAD
            this.matchThreadSet = convert(new Kompile(kompileOptions, kompileOptions.outerParsing, files, kem).compileRule(def.kompiledDefinition, matchThreadSet));
            Rule rewriteThreadSet = Rule(IncompleteCellUtils.make(threadKLabels.iterator().next(), false, KRewrite(KVariable("Threads"), KVariable("NewThreads")), false), BooleanUtils.TRUE, BooleanUtils.TRUE);
            this.rewriteThreadSet = convert(new Kompile(kompileOptions, kompileOptions.outerParsing, files, kem).compileRule(def.kompiledDefinition, rewriteThreadSet));
=======
            this.matchThreadSet = convert(new Kompile(kompileOptions, globalOptions, files, kem).compileRule(def.kompiledDefinition, matchThreadSet));
            Rule rewriteThreadSet = Rule(IncompleteCellUtils.make(threadKLabels.iterator().next(), false, KRewrite(KVariable("Threads"), KVariable("NewThreads")), false), BooleanUtils.TRUE, BooleanUtils.TRUE);
            this.rewriteThreadSet = convert(new Kompile(kompileOptions, globalOptions, files, kem).compileRule(def.kompiledDefinition, rewriteThreadSet));
>>>>>>> e1a5b4f9
            this.rewriteThreadSet = Rule(new TransformK() { public K apply(KVariable var) { return KVariable(var.name(), var.att().remove(Sort.class)); } }.apply(this.rewriteThreadSet.body()),
                    this.rewriteThreadSet.requires(), this.rewriteThreadSet.ensures());
        }
        KLabel stratCell = KLabel("<s>");
        if (mainModule.definedKLabels().contains(stratCell)) {
            Rule makeStuck = Rule(IncompleteCellUtils.make(stratCell, false, KRewrite(KSequence(), KApply(KLabel("#STUCK"))), true), BooleanUtils.TRUE, BooleanUtils.TRUE);
            Rule makeUnstuck = Rule(IncompleteCellUtils.make(stratCell, false, KRewrite(KApply(KLabel("#STUCK")), KSequence()), true), BooleanUtils.TRUE, BooleanUtils.TRUE);
<<<<<<< HEAD
            this.makeStuck = convert(new Kompile(kompileOptions, kompileOptions.outerParsing, files, kem).compileRule(def.kompiledDefinition, makeStuck));
            this.makeUnstuck = convert(new Kompile(kompileOptions, kompileOptions.outerParsing, files, kem).compileRule(def.kompiledDefinition, makeUnstuck));
=======
            this.makeStuck = convert(new Kompile(kompileOptions, globalOptions, files, kem).compileRule(def.kompiledDefinition, makeStuck));
            this.makeUnstuck = convert(new Kompile(kompileOptions, globalOptions, files, kem).compileRule(def.kompiledDefinition, makeUnstuck));
>>>>>>> e1a5b4f9
        } else {
            this.makeStuck = null;
            this.makeUnstuck = null;
        }
    }

    public Rule convert(Rule r) {
        Function1<Sentence, Sentence> convertLookups = new ConvertDataStructureToLookup(this.convertDataStructure)::convert;
        Function1<Sentence, Sentence> liftToKSequence = new LiftToKSequence()::lift;
        Function1<Sentence, Sentence> deconstructInts = new DeconstructIntegerAndFloatLiterals()::convert;
        Function1<Sentence, Sentence> expandMacros = this.expandMacros::expand;
        return (Rule) convertLookups
                .andThen(deconstructInts)
                .andThen(expandMacros)
                .andThen(liftToKSequence)
                .apply(r);
    }

    Set<KLabel> functions;
    Set<KLabel> anywhereKLabels;

    public static String enquoteString(String value) {
        char delimiter = '"';
        final int length = value.length();
        StringBuilder result = new StringBuilder();
        result.append(delimiter);
        for (int offset = 0, codepoint; offset < length; offset += Character.charCount(codepoint)) {
            codepoint = value.codePointAt(offset);
            if (codepoint > 0xFF) {
                throw KEMException.compilerError("Unsupported: unicode characters in strings in Ocaml backend.");
            } else if (codepoint == delimiter) {
                result.append("\\").append(delimiter);
            } else if (codepoint == '\\') {
                result.append("\\\\");
            } else if (codepoint == '\n') {
                result.append("\\n");
            } else if (codepoint == '\t') {
                result.append("\\t");
            } else if (codepoint == '\r') {
                result.append("\\r");
            } else if (codepoint == '\b') {
                result.append("\\b");
            } else if (codepoint >= 32 && codepoint < 127) {
                result.append((char)codepoint);
            } else if (codepoint <= 0xff) {
                if (codepoint < 10) {
                    result.append("\\00");
                    result.append(codepoint);
                } else if (codepoint < 100) {
                    result.append("\\0");
                    result.append(codepoint);
                } else {
                    result.append("\\");
                    result.append(codepoint);
                }
            }
        }
        result.append(delimiter);
        return result.toString();
    }

    public static String enquoteString(byte[] value) {
        char delimiter = '"';
        final int length = value.length;
        StringBuilder result = new StringBuilder();
        result.append(delimiter);
        for (int offset = 0, codepoint; offset < length; offset++) {
            codepoint = Byte.toUnsignedInt(value[offset]);
            if (codepoint == delimiter) {
                result.append("\\").append(delimiter);
            } else if (codepoint == '\\') {
                result.append("\\\\");
            } else if (codepoint == '\n') {
                result.append("\\n");
            } else if (codepoint == '\t') {
                result.append("\\t");
            } else if (codepoint == '\r') {
                result.append("\\r");
            } else if (codepoint == '\b') {
                result.append("\\b");
            } else if (codepoint < 16){
                result.append("\\x0");
                result.append(Integer.toHexString(codepoint));
            } else if (codepoint < 32 || codepoint >= 127) {
                result.append("\\x");
                result.append(Integer.toHexString(codepoint));
            } else
                result.append((char)codepoint);
        }
        result.append(delimiter);
        return result.toString();
    }

    public String execute(K k, int depth, String file) {
        StringBuilder sb = new StringBuilder();
        ocamlProgramHeader(sb, false);
        ocamlTermInput(new KRun.InitialConfiguration(k), sb); //declares input
        ocamlOpenFile("out", file, sb); //declares out
        runAndPrint(depth, sb); //calls run and prints to out
        return sb.toString();
    }

    public String match(K k, Rule r, String file) {
        StringBuilder sb = new StringBuilder();
        ocamlProgramHeader(sb, false);
        ocamlMatchPattern(r, sb); //declares try_match
        ocamlTermInput(new KRun.InitialConfiguration(k), sb); //declares input
        ocamlOpenFile("subst", file, sb); //declares subst
        sb.append("let res = input\n");
        matchPatternAndPrint(sb); //calls try_match and prints to subst
        return sb.toString();
    }

    private void ocamlMatchPattern(Rule r, StringBuilder sb) {
        if (r == null) {
            // no exit code pattern
            sb.append("let try_match (c: k) (config: k) (guard: int) : k Subst.t = Subst.singleton \"_\" [Int Z.zero]\n");
            return;
        }
        if (hasLookups(r)) {
            sb.append("let rec ");
        } else {
            sb.append("let ");
        }
        sb.append("try_match (c: k) (config: k) (guard: int) : k Subst.t = match c with \n");
        convertFunction(Collections.singletonList(convert(r)), sb, "try_match", RuleType.PATTERN);
        sb.append("| _ -> raise(Stuck c)\n");
    }

    public String executeAndMatch(K k, int depth, Rule r, String file, String substFile) {
        StringBuilder sb = new StringBuilder();
        ocamlProgramHeader(sb, false);
        ocamlMatchPattern(r, sb);  //declares try_match
        ocamlTermInput(new KRun.InitialConfiguration(k), sb);  //declares input
        ocamlOpenFile("out", file, sb); //declares out
        ocamlOpenFile("subst", substFile, sb); //declares subst
        runAndPrint(depth, sb); //calls run and prints to out
        matchPatternAndPrint(sb); //calls try_match and prints to subst
        return sb.toString();
    }

    private void constructRun(StringBuilder sb, String depth) {
        if (this.threadCellExists) {
            sb.append("run");
        } else {
            sb.append("run_no_thread_opt");
        }
        sb.append("(input) (").append(depth).append(") ");
    }

    public String interpreter() {
        StringBuilder sb = new StringBuilder();
        ocamlProgramHeader(sb, true);
        ocamlMatchPattern(exitCodePattern, sb);  //declares try_match
        sb.append("let input, depth, out = Makeconfig.parse ()\n");
        sb.append("let res, _ = ");
        if (this.threadCellExists) {
            sb.append("run");
        } else {
            sb.append("run_no_thread_opt");
        }
        sb.append("(input) (depth)\n");
        sb.append("let () = output_string out (print_k_binary(res))\n");
        sb.append("let () = try let subst = try_match res res (-1) in\n");
        sb.append("let code = get_exit_code subst in\n");
        sb.append("exit code\n");
        sb.append("with Stuck(res) -> output_string out (print_k_binary res); exit 112\n");
        return sb.toString();
    }

    private void matchPatternAndPrint(StringBuilder sb) {
        sb.append("let _ = (try print_subst_binary subst (try_match res res (-1)) with Stuck c -> output_string subst \"\\x00\\x00\\x00\\x00\")\n");
    }

    private void runAndPrint(int depth, StringBuilder sb) {
        sb.append("let res, steps = ");
        constructRun(sb, String.valueOf(depth));
        sb.append("\n");
        sb.append("let () = output_string out ((string_of_int steps) ^ \"\\n\" ^ print_k_binary(res))\n");
    }

    public void ocamlOpenFile(String name, String file, StringBuilder sb) {
        sb.append("let ").append(name).append(" = open_out_bin ").append(enquoteString(file)).append("\n");
    }

    /**
     * Generates a string containing ocaml code that, when executed, runs a particular program in the semantics.
     * Use this overload in order to precompute any configuration variables that are pure, leading to faster execution.
     * @param k The initial configuration to execute, minus the configuration
     *          variables present in the keys of that map
     * @param serializedVars A map from the names of configuration
     *                       variables to the result of encoding the value of the configuration variable using OCAML's
     *                       Marshal module.
     * @param topCellInitializer The klabel used to call the initializer of the top cell.
     * @param exitCode The pattern used to determine the integer exit code to return on the command line.
     * @param dumpExitCode A value that, if the integer matched by --exit-code is equal to this integer, indicates that the resulting configuration
     *                     from execution should be printed to the current working directory in a file named "config"
     * @return A program that can be compiled to rewrite the specified {@code k}.
     */
    public String ocamlCompile(KLabel topCellInitializer, Rule exitCode, Integer dumpExitCode) {
        StringBuilder sb = new StringBuilder();
        ocamlProgramHeader(sb, false);
        sb.append("let () = CONFIG.set_sys_argv ()\n");
        ocamlCompileSerializedInput(topCellInitializer, sb);
        return ocamlFinishCompile(exitCode, dumpExitCode, sb);
    }

    private String ocamlFinishCompile(Rule exitCode, Integer dumpExitCode, StringBuilder sb) {
        ocamlMatchPattern(exitCode, sb);
        sb.append("let _ = try let res, _ = ");
        constructRun(sb, "!CONFIG.depth");
        sb.append("in let subst = try_match res res (-1) in\n");
        sb.append("let code = get_exit_code subst in\n");
        if (dumpExitCode != null) {
            sb.append("(if code = ").append(dumpExitCode).append(" then\n");
            sb.append("(prerr_endline \"Execution failed (configuration dumped)\";\n");
            sb.append("let out = open_out !CONFIG.output_file in output_string out (print_k res))\n");
            sb.append("else ());\n");
        }
        sb.append("exit code\n");
        sb.append("with Stuck(res) -> (prerr_endline \"Execution failed (configuration dumped)\";\n");
        sb.append("let out = open_out !CONFIG.output_file in output_string out (print_k res);\n");
        sb.append("exit 139)\n");
        return sb.toString();
    }

    private void ocamlProgramHeader(StringBuilder sb, boolean forcePlugin) {
        if (forcePlugin) {
            sb.append("let () = Plugin.load Sys.argv.(1)");
        } else if (kompileOptions.optimize2 || kompileOptions.optimize3) {
            sb.append("external load_plugin_path : unit -> string = \"load_plugin_path\"\n");
            sb.append("let () = Plugin.load (load_plugin_path ())");
        }
        sb.append("\nopen Prelude\nopen Constants\nopen Constants.K\nopen Run\nlet () = Sys.catch_break true\n");
        sb.append("let () = Gc.set { (Gc.get()) with Gc.minor_heap_size = 33554432 }");
    }

    private void ocamlCompileSerializedInput(KLabel topCellInitializer, StringBuilder sb) {
        // sb.append(enquoteString(ToBinary.apply(expandMacros.expand(k))));
        sb.append("external load_kore_term : unit -> string = \"load_kore_term\"\n");
        sb.append("external load_marshal_term : unit -> string = \"load_marshal_term\"\n");
        sb.append("let unserializedKMap = match Lexer.parse_k_binary_string (load_kore_term ()) with\n");
        sb.append("  [Map(SortMap, Lbl_Map_, m)] -> m\n");
        sb.append("| _ -> failwith \"kore_term is not of sort Map\"\n");
        sb.append("let serialized = (Marshal.from_string (load_marshal_term ()) 0 : Prelude.k)\n");
        sb.append("let serializedKMap = match serialized with\n");
        sb.append("  [Map(SortMap, Lbl_Map_, m)] -> m\n");
        sb.append("| _ -> failwith \"marshal_term is not of sort Map\"\n");
        sb.append("let completeMap = let conflict key val1 _ = Some val1 in\n" +
                  "    [(Map (SortMap, Lbl_Map_, KMap.union conflict unserializedKMap serializedKMap))]\n");
        sb.append("let input = (let module Def = (val Plugin.get ()) in Def.eval (KApply(");
        encodeStringToIdentifier(sb, topCellInitializer);
        sb.append(", [completeMap])) interned_bottom)\n");
    }

    private void ocamlTermInput(KRun.InitialConfiguration k, StringBuilder sb) {
        sb.append("let input = Lexer.parse_k_binary_string\n");
        K config = k.theConfig;
        k.theConfig = null;
        config = expandMacros.expand(config);
        byte[] binary = ToBinary.apply(config);
        config = null;
        String str = enquoteString(binary);
        binary = null;
        sb.append(str);
        str = null;
        sb.append("\n");
    }

    /**
     * Generates a string that, when compiled, writes a K term parsed from run.in into run.out using the
     * Marshal module.
     * @return
     */
    public String marshal() {
        StringBuilder sb = new StringBuilder();
        ocamlProgramHeader(sb, true);
        sb.append("let serialize, input, file = Makeconfig.marshal ()\n");
        sb.append("let str = if serialize then Marshal.to_string (input : Prelude.k) [] else print_k_binary input\n");
        sb.append("let () = output_string file str\n");
        return sb.toString();
    }

    public K preprocess(K k) {
        if (options.noExpandMacros) {
            return k;
        }
        return expandMacros.expand(k);
    }

    public String constants() {
        StringBuilder sb = new StringBuilder();
        sb.append("type sort = \n");
        Set<Sort> sorts = mutable(mainModule.allSorts());
        sorts.add(Sorts.Bool());
        sorts.add(Sorts.Int());
        sorts.add(Sorts.String());
        sorts.add(Sorts.Float());
        sorts.add(Sorts.StringBuffer());
        sorts.add(Sorts.Bytes());
        for (Sort s : sorts) {
            sb.append("|");
            encodeStringToIdentifier(sb, s);
            sb.append("\n");
        }
        Set<KLabel> klabels = mutable(mainModule.definedKLabels());
        klabels.add(KLabel("#Bottom"));
        klabels.add(KLabel("littleEndianBytes"));
        klabels.add(KLabel("bigEndianBytes"));
        klabels.add(KLabel("signedBytes"));
        klabels.add(KLabel("unsignedBytes"));
        addOpaqueKLabels(klabels);
        sb.append("type klabel = \n");
        for (KLabel label : klabels) {
            sb.append("|");
            encodeStringToIdentifier(sb, label);
            sb.append("\n");
        }
        sb.append("let print_sort(c: sort) : string = match c with \n");
        for (Sort s : sorts) {
            sb.append("|");
            encodeStringToIdentifier(sb, s);
            sb.append(" -> ");
            sb.append(enquoteString(s.toString()));
            sb.append("\n");
        }
        sb.append("let print_klabel(c: klabel) : string = match c with \n");
        for (KLabel label : klabels) {
            sb.append("|");
            encodeStringToIdentifier(sb, label);
            sb.append(" -> ");
            sb.append(enquoteString(ToKast.apply(label)));
            sb.append("\n");
        }
        sb.append("let print_klabel_string(c: klabel) : string = match c with \n");
        for (KLabel label : klabels) {
            sb.append("|");
            encodeStringToIdentifier(sb, label);
            sb.append(" -> ");
            sb.append(enquoteString(label.name()));
            sb.append("\n");
        }
        sb.append("let parse_sort(c: string) : sort = match c with \n");
        for (Sort s : sorts) {
            sb.append("|");
            sb.append(enquoteString(s.toString()));
            sb.append(" -> ");
            encodeStringToIdentifier(sb, s);
            sb.append("\n");
        }
        sb.append("| _ -> invalid_arg (\"parse_sort: \" ^ c)\n");
        sb.append("let parse_klabel(c: string) : klabel = match c with \n");
        for (KLabel label : klabels) {
            sb.append("|");
            sb.append(enquoteString(label.name()));
            sb.append(" -> ");
            encodeStringToIdentifier(sb, label);
            sb.append("\n");
        }
        sb.append("| _ -> invalid_arg (\"parse_klabel: \" ^ c)\n");
        sb.append("let collection_for (c: klabel) : klabel = match c with \n");
        for (Map.Entry<KLabel, KLabel> entry : collectionFor.entrySet()) {
            sb.append("|");
            encodeStringToIdentifier(sb, entry.getKey());
            sb.append(" -> ");
            encodeStringToIdentifier(sb, entry.getValue());
            sb.append("\n");
        }
        sb.append("| _ -> invalid_arg \"collection_for\"\n");
        sb.append("let unit_for (c: klabel) : klabel = match c with \n");
        for (KLabel label : collectionFor.values().stream().collect(Collectors.toSet())) {
            sb.append("|");
            encodeStringToIdentifier(sb, label);
            sb.append(" -> ");
            encodeStringToIdentifier(sb, KLabel(mainModule.attributesFor().apply(label).get(Att.UNIT())));
            sb.append("\n");
        }
        sb.append("| _ -> invalid_arg \"unit_for\"\n");
        sb.append("let el_for (c: klabel) : klabel = match c with \n");
        for (KLabel label : collectionFor.values().stream().collect(Collectors.toSet())) {
            sb.append("|");
            encodeStringToIdentifier(sb, label);
            sb.append(" -> ");
            encodeStringToIdentifier(sb, KLabel(mainModule.attributesFor().apply(label).get("element")));
            sb.append("\n");
        }
        sb.append("| _ -> invalid_arg \"el_for\"\n");
        sb.append("let unit_for_array (c: sort) : klabel = match c with \n");
        Set<Sort> arraySorts = sorts.stream().filter(s -> mainModule.sortAttributesFor().get(s.head()).getOrElse(() -> Att()).<String>getOptional("hook")
                .orElse(".").equals("ARRAY.Array")).collect(Collectors.toSet());
        for (Sort sort : arraySorts) {
            sb.append("|");
            encodeStringToIdentifier(sb, sort);
            sb.append(" -> ");
            encodeStringToIdentifier(sb, KLabel(mainModule.sortAttributesFor().apply(sort.head()).get("unit")));
            sb.append("\n");
        }
        sb.append("| _ -> invalid_arg \"unit_for_array\"\n");
        sb.append("let el_for_array (c: sort) : klabel = match c with \n");
        for (Sort sort : arraySorts) {
            sb.append("|");
            encodeStringToIdentifier(sb, sort);
            sb.append(" -> ");
            encodeStringToIdentifier(sb, KLabel(mainModule.sortAttributesFor().apply(sort.head()).get("element")));
            sb.append("\n");
        }
        sb.append("| _ -> invalid_arg \"el_for_array\"\n");
        sb.append("module Dynarray : sig\n" +
                "  type 'a t\n" +
                "  val make : int -> 'a -> 'a t\n" +
                "  val length : 'a t -> int\n" +
                "  val get : 'a t -> int -> 'a\n" +
                "  val set : 'a t -> int -> 'a -> unit\n" +
                "  val compare : ('a list -> 'a list -> int) -> 'a t -> 'a t -> int\n" +
                "  val fold_left : ('a -> 'b -> 'a) -> 'a -> 'b t -> 'a\n" +
                "  val fold_right : ('a -> 'b -> 'b) -> 'a t -> 'b -> 'b\n" +
                "  val iteri : (int -> 'a -> unit) -> 'a t -> unit\n" +
                "end = struct\n" +
                "  type 'a t = { size: int;" +
                "                mutable arr: 'a array;" +
                "                default: 'a }\n" +
                "  let make size default = { size=size; arr=Array.make (min size 10) default; default=default}\n" +
                "  let length arr = arr.size\n" +
                "  let get arr idx = if idx >= Array.length arr.arr && idx < arr.size then arr.default else Array.get arr.arr idx\n" +
                "  let calc_size arr at_least = let double = Array.length arr.arr * 2 in\n" +
                "    let at_most = if double > arr.size then arr.size else double in\n" +
                "    if at_least > at_most then at_least else at_most\n" +
                "  let upgrade_size arr size = let old = arr.arr in" +
                "    arr.arr <- Array.make size arr.default;" +
                "    Array.blit old 0 arr.arr 0 (Array.length old)\n" +
                "  let set arr idx value= if idx >= Array.length arr.arr && idx < arr.size then upgrade_size arr (calc_size arr (idx + 1));\n" +
                "    Array.set arr.arr idx value\n" +
                "  let compare_arr f a b = let smaller,larger = if Array.length a.arr < Array.length b.arr then a,b else b,a in\n" +
                "  upgrade_size smaller (Array.length larger.arr);\n" +
                "  f (Array.to_list a.arr) (Array.to_list b.arr)\n" +
                "  let compare f a b = let v = Pervasives.compare a.size b.size in if v = 0 then compare_arr f a b else v\n" +
                "  let fold_left f init arr = snd (Array.fold_left (fun (i,x) a -> if i > 0 then (i - 1, f x a) else (0,x))  (arr.size,init) arr.arr)\n" +
                "  let fold_right f arr init = snd (Array.fold_right (fun a (i,x) -> if i > 0 then (i - 1, x) else (0, f a x)) arr.arr (Array.length arr.arr - arr.size, init))\n" +
                "  let iteri f arr = Array.iteri (fun i a -> if i < arr.size then f i a else ()) arr.arr\n" +
                "end\n");
        sb.append("\n\nmodule type S =\n");
        sb.append("sig\n");
        sb.append("  type m\n");
        sb.append("  type s\n");
        sb.append("  type t = kitem list\n");
        Set<Long> arities = printKType(klabels, sb);
        sb.append("  val compare : t -> t -> int\n" +
                "  val compare_kitem : kitem -> kitem -> int\n" +
                "  val compare_klist : t list -> t list -> int\n" +
                "  val equal_k : t -> t -> bool\n" +
                "  val hash_k : t -> int\n" +
                "  val hash_k_param : int -> t -> int\n" +
                "end\n");
        sb.append("module rec K : (S with type m = K.t Map.Make(K).t and type s = Set.Make(K).t)  =\n" +
                "struct\n" +
                "  module KMap = Map.Make(K)\n" +
                "  module KSet = Set.Make(K)\n" +
                "  type m = K.t KMap.t\n" +
                "  and s = KSet.t\n" +
                "  and t = kitem list\n");
        printKType(klabels, sb);
        sb.append("let rec hash_k c = match c with\n" +
                "    | [] -> 1\n" +
                "    | hd :: tl -> (hash_k tl) * 31 + hash_kitem hd\n" +
                "  and hash_kitem c = match c with\n");
        for (long arity : arities) {
            sb.append("    | KApply").append(arity).append("(lbl");
            for (int i = 0; i < arity; i++) {
                sb.append(",k").append(i);
            }
            sb.append(") -> ");
            int i;
            for (i = 0; i < arity; i++) {
                sb.append("(");
            }
            sb.append("(Hashtbl.hash lbl)");
            for (i = 0; i < arity; i++) {
                sb.append(") * 37 + hash_k k").append(i);
            }
            sb.append("\n");
        }
        sb.append("    | KToken(s, st) -> Hashtbl.hash s * 41 + Hashtbl.hash st\n" +
                "    | InjectedKLabel kl -> Hashtbl.hash kl\n" +
                "    | Map(_,k,m) -> Hashtbl.hash k * 43 + KMap.fold (fun k v accum -> accum + (hash_k k lxor hash_k v)) m 0\n" +
                "    | List(_,k,l) -> Hashtbl.hash k * 47 + hash_klist l\n" +
                "    | Set(_,k,s) -> Hashtbl.hash k * 53 + KSet.fold (fun k accum -> accum + hash_k k) s 0\n" +
                "    | Array(k,_,l) -> Hashtbl.hash k * 61 + (Dynarray.length l)\n" +
                "    | Int i -> Z.hash i\n" +
                "    | Float (f,_,_) -> Hashtbl.hash (Gmp.FR.to_float f)\n" +
                "    | String s -> Hashtbl.hash s\n" +
                "    | StringBuffer s -> Hashtbl.hash (Buffer.contents s)\n" +
                "    | Bytes b -> Hashtbl.hash b\n" +
                "    | Bool b -> Hashtbl.hash b\n" +
                "    | Bottom -> 1\n" +
                "    | ThreadLocal -> 2\n" +
                "    | Thread(k1,k2,k3,k4) -> ((((Hashtbl.hash Lbl'Hash'Thread) * 37 + hash_k k1) * 37 + hash_k k2) * 37 + hash_k k3) * 36 + hash_k k4\n" +
                "  and hash_klist c = match c with\n" +
                "    | [] -> 1\n" +
                "    | hd :: tl -> (hash_klist tl) * 59 + hash_k hd\n");

        sb.append("let rec hash_k_param_fld ((l,max) as lmax) = function \n" +
                "  | [] -> lmax\n" +
                "  | h::t -> if max < 0 then lmax else hash_k_param_fld (h::l,max-1) t\n" +
                "\n" +
                "let hash_k_param_add_kitem k max =\n" +
                "  hash_k_param_fld max k\n" +
                "\n" +
                "let rec qfld l1 h max = match l1 with \n" +
                "  | [] -> let (l2,max) = max in if l2 = [] then h else qfld l2 h ([],max)\n" +
                "  | ki :: kq -> match ki with \n");
        for (long arity : arities) {
            sb.append("    | KApply").append(arity).append("(lbl");
            for (int i = 0; i < arity; i++) {
                sb.append(",k").append(i);
            }
            sb.append(") -> \n");
            sb.append("        qfld kq (31*h + Hashtbl.hash lbl) (\n");
            for (int i = 0; i < arity; i++) {
                sb.append("        hash_k_param_add_kitem k").append(i).append(" (\n");
            }
            sb.append("        max)");
            for (int i = 0; i < arity; i++) {
                sb.append(')');
            }
            sb.append('\n');
        }
        sb.append("    | KToken(s, st) ->\n" +
                "        qfld kq (31*h + Hashtbl.hash s * 41 + Hashtbl.hash st) (\n" +
                "        max)\n" +
                "    | InjectedKLabel lbl ->\n" +
                "        qfld kq (31*h + Hashtbl.hash lbl) (\n" +
                "        max)\n" +
                "    | Map(_,lbl,m) -> \n" +
                "        qfld kq (31*h + 43 * Hashtbl.hash lbl) (\n" +
                "        KMap.fold (fun k v max -> hash_k_param_add_kitem v (hash_k_param_add_kitem k max)) m max)\n" +
                "    | List(_,lbl,l) ->\n" +
                "        qfld kq (31*h + 47 * Hashtbl.hash lbl) (\n" +
                "        List.fold_left (fun max k -> hash_k_param_add_kitem k max) max l)\n" +
                "    | Set(_,lbl,s) ->\n" +
                "        qfld kq (31*h + 53 * Hashtbl.hash lbl) (\n" +
                "        KSet.fold (fun k max -> hash_k_param_add_kitem k max) s max)\n" +
                "    | Array(lbl,_,l) -> \n" +
                "        qfld kq (31*h + 61 * Hashtbl.hash lbl + Dynarray.length l) (\n" +
                "        max)\n" +
                "    | Int i -> qfld kq (31*h + Z.hash i) (\n" +
                "        max)\n" +
                "    | Float (f,_,_) -> qfld kq (31*h + Hashtbl.hash (Gmp.FR.to_float f)) (\n" +
                "        max)\n" +
                "    | String s -> qfld kq (31*h + Hashtbl.hash s) (\n" +
                "        max)\n" +
                "    | Bytes b -> qfld kq (31*h + Hashtbl.hash b) (\n" +
                "        max)\n" +
                "    | StringBuffer s -> qfld kq (31*h + Hashtbl.hash (Buffer.contents s)) (\n" +
                "        max)\n" +
                "    | Bool b -> qfld kq (31*h + Hashtbl.hash b) (\n" +
                "        max)\n" +
                "    | Bottom -> qfld kq (31*h + 1) (\n" +
                "        max)\n" +
                "    | ThreadLocal -> qfld kq (31*h + 2) (\n" +
                "        max)\n" +
                "    | Thread(k1,k2,k3,k4) -> qfld kq (31*h + Hashtbl.hash Lbl'Hash'Thread) (hash_k_param_add_kitem k1 (hash_k_param_add_kitem k2 (hash_k_param_add_kitem k3 (hash_k_param_add_kitem k4 max))))\n" +
                "\n");
        sb.append("let hash_k_param max k = \n" +
                "    qfld [] 0 (hash_k_param_add_kitem k ([],max))\n" +
                "\n");

        sb.append("  let rec equal_k c1 c2 = if c1 == c2 then true else match (c1, c2) with\n" +
                "    | [], [] -> true\n" +
                "    | (hd1 :: tl1), (hd2 :: tl2) -> equal_kitem hd1 hd2 && equal_k tl1 tl2\n" +
                "    | _ -> false\n" +
                "  and equal_kitem c1 c2 = if c1 == c2 then true else match (c1, c2) with\n");
        for(long arity : arities) {
            sb.append("    | KApply").append(arity).append("(lbl1");
            for (int i = 0; i < arity; i++) {
                sb.append(",k").append(i).append("_1");
            }
            sb.append("),KApply").append(arity).append("(lbl2");
            for (int i = 0; i < arity; i++) {
                sb.append(",k").append(i).append("_2");
            }
            sb.append(") -> lbl1 = lbl2");
            int i;
            for (i = 0; i < arity; i++) {
                sb.append(" && equal_k k").append(i).append("_1 k").append(i).append("_2");
            }
            sb.append("\n");
        }
        sb.append("    | (KToken(s1, st1)), (KToken(s2, st2)) -> s1 = s2 && st1 = st2\n" +
                "    | (InjectedKLabel kl1), (InjectedKLabel kl2) -> kl1 = kl2\n" +
                "    | (Map (_,k1,m1)), (Map (_,k2,m2)) -> k1 = k2 && KMap.cardinal m1 = KMap.cardinal m2 && (KMap.equal) (equal_k) m1 m2\n" +
                "    | (List (_,k1,l1)), (List (_,k2,l2)) -> k1 = k2 && equal_klist l1 l2\n" +
                "    | (Set (_,k1,s1)), (Set (_,k2,s2)) -> k1 = k2 && KSet.cardinal s1 = KSet.cardinal s2 && (KSet.equal) s1 s2\n" +
                "    | (Array (s1,k1,l1)), (Array (s2,k2,l2)) -> s1 = s2 && equal_k k1 k2 && l1 == l2\n" +
                "    | (Int i1), (Int i2) -> Z.equal i1 i2\n" +
                "    | (Float (f1,e1,p1)), (Float (f2,e2,p2)) -> e1 = e2 && p1 = p2 && Gmp.FR.compare f1 f2 = 0\n" +
                "    | (String s1), (String s2) -> s1 = s2\n" +
                "    | (Bytes b1), (Bytes b2) -> b1 == b2\n" +
                "    | (StringBuffer s1), (StringBuffer s2) -> s1 == s2\n" +
                "    | (Bool b1), (Bool b2) -> b1 = b2\n" +
                "    | Bottom, Bottom -> true\n" +
                "    | _ -> false\n" +
                "  and equal_klist c1 c2 = if c1 == c2 then true else match (c1, c2) with\n" +
                "    | [], [] -> true\n" +
                "    | (hd1 :: tl1), (hd2 :: tl2) -> equal_k hd1 hd2 && equal_klist tl1 tl2\n" +
                "    | _ -> false\n");
        sb.append("  let rec compare c1 c2 = if c1 == c2 then 0 else match (c1, c2) with\n" +
                "    | [], [] -> 0\n" +
                "    | (hd1 :: tl1), (hd2 :: tl2) -> let v = compare_kitem hd1 hd2 in if v = 0 then compare tl1 tl2 else v\n" +
                "    | (_ :: _), _ -> -1\n" +
                "    | _ -> 1\n" +
                "  and compare_kitem c1 c2 = if c1 == c2 then 0 else match (c1, c2) with\n");
        for(long arity : arities) {
            sb.append("    | KApply").append(arity).append("(lbl1");
            for (int i = 0; i < arity; i++) {
                sb.append(",k").append(i).append("_1");
            }
            sb.append("),KApply").append(arity).append("(lbl2");
            for (int i = 0; i < arity; i++) {
                sb.append(",k").append(i).append("_2");
            }
            if (arity > 0) {
                sb.append(") -> (let v = Pervasives.compare lbl1 lbl2 in if v = 0 then ");
                int i;
                for (i = 0; i < arity - 1; i++) {
                    sb.append("(let v = compare k").append(i).append("_1 k").append(i).append("_2 in if v = 0 then ");
                }
                sb.append("compare k").append(i).append("_1 k").append(i).append("_2\n");
                for (i = 0; i < arity; i++) {
                    sb.append(" else v)\n");
                }
            } else {
                sb.append(") -> Pervasives.compare lbl1 lbl2\n");
            }
        }
        sb.append("    | (KToken(s1, st1)), (KToken(s2, st2)) -> let v = Pervasives.compare s1 s2 in if v = 0 then Pervasives.compare st1 st2 else v\n" +
                "    | (InjectedKLabel kl1), (InjectedKLabel kl2) -> Pervasives.compare kl1 kl2\n" +
                "    | (Map (_,k1,m1)), (Map (_,k2,m2)) -> let v = Pervasives.compare k1 k2 in if v = 0 then (KMap.compare) compare m1 m2 else v\n" +
                "    | (List (_,k1,l1)), (List (_,k2,l2)) -> let v = Pervasives.compare k1 k2 in if v = 0 then compare_klist l1 l2 else v\n" +
                "    | (Set (_,k1,s1)), (Set (_,k2,s2)) -> let v = Pervasives.compare k1 k2 in if v = 0 then (KSet.compare) s1 s2 else v\n" +
                "    | (Array (s1,k1,l1)), (Array (s2,k2,l2)) -> let v = Pervasives.compare s1 s2 in if v = 0 then let v = compare k1 k2 in if v = 0 then Dynarray.compare compare_klist l1 l2 else v else v\n" +
                "    | (Int i1), (Int i2) -> Z.compare i1 i2\n" +
                "    | (Float (f1,e1,p1)), (Float (f2,e2,p2)) -> let v = e2 - e1 in if v = 0 then let v2 = p2 - p1 in if v2 = 0 then Gmp.FR.compare f1 f2 else v2 else v\n" +
                "    | (String s1), (String s2) -> Pervasives.compare s1 s2\n" +
                "    | (Bytes b1), (Bytes b2) -> Pervasives.compare b1 b2\n" +
                "    | (StringBuffer s1), (StringBuffer s2) -> Pervasives.compare (Buffer.contents s1) (Buffer.contents s2)\n" +
                "    | (Bool b1), (Bool b2) -> if b1 = b2 then 0 else if b1 then -1 else 1\n" +
                "    | Bottom, Bottom -> 0\n" +
                "    | ThreadLocal, ThreadLocal -> 0\n" +
                "    | Thread (k11, k12, k13, k14), Thread (k21, k22, k23, k24) -> let v = compare k11 k21 in if v = 0 then let v = compare k12 k22 in if v = 0 then let v = compare k13 k23 in if v = 0 then compare k14 k24 else v else v else v\n");
        for(long i : arities) {
            sb.append("    | KApply").append(i).append(" _, _ -> -1\n");
            sb.append("    | _, KApply").append(i).append(" _ -> 1\n");
        }

        sb.append("    | KToken(_, _), _ -> -1\n" +
                "    | _, KToken(_, _) -> 1\n" +
                "    | InjectedKLabel(_), _ -> -1\n" +
                "    | _, InjectedKLabel(_) -> 1\n" +
                "    | Map(_), _ -> -1\n" +
                "    | _, Map(_) -> 1\n" +
                "    | List(_), _ -> -1\n" +
                "    | _, List(_) -> 1\n" +
                "    | Set(_), _ -> -1\n" +
                "    | _, Set(_) -> 1\n" +
                "    | Array(_), _ -> -1\n" +
                "    | _, Array(_) -> 1\n" +
                "    | Int(_), _ -> -1\n" +
                "    | _, Int(_) -> 1\n" +
                "    | Float(_), _ -> -1\n" +
                "    | _, Float(_) -> 1\n" +
                "    | String(_), _ -> -1\n" +
                "    | _, String(_) -> 1\n" +
                "    | Bytes(_), _ -> -1\n" +
                "    | _, Bytes(_) -> 1\n" +
                "    | StringBuffer(_), _ -> -1\n" +
                "    | _, StringBuffer(_) -> 1\n" +
                "    | Bool(_), _ -> -1\n" +
                "    | _, Bool(_) -> 1\n" +
                "    | Bottom, _ -> -1\n" +
                "    | _, Bottom -> 1\n" +
                "    | ThreadLocal, _ -> -1\n" +
                "    | _, ThreadLocal -> 1\n" +
                "  and compare_klist c1 c2 = match (c1, c2) with\n" +
                "    | [], [] -> 0\n" +
                "    | (hd1 :: tl1), (hd2 :: tl2) -> let v = compare hd1 hd2 in if v = 0 then compare_klist tl1 tl2 else v\n" +
                "    | (_ :: _), _ -> -1\n" +
                "    | _ -> 1\n" +
                "end\n");
        sb.append("type normal_kitem = KApply of klabel * K.t list\n");
        sb.append("                  | KItem of K.kitem\n");
        sb.append("open K\n");
        sb.append("let normalize (k: kitem) : normal_kitem = match k with \n");
        for (long arity : arities) {
            sb.append("  | KApply").append(arity).append("(lbl");
            for (int i = 0; i < arity; i++) {
                sb.append(",k").append(i);
            }
            sb.append(") -> KApply (lbl, [");
            String conn = "";
            for (int i = 0; i < arity; i++) {
                sb.append(conn);
                sb.append("k").append(i);
                conn = "; ";
            }
            sb.append("])\n");
        }
        sb.append("| v -> KItem v\n");
        sb.append("let denormalize (k: normal_kitem) : kitem = match k with \n");
        for (long arity : arities) {
            sb.append("  | KApply (lbl, [");
            String conn = "";
            for (int i = 0; i < arity; i++) {
                sb.append(conn);
                sb.append("k").append(i);
                conn = "; ";
            }
            sb.append("]) -> KApply").append(arity).append("(lbl");
            for (int i = 0; i < arity; i++) {
                sb.append(",k").append(i);
            }
            sb.append(")\n");
        }
        sb.append("| KItem v -> v\n| KApply (_, _) -> invalid_arg \"denormalize\"\ntype k = K.t\n");
        for (long arity : arities) {
            sb.append("let denormalize").append(arity).append(" ");
            printFunctionParams(sb, arity);
            sb.append(" : k list = match c with (");
            String conn = "";
            for (int i = 0; i < arity; i++) {
                sb.append(conn);
                sb.append("k").append(i);
                conn = ",";
            }
            sb.append(") -> [");
            conn = "";
            for (int i = 0; i < arity; i++) {
                sb.append(conn);
                sb.append("k").append(i);
                conn = "; ";
            }
            sb.append("]\n");

            sb.append("let normalize").append(arity);
            sb.append(" (c: k list) = match c with [");
            conn = "";
            for (int i = 0; i < arity; i++) {
                sb.append(conn);
                sb.append("k").append(i);
                conn = "; ";
            }
            sb.append("] -> (");
            conn = "";
            for (int i = 0; i < arity; i++) {
                sb.append(conn);
                sb.append("k").append(i);
                conn = ",";
            }
            sb.append(")\n| _ -> invalid_arg \"normalize").append(arity).append("\"\n");
        }

        Set<String> integerConstants = new HashSet<>();
        for (Rule r : iterable(mainModule.rules())) {
            integers(r.body(), integerConstants);
            integers(r.requires(), integerConstants);
        }
        for (String i : integerConstants) {
            sb.append("let ");
            encodeStringToIntConst(sb, i);
            sb.append(" = lazy (Int (Z.of_string \"").append(i).append("\"))\n");
        }
        forEachKLabel(t -> {
            if (t._2() == 0) {
                sb.append("let const");
                encodeStringToAlphanumeric(sb, t._1().name());
                sb.append(" = KApply0(");
                encodeStringToIdentifier(sb, t._1());
                sb.append(")\n");
            }
        });

        sb.append("let val_for (c: klabel) (k : k) (v : k) : normal_kitem = match c with\n");
        for (KLabel ctor : filteredMapConstructors) {
            sb.append('|');
            encodeStringToIdentifier(sb, ctor);
            sb.append(" -> (match v with [KApply2(_, k, v)] -> KApply((el_for c), [k;v]) | _ -> invalid_arg \"val_for\")\n");
        }
        sb.append("|_ -> KApply((el_for c), [k;v])\n");
        return sb.toString();
    }

    private void addOpaqueKLabels(Set<KLabel> klabels) {
        if (options.klabels == null)
            return;
        File definitionFile = files.resolveWorkingDirectory(options.klabels).getAbsoluteFile();
        List<File> lookupDirectories = kompileOptions.outerParsing.includes.stream().map(files::resolveWorkingDirectory).collect(Collectors.toList());
        lookupDirectories.add(Kompile.BUILTIN_DIRECTORY);
        java.util.Set<Module> mods = new ParserUtils(files, kem, globalOptions, kompileOptions.outerParsing).loadModules(
                new HashSet<>(),
                new Context(),
                "require " + StringUtil.enquoteCString(definitionFile.getPath()),
                Source.apply(definitionFile.getAbsolutePath()),
                definitionFile.getParentFile(),
                lookupDirectories,
                new HashSet<>(), false, false, false);
        mods.stream().forEach(m -> klabels.addAll(mutable(m.definedKLabels())));
    }

    private void integers(K term, Set<String> accum) {
        new VisitK() {
            @Override
            public void apply(KToken k) {
                if (k.sort().equals(Sorts.Int())) {
                    accum.add(k.s());
                }
            }
        }.apply(term);
    }

    private Set<Long> printKType(Set<KLabel> klabels, StringBuilder sb) {
        sb.append("  and kitem = KToken of sort * string\n");
        sb.append("            | InjectedKLabel of klabel\n");
        sb.append("            | Map of sort * klabel * m\n");
        sb.append("            | List of sort * klabel * t list\n");
        sb.append("            | Set of sort * klabel * s\n");
        sb.append("            | Array of sort * t * t Dynarray.t\n");
        sb.append("            | Int of Z.t\n");
        sb.append("            | Float of Gmp.FR.t * int * int\n");
        sb.append("            | String of string\n");
        sb.append("            | Bytes of bytes\n");
        sb.append("            | StringBuffer of Buffer.t\n");
        sb.append("            | Bool of bool\n");
        sb.append("            | ThreadLocal\n");
        sb.append("            | Thread of t * t * t * t\n");
        sb.append("            | Bottom\n");
        Set<Long> arities = new HashSet<>();
        forEachKLabel(t -> arities.add(t._2()));
        for (long arity : arities) {
            sb.append("            | KApply").append(arity).append(" of klabel");
            for (int i = 0; i < arity; i++) {
                sb.append(" * t");
            }
            sb.append("\n");
        }
        return arities;
    }

    private void forEachKLabel(Consumer<Tuple2<KLabel, Long>> action) {
        for (KLabel label : iterable(mainModule.definedKLabels())) {
            if (ConvertDataStructureToLookup.isLookupKLabel(label) || label.name().equals("#KToken"))
                continue;
            stream(mainModule.productionsFor().apply(label)).map(p -> Tuple2.apply(p.klabel().get(), stream(p.items()).filter(pi -> pi instanceof NonTerminal).count())).distinct().forEach(action);
        }
    }

    private static <V> Set<V> ancestors(
            Collection<? extends V> startNodes, DirectedGraph<V, ?> graph)
    {
        Queue<V> queue = new LinkedList<V>();
        Set<V> visited = new LinkedHashSet<V>();
        queue.addAll(startNodes);
        visited.addAll(startNodes);
        while(!queue.isEmpty())
        {
            V v = queue.poll();
            Collection<V> neighbors = graph.getPredecessors(v);
            for (V n : neighbors)
            {
                if (!visited.contains(n))
                {
                    queue.offer(n);
                    visited.add(n);
                }
            }
        }
        return visited;
    }

    private Set<KLabel> constants;
    private Map<KLabel, String> realStepFunctions = new HashMap<>();

    public String definition() {
        StringBuilder sb = new StringBuilder();
        sb.append("open Prelude\nopen Constants\nopen Constants.K\nopen Hooks\nmodule Def = struct\n");
        SetMultimap<KLabel, Rule> functionRules = HashMultimap.create();
        ListMultimap<KLabel, Rule> anywhereRules = ArrayListMultimap.create();
        anywhereKLabels = new HashSet<>();
        stream(mainModule.rules()).filter(r -> !ExpandMacros.isMacro(r)).forEach(r -> {
            K left = RewriteToTop.toLeft(r.body());
            if (left instanceof KSequence) {
                KSequence kseq = (KSequence) left;
                if (kseq.items().size() == 1 && kseq.items().get(0) instanceof KApply) {
                    KApply kapp = (KApply) kseq.items().get(0);
                    if (mainModule.attributesFor().apply(kapp.klabel()).contains(Att.FUNCTION())) {
                        functionRules.put(kapp.klabel(), r);
                    }
                    if (r.att().contains("anywhere")) {
                        anywhereRules.put(kapp.klabel(), r);
                        anywhereKLabels.add(kapp.klabel());
                    }
                }
            }
        });
        functions = new HashSet<>(functionRules.keySet());
        for (Production p : iterable(mainModule.productions())) {
            if (p.att().contains(Att.FUNCTION())) {
                functions.add(p.klabel().get());
            }
        }

        SetMultimap<KLabel, Rule> rules = HashMultimap.create(functionRules);
        klabelsForEachPredicate = new HashMap<>();
        for (KLabel functionLabel : rules.keySet()) {
            if (mainModule.attributesFor().get(functionLabel).getOrElse(() -> Att()).contains("klabelPredicate")) {
                klabelsForEachPredicate.put(functionLabel.name(), computeKLabelsForPredicate(functionRules.get(functionLabel)));
            }
        }
        rules.putAll(anywhereRules);
        List<List<KLabel>> functionOrder = sortFunctions(rules);

        //compute fixed point. The only hook that actually requires this argument is KREFLECTION.fresh, so we will automatically
        //add the real definition of this function before we declare any function that requires it.
        sb.append("let freshFunction (sort: string) (config: k) (counter: Z.t) : k = interned_bottom\n");
        Set<KLabel> impurities = functions.stream().filter(lbl -> mainModule.attributesFor().apply(lbl).contains(Att.IMPURE())).collect(Collectors.toSet());
        impurities.addAll(ancestors(impurities, dependencies));
        constants = functions.stream().filter(lbl -> !impurities.contains(lbl) && stream(mainModule.productionsFor().apply(lbl)).filter(p -> p.arity() == 0).findAny().isPresent()).collect(Collectors.toSet());


        for (List<KLabel> component : functionOrder) {
            String conn;
            final boolean isLetRec;
            if (component.size() == 1) {
                MutableBoolean isRecursive = new MutableBoolean(false);
                for (Rule r : rules.get(component.get(0))) {
                    class ComputeRecursion extends VisitK {
                        @Override
                        public void apply(KApply k) {
                            if (k.klabel().equals(component.get(0))) {
                                isRecursive.setTrue();
                            }
                            super.apply(k);
                        }
                    }
                    new ComputeRecursion().apply(RewriteToTop.toRight(r.body()));
                    new ComputeRecursion().apply(r.requires());
                    if (hasLookups(r)) {
                        isRecursive.setTrue();
                    }
                }
                if (isRecursive.getValue()) {
                    conn = "let rec ";
                    isLetRec = true;
                } else {
                    conn = "let ";
                    isLetRec = false;
                }
            } else {
                conn = "let rec ";
                isLetRec = true;
            }
            for (KLabel functionLabel : component) {
                String hook = mainModule.attributesFor().get(functionLabel).getOrElse(() -> Att()).<String>getOptional(Att.HOOK()).orElse(".");
                if (hook.equals("KREFLECTION.fresh")) {
                    sb.append(conn).append("freshFunction (sort: string) (config: k) (counter: Z.t) : k = match sort with \n");
                    for (Sort sort : iterable(mainModule.freshFunctionFor().keys())) {
                        sb.append("| \"").append(sort.toString()).append("\" -> (");
                        KLabel freshFunction = mainModule.freshFunctionFor().apply(sort);
                        encodeStringToFunction(sb, freshFunction);
                        sb.append(" ([Int counter]) config (-1))\n");
                    }
                    sb.append("| _ -> invalid_arg (\"Cannot find fresh function for sort \" ^ sort)");
                    if (isLetRec) {
                        conn = "and ";
                    }
                }
                if (functions.contains(functionLabel)) {
                    sb.append(conn);
                    String functionName;
                    if (mainModule.attributesFor().apply(functionLabel).contains("memo")) {
                        functionName = encodeStringToMemoFunction(sb, functionLabel);
                    } else {
                        functionName = encodeStringToFunction(sb, functionLabel);
                    }
                    int arity = getArity(functionLabel);
                    printFunctionParams(sb, arity);
                    sb.append(" (config: k) (guard: int) : k = let lbl = \n");
                    encodeStringToIdentifier(sb, functionLabel);
                    sb.append(" and sort = \n");
                    encodeStringToIdentifier(sb, mainModule.sortFor().apply(functionLabel));
                    sb.append(" in ");
                    sb.append("match c with \n");
                    String namespace = hook.substring(0, hook.indexOf('.'));
                    String function = hook.substring(namespace.length() + 1);
                    if (hookNamespaces.contains(namespace) || kompileOptions.hookNamespaces.contains(namespace)) {
                        sb.append("| _ -> try ").append(namespace).append(".hook_").append(function).append(" c lbl sort config freshFunction");
                        if (mainModule.attributesFor().apply(functionLabel).contains("canTakeSteps")) {
                            sb.append(" eval");
                        }
                        sb.append("\nwith Not_implemented -> match c with \n");
                    } else if (!hook.equals(".")) {
                        kem.registerCompilerWarning(ExceptionType.MISSING_HOOK_OCAML, "missing entry for hook " + hook);
                    }

                    if (mainModule.attributesFor().apply(functionLabel).contains(Att.PREDICATE(), Sort.class)) {
                        Sort predicateSort = (mainModule.attributesFor().apply(functionLabel).get(Att.PREDICATE(), Sort.class));
                        stream(mainModule.allSorts()).filter(s -> mainModule.subsorts().greaterThanEq(predicateSort, s)).distinct()
                                .filter(sort -> mainModule.sortAttributesFor().contains(sort.head())).forEach(sort -> {
                            String sortHook = mainModule.sortAttributesFor().apply(sort.head()).<String>getOptional("hook").orElse("");
                            if (predicateRules.containsKey(sortHook)) {
                                sb.append("| ");
                                sb.append(predicateRules.get(sortHook).apply(sort));
                                sb.append("\n");
                            }
                        });
                    }

                    convertFunction(functionRules.get(functionLabel).stream().sorted(this::sortFunctionRules).collect(Collectors.toList()),
                            sb, functionName, RuleType.FUNCTION);
                    sb.append("| _ -> raise (Stuck [denormalize (KApply(lbl, (denormalize").append(arity).append(" c)))])\n");
                    if (constants.contains(functionLabel)) {
                        sb.append(conn.equals("let rec ") ? "and " : conn);
                        sb.append("const");
                        encodeStringToAlphanumeric(sb, functionLabel.name());
                        sb.append(" : k Lazy.t = lazy (");
                        encodeStringToFunction(sb, functionLabel);
                        sb.append(" () interned_bottom (-1))\n");
                    } else if (mainModule.attributesFor().apply(functionLabel).contains("memo")) {
                        encodeMemoizationOfFunction(sb, conn, functionLabel, functionName, arity);
                    }
                    conn = "and ";
                } else if (anywhereKLabels.contains(functionLabel)) {
                    sb.append(conn);
                    String functionName = encodeStringToFunction(sb, functionLabel);
                    int arity = getArity(functionLabel);
                    printFunctionParams(sb, arity);
                    sb.append(" (config: k) (guard: int) : k = let lbl = \n");
                    encodeStringToIdentifier(sb, functionLabel);
                    sb.append(" in match c with \n");
                    convertFunction(anywhereRules.get(functionLabel), sb, functionName, RuleType.ANYWHERE);
                    sb.append("| ");
                    for (int i = 0; i < arity; i++) {
                        sb.append("k").append(i);
                        if (i != arity - 1) {
                            sb.append(",");
                        }
                    }
                    if (arity == 0)
                        sb.append("()");
                    sb.append(" -> [KApply").append(arity).append("(lbl");
                    for (int i = 0; i < arity; i++) {
                        sb.append(", k").append(i);
                    }
                    sb.append(")]\n");
                    conn = "and ";
                } else if (functionLabel.name().isEmpty()) {
                    //placeholder for eval function;
                    sb.append(conn);
                    sb.append("eval (c: normal_kitem) (config: k) : k = match c with KApply(lbl, kl) -> (match lbl with \n");
                    for (KLabel label : Sets.union(functions, anywhereKLabels)) {
                        sb.append("|");
                        encodeStringToIdentifier(sb, label);
                        sb.append(" -> ");
                        encodeStringToFunction(sb, label);
                        int arity = getArity(label);
                        sb.append(" (normalize").append(arity).append(" kl) config (-1)\n");
                    }
                    sb.append("| _ -> [denormalize c])\n");
                    sb.append("| _ -> [denormalize c]\n");
                }
            }
        }
        List<Rule> unsortedRules = stream(mainModule.rules()).collect(Collectors.toList());
        if (options.reverse) {
            Collections.reverse(unsortedRules);
        }
        List<Rule> sortedRules = unsortedRules.stream()
                .sorted(this::sortRules)
                .filter(r -> !functionRules.values().contains(r) && !ExpandMacros.isMacro(r) && !r.att().contains(Att.ANYWHERE()))
                .collect(Collectors.toList());
        sb.append("let rec get_next_op_from_exp(c: kitem) : (k -> k * (step_function)) = ");
        Set<KLabel> allStepFunctions = Sets.difference(mutable(mainModule.definedKLabels()), functions);
        Map<Optional<KLabel>, List<Rule>> groupedByStepFunction = sortedRules.stream().collect(
                Collectors.groupingBy(r -> getNextOperation(RewriteToTop.toLeft(r.body()), false)));
        if (kompileOptions.optimize3 || options.optimizeG) {
            sb.append("match c with KApply1(_,hd :: tl) -> (\n");
            sb.append("match (normalize hd) with KApply(lbl,_) -> (match lbl with \n");
            for (KLabel lbl : allStepFunctions) {
                sb.append("| ");
                encodeStringToIdentifier(sb, lbl);
                sb.append(" -> step");
                if (groupedByStepFunction.containsKey(Optional.of(lbl))) {
                    String textLbl = encodeStringToIdentifier(lbl);
                    sb.append(textLbl);
                    realStepFunctions.put(lbl, "step" + textLbl);
                } else {
                    sb.append("None");
                    realStepFunctions.put(lbl, "stepNone");
                }
                sb.append("\n");
            }
            sb.append("| _ -> stepNone) | _ -> stepNone) | _ -> stepNone\n");
        } else {
            sb.append("step\n");
        }
        int ruleNum = writeStepFunction(sb, sortedRules, "step", 0);
        for (KLabel lbl : groupedByStepFunction.keySet().stream().filter(Optional::isPresent).map(Optional::get).collect(Collectors.toSet())) {
            List<Rule> rulesForStepFunc = ListUtils.union(
                    groupedByStepFunction.getOrDefault(Optional.of(lbl), Collections.emptyList()),
                    filterNoneRulesByVariableType(lbl, groupedByStepFunction.getOrDefault(Optional.<KLabel>empty(), Collections.emptyList()), functionRules));
            Collections.sort(rulesForStepFunc, this::sortRules);
            ruleNum = writeStepFunction(sb, rulesForStepFunc, "step" + encodeStringToIdentifier(lbl), ruleNum);
        }
        if (kompileOptions.optimize3 || options.optimizeG) {
            ruleNum = writeStepFunction(sb, groupedByStepFunction.getOrDefault(Optional.<KLabel>empty(), Collections.emptyList()), "stepNone", ruleNum);
        }

        if (makeStuck != null) {
            sb.append("let set_stuck (c: k) (config: k) (guard: int) : k * step_function = match c with \n");
            convertFunction(Collections.singletonList(makeStuck), sb, "step", RuleType.REGULAR);
            sb.append("| _ -> (c, (StepFunc step))\n");
            sb.append("let make_stuck (config: k) : k =\n");
            sb.append("  fst (set_stuck config config (-1))\n");
        } else {
            sb.append("let make_stuck (config: k) : k = config\n");
        }

        if (makeUnstuck != null) {
            sb.append("let set_unstuck (c: k) (config: k) (guard: int) : k * step_function = match c with \n");
            convertFunction(Collections.singletonList(makeUnstuck), sb, "step", RuleType.REGULAR);
            sb.append("| _ -> (c, (StepFunc step))\n");
            sb.append("let make_unstuck (config: k) : k =\n");
            sb.append("  fst (set_unstuck config config (-1))\n");
        } else {
            sb.append("let make_unstuck (config: k) : k = config\n");
        }

        if (matchThreadSet == null) {
            // no threads
            sb.append("let get_thread_set (config: k) : k = [Map(SortMap,Lbl_Map_,KMap.empty)]\n");
            sb.append("let set_thread_set (config: k) (set: k) : k = config\n");
        } else {
            if (hasLookups(matchThreadSet)) {
                sb.append("let rec ");
            } else {
                sb.append("let ");
            }
            sb.append("match_thread_set (c: k) (config: k) (guard: int) : k Subst.t = match c with \n");
            convertFunction(Collections.singletonList(matchThreadSet), sb, "match_thread_set", RuleType.PATTERN);
            sb.append("| _ -> failwith \"match_thread_set\"\n");
            sb.append("let get_thread_set (config: k) : k =\n");
            sb.append("  let subst = match_thread_set config config (-1) in\n");
            sb.append("  Subst.find \"Threads\" subst\n");
            if (hasLookups(rewriteThreadSet)) {
                sb.append("let rec ");
            } else {
                sb.append("let ");
            }
            sb.append("rewrite_thread_set (c: k) (config: k) (guard: int) (new_threads: k) : k = match c with \n");
            {
                Rule r = rewriteThreadSet;
                convertComment(r, sb);
                sb.append("| ");
                K left = RewriteToTop.toLeft(r.body());
                K requires = r.requires();
                VarInfo vars = new VarInfo();
                vars.vars.put(KVariable("NewThreads"), "new_threads");
                convertLHS(sb, RuleType.REGULAR, left, vars);
                String result = convert(vars);
                String suffix = "";
                if (!requires.equals(KSequence(BooleanUtils.TRUE)) || !result.equals("true")) {
                    suffix = convertSideCondition(sb, requires, vars, Collections.emptyList(), true, RuleType.REGULAR, ruleNum);
                }
                sb.append(" -> ");
                convertRHS(sb, RuleType.REGULAR, r, vars, suffix, ruleNum, "", false);
            }
            sb.append("| _ -> failwith \"rewrite_thread_set\"\n");
            sb.append("let set_thread_set (config: k) (set: k) : k =\n");
            sb.append("  rewrite_thread_set config config (-1) set\n");
        }
        sb.append("end\nlet () = Plugin.the_definition := Some (module Def)\n");
        return sb.toString();
    }

    private int sortRules(Rule r1, Rule r2) {
        return ComparisonChain.start()
                .compareTrueFirst(r1.att().contains("structural"), r2.att().contains("structural"))
                .compareFalseFirst(r1.att().contains(Att.OWISE()), r2.att().contains(Att.OWISE()))
                .compareFalseFirst(indexesPoorly(r1), indexesPoorly(r2))
                .result();
    }

    private List<KLabel> computeKLabelsForPredicate(Set<Rule> rules) {
        List<KLabel> labels = new ArrayList<>();
        for (Rule r : rules) {
            K body = r.body();
            K lhs = RewriteToTop.toLeft(body);
            K rhs = RewriteToTop.toRight(body);
            if (rhs.equals(KSequence(BooleanUtils.FALSE)) && r.att().contains(Att.OWISE())) {
                continue;
            }
            if (!rhs.equals(KSequence(BooleanUtils.TRUE))) {
                throw KEMException.compilerError("Unexpected form for klabel predicate rule, expected predicate(_) => false [owise] or predicate(#klabel(`klabel`)) => true.", r);
            }
            if (!(lhs instanceof KSequence)) {
                throw KEMException.compilerError("Unexpected form for klabel predicate rule, expected predicate(_) => false [owise] or predicate(#klabel(`klabel`)) => true.", r);
            }
            KSequence kseq = (KSequence) lhs;
            if (kseq.items().size() != 1 || !(kseq.items().get(0) instanceof KApply)) {
                throw KEMException.compilerError("Unexpected form for klabel predicate rule, expected predicate(_) => false [owise] or predicate(#klabel(`klabel`)) => true.", r);
            }
            KApply function = (KApply)kseq.items().get(0);
            if (function.items().size() != 1 || !(function.items().get(0) instanceof KSequence)) {
                throw KEMException.compilerError("Unexpected form for klabel predicate rule, expected predicate(_) => false [owise] or predicate(#klabel(`klabel`)) => true.", r);
            }
            kseq = (KSequence) function.items().get(0);
            if (kseq.items().size() != 1 || !(kseq.items().get(0) instanceof InjectedKLabel)) {
                throw KEMException.compilerError("Unexpected form for klabel predicate rule, expected predicate(_) => false [owise] or predicate(#klabel(`klabel`)) => true.", r);
            }
            InjectedKLabel injection = (InjectedKLabel) kseq.items().get(0);
            if (injection.klabel() instanceof KVariable) {
                throw KEMException.compilerError("Unexpected form for klabel predicate rule, expected predicate(_) => false [owise] or predicate(#klabel(`klabel`)) => true.", r);
            }
            labels.add(injection.klabel());
        }
        return labels;
    }

    Table<Sort, KLabel, Boolean> sortContainsConstructorTable = HashBasedTable.create();

    // if lbl is at the top of the k cell, we know we do not have to match any rules
    // with a variable at the top of the k cell for which the variable is tagged
    // with a sort that does not contain any constructors with that label.
    // we also do not have to match any rules with a variable at the top of the k cell
    // which is governed by a klabel predicate that does not include lbl.
    private List<Rule> filterNoneRulesByVariableType(KLabel lbl, List<Rule> unfilteredRules, SetMultimap<KLabel, Rule> functionRules) {
        List<Rule> res = new ArrayList<>();
        for (Rule r : unfilteredRules) {
           Optional<KApply> kCell = hasKCellContents(RewriteToTop.toLeft(r.body()));
           if (kCell.isPresent()) {
               KSequence seq = (KSequence) kCell.get().klist().items().get(0);
               K topOfKCell = seq.items().get(0);
               if (topOfKCell instanceof KVariable) {
                       Optional<Sort> sortAtt = topOfKCell.att().getOptional(Sort.class);
                   if (sortAtt.isPresent()) {
                       Sort sort = sortAtt.get();
                       if (!sortContainsConstructorTable.contains(sort, lbl)) {
                           sortContainsConstructorTable.put(sort, lbl, sortContainsConstructor(sort, lbl, functionRules));
                       }
                       if (sortContainsConstructorTable.get(sort, lbl)) {
                           res.add(r);
                       }
                   } else {
                       res.add(r);
                   }
               } else if (topOfKCell instanceof KApply) {
                   KLabel topOfKCellLabel = ((KApply)topOfKCell).klabel();
                   if (topOfKCellLabel instanceof KVariable) {
                       KVariable var = (KVariable) topOfKCellLabel;
                       if (var.att().contains("klabelPredicate")) {
                           Set<KLabel> klabelsThatCouldMatchThisVariable = new HashSet<>(klabelsForEachPredicate.get(var.att().get("klabelPredicate")));
                           if (klabelsThatCouldMatchThisVariable.contains(lbl)) {
                               res.add(r);
                           }
                       } else {
                           res.add(r);
                       }
                   } else {
                       res.add(r);
                   }
               }
           } else {
               res.add(r);
           }
        }
        return res;
    }

    private boolean sortContainsConstructor(Sort sort, KLabel lbl, SetMultimap<KLabel, Rule> functionRules) {
        if (sort.equals(Sorts.K()) || sort.equals(Sorts.KItem())) {
            return true;
        }
        KLabel predicate = KLabel("is" + sort.toString());
        Set<Rule> rulesForSort = functionRules.get(predicate);
        for (Rule r : rulesForSort) {
            K lhs = RewriteToTop.toLeft(r.body());
            K rhs = RewriteToTop.toRight(r.body());
            if (rhs.equals(KSequence(BooleanUtils.FALSE))) {
                continue;
            }
            K body = ((KSequence)((KApply)((KSequence)lhs).items().get(0)).klist().items().get(0)).items().get(0);
            if (body instanceof KApply) {
                KLabel innerLabel = ((KApply)body).klabel();
                if (innerLabel instanceof KVariable) {
                    KVariable var = (KVariable)innerLabel;
                    if (var.att().contains("klabelPredicate")) {
                        Set<KLabel> klabelsThatCouldMatchThisVariable = new HashSet<>(klabelsForEachPredicate.get(var.att().get("klabelPredicate")));
                        if (klabelsThatCouldMatchThisVariable.contains(lbl)) {
                            return true;
                        }
                    } else {
                        // we don't know which klabel this matches, so we need to assume that this rule could match
                        return true;
                    }
                } else if (((KApply)body).klabel().equals(lbl)) {
                    return true;
                }
            } else if (body instanceof KVariable) {
                throw KEMException.internalError("not expecting a predicate rule to match a variable", body);
            }
        }
        return false;
    }

    private int writeStepFunction(StringBuilder sb, List<Rule> sortedRules, String funcName, int ruleNum) {
        Map<Boolean, List<Rule>> groupedByLookup = sortedRules.stream()
                .collect(Collectors.groupingBy(this::hasLookups));
        sb.append("and ").append(funcName).append(" (c:k) : k * step_function =\n");
        if (options.checkRaces) {
            sb.append(" let (k, (i,_ ,_), s) as kis = one_").append(funcName).append(" c (-1) in ");
            sb.append("\n    let (k,i,s) = List.hd (RACE.valid_continuations (kis :: RACE.all_steps one_").append(funcName).append(" c i)) in (k,s)\n");
            sb.append("and one_").append(funcName).append(" (c: k) (start_after: int) : k * (int * RACE.rule_type * string) * step_function =\n");
        }
        sb.append(" try let config = c in match c with \n");
        if (groupedByLookup.containsKey(false)) {
            for (Rule r : groupedByLookup.get(false)) {
                ruleNum = convert(r, sb, RuleType.REGULAR, ruleNum, funcName);
            }
        }
        sb.append("| _ -> lookups_").append(funcName).append(" c c ").append(options.checkRaces ? "start_after" : "(-1)").append('\n');
        sb.append("with Sys.Break -> raise (Stuck c)\n");
        sb.append("and lookups_").append(funcName).append(" (c: k) (config: k) (guard: int) : k ")
                .append(options.checkRaces ? "* (int * RACE.rule_type * string) " : "").append("* step_function = match c with \n");
        ruleNum = convert(groupedByLookup.getOrDefault(true, Collections.emptyList()), sb, funcName, "lookups_" + funcName, RuleType.REGULAR, ruleNum);
        sb.append("| _ -> raise (Stuck c)\n");
        return ruleNum;
    }

    private List<Rule> getRulesForStepFunction(List<Rule> rulesWithoutLookup, KLabel l) {
        List<Rule> res = new ArrayList<>();
        for (Rule r : rulesWithoutLookup) {
            Optional<KLabel> nextOp = getNextOperation(RewriteToTop.toLeft(r.body()), false);
            if (!nextOp.isPresent() || nextOp.get().equals(l)) {
                res.add(r);
            }
        }
        return res;
    }

    /**
     * Encodes the code to take all function calls to this function and memoize them
     * by looking in a private hashtable before trying to compute them again.
     * @param sb
     * @param conn
     * @param functionLabel
     * @param functionName
     * @param arity
     */
    private void encodeMemoizationOfFunction(StringBuilder sb, String conn, KLabel functionLabel, String functionName, int arity) {
        sb.append(conn.equals("let rec ") ? "and " : conn);
        sb.append("memo_table");
        encodeStringToAlphanumeric(sb, functionLabel.name());
        sb.append(" : k KMemoIdentityHashtbl.t = KMemoIdentityHashtbl.create 256\n");
        sb.append(conn.equals("let rec ") ? "and " : conn);
        encodeStringToFunction(sb, functionLabel);
        printFunctionParams(sb, arity);
        sb.append(" (config: k) (guard: int) : k = let key = ");
        sb.append("[denormalize (KApply(");
        encodeStringToIdentifier(sb, functionLabel);
        sb.append(", (denormalize").append(arity).append(" c)))]in\n ");
        sb.append("try KMemoIdentityHashtbl.find memo_table");
        encodeStringToAlphanumeric(sb, functionLabel.name());
        sb.append(" key with Not_found -> let res = ")
                .append(functionName)
                .append(" c config guard in (if KMemoIdentityHashtbl.length memo_table");
        encodeStringToAlphanumeric(sb, functionLabel.name());
        sb.append(" > (1 lsl 18) then KMemoIdentityHashtbl.clear memo_table");
        encodeStringToAlphanumeric(sb, functionLabel.name());
        sb.append(" else ()); KMemoIdentityHashtbl.add memo_table");
        encodeStringToAlphanumeric(sb, functionLabel.name());
        sb.append(" key res; res\n");
    }

    private List<List<KLabel>> sortFunctions(SetMultimap<KLabel, Rule> functionRules) {
        BiMap<KLabel, Integer> mapping = HashBiMap.create();
        int counter = 0;
        for (KLabel lbl : functions) {
            mapping.put(lbl, counter++);
        }
        for (KLabel lbl : anywhereKLabels) {
            mapping.put(lbl, counter++);
        }
        mapping.put(KLabel(""), counter++); //use blank klabel to simulate dependencies on eval
        List<Integer>[] predecessors = new List[functions.size() + anywhereKLabels.size() + 1];
        for (int i = 0; i < predecessors.length; i++) {
            predecessors[i] = new ArrayList<>();
        }

        dependencies = new DirectedSparseGraph<>();

        class GetPredecessors extends VisitK {
            private final KLabel current;

            public GetPredecessors(KLabel current) {
                this.current = current;
            }

            @Override
            public void apply(KApply k) {
                if (functions.contains(k.klabel()) || anywhereKLabels.contains(k.klabel())) {
                    predecessors[mapping.get(current)].add(mapping.get(k.klabel()));
                    dependencies.addEdge(new Object(), current, k.klabel());
                }
                if (k.klabel() instanceof KVariable) {
                    // this function requires a call to eval, so we need to add the dummy dependency
                    predecessors[mapping.get(current)].add(mapping.get(KLabel("")));
                    dependencies.addEdge(new Object(), current, KLabel(""));
                }
                super.apply(k);
            }
        }

        for (Map.Entry<KLabel, Rule> entry : functionRules.entries()) {
            GetPredecessors visitor = new GetPredecessors(entry.getKey());
            visitor.apply(entry.getValue().body());
            visitor.apply(entry.getValue().requires());
        }

        for (KLabel label : Sets.union(functions, anywhereKLabels)) {
            String hook = mainModule.attributesFor().apply(label).<String>getOptional(Att.HOOK()).orElse(".");

            if (mainModule.attributesFor().apply(label).contains("canTakeSteps")) {
                // this function requires a call to eval, so we need to add the dummy dependency
                predecessors[mapping.get(label)].add(mapping.get(KLabel("")));
                dependencies.addEdge(new Object(), label, KLabel(""));
            }

            if (hook.equals("KREFLECTION.fresh")) {
                for (KLabel freshFunction : iterable(mainModule.freshFunctionFor().values())) {
                    predecessors[mapping.get(label)].add(mapping.get(freshFunction));
                    dependencies.addEdge(new Object(), label, freshFunction);
                }
            }
            //eval depends on everything
            predecessors[mapping.get(KLabel(""))].add(mapping.get(label));
            dependencies.addEdge(new Object(), KLabel(""), label);
        }

        List<List<Integer>> components = new SCCTarjan().scc(predecessors);

        return components.stream().map(l -> l.stream()
                .map(i -> mapping.inverse().get(i)).collect(Collectors.toList()))
                .collect(Collectors.toList());
    }

    private transient DirectedGraph<KLabel, Object> dependencies;

    private int getArity(KLabel functionLabel) {
        Set<Integer> arities = stream(mainModule.productionsFor().apply(functionLabel)).map(Production::arity).collect(Collectors.toSet());
        if (arities.size() > 1) {
            throw KEMException.compilerError("KLabel " + functionLabel + " has multiple productions with differing arities: " + mainModule.productionsFor().apply(functionLabel));
        }
        assert arities.size() == 1;
        return arities.iterator().next();
    }

    private void printFunctionParams(StringBuilder sb, long arity) {
        if (arity == 0)
            sb.append(" (c: unit)");
        else {
            sb.append(" (c: ");
            String conn2 = "";
            for (int i = 0; i < arity; i++) {
                sb.append(conn2);
                sb.append("k");
                conn2 = " * ";
            }
            sb.append(")");
        }
    }

    private void convertFunction(List<Rule> rules, StringBuilder sb, String functionName, RuleType type) {
        int ruleNum = 0;
        for (Rule r : rules) {
            if (hasLookups(r)) {
                ruleNum = convert(Collections.singletonList(r), sb, functionName, functionName, type, ruleNum);
            } else {
                ruleNum = convert(r, sb, type, ruleNum, functionName);
            }
        }
    }

    private int numLookups(Rule r) {
        class Holder { int i; }
        Holder h = new Holder();
        new VisitK() {
            @Override
            public void apply(KApply k) {
                if (ConvertDataStructureToLookup.isLookupKLabel(k)) {
                    h.i++;
                }
                super.apply(k);
            }
        }.apply(r.requires());
        return h.i;
    }

    private boolean hasLookups(Rule r) {
        return numLookups(r) > 0;
    }

    private int sortFunctionRules(Rule a1, Rule a2) {
        return Boolean.compare(a1.att().contains(Att.OWISE()), a2.att().contains(Att.OWISE()));
    }

    private static void encodeStringToIdentifier(StringBuilder sb, KLabel name) {
        sb.append("Lbl");
        encodeStringToAlphanumeric(sb, name.name());
    }

    private static void encodeStringToIdentifier(StringBuilder sb, Sort name) {
        sb.append("Sort");
        encodeStringToAlphanumeric(sb, name.toString());
    }

    private static String encodeStringToIdentifier(Sort name) {
        StringBuilder sb = new StringBuilder();
        encodeStringToIdentifier(sb, name);
        return sb.toString();
    }

    private static String encodeStringToIdentifier(KLabel name) {
        StringBuilder sb = new StringBuilder();
        encodeStringToIdentifier(sb, name);
        return sb.toString();
    }


    private static String encodeStringToFunction(StringBuilder sb, KLabel lbl) {
        StringBuilder sb2 = new StringBuilder();
        sb2.append("eval");
        encodeStringToAlphanumeric(sb2, lbl.name());
        sb.append(sb2);
        return sb2.toString();
    }

    private static String encodeStringToMemoFunction(StringBuilder sb, KLabel lbl) {
        StringBuilder sb2 = new StringBuilder();
        sb2.append("memo");
        encodeStringToAlphanumeric(sb2, lbl.name());
        sb.append(sb2);
        return sb2.toString();
    }


    private static String encodeStringToIntConst(String i) {
        return encodeStringToIntConst(new StringBuilder(), i);
    }

    private static String encodeStringToIntConst(StringBuilder sb, String i) {
        StringBuilder sb2 = new StringBuilder();
        sb2.append("int");
        encodeStringToAlphanumeric(sb2, i);
        sb.append(sb2);
        return sb2.toString();
    }

    private static long counter = 0;

    private static String encodeStringToVariable(String name) {
        StringBuilder sb2 = new StringBuilder();
        sb2.append("var");
        encodeStringToAlphanumeric(sb2, name);
        sb2.append("_");
        sb2.append(counter++);
        return sb2.toString();
    }

    private static String[] asciiReadableEncodingOcamlCalc() {
        String[] ocamlEncoder = Arrays.copyOf(StringUtil.asciiReadableEncodingDefault, StringUtil.asciiReadableEncodingDefault.length);
        ocamlEncoder[0x3c] = "_LT_";
        ocamlEncoder[0x3e] = "_GT_";
        ocamlEncoder[0x40] = "_AT_";
        ocamlEncoder[0x5e] = "Xor_";
        ocamlEncoder[0x5f] = "_";
        return ocamlEncoder;
    }

    public static final Pattern identChar = Pattern.compile("[A-Za-z0-9_]");
    public static String[] asciiReadableEncodingOcaml = asciiReadableEncodingOcamlCalc();

    private static void encodeStringToAlphanumeric(StringBuilder sb, String name) {
        StringUtil.encodeStringToAlphanumeric(sb, name, asciiReadableEncodingOcaml, identChar, "'");
    }

    private enum RuleType {
        FUNCTION, ANYWHERE, REGULAR, PATTERN
    }

    private static class VarInfo {
        final SetMultimap<KVariable, String> vars;
        final Map<String, KLabel> listVars;
        final Map<K, String> termCache;

        VarInfo() { this(HashMultimap.create(), new HashMap<>(), new HashMap<>()); }

        VarInfo(VarInfo vars) {
            this(HashMultimap.create(vars.vars), new HashMap<>(vars.listVars), new HashMap<>(vars.termCache));
        }

        VarInfo(SetMultimap<KVariable, String> vars, Map<String, KLabel> listVars, Map<K, String> termCache) {
            this.vars = vars;
            this.listVars = listVars;
            this.termCache = termCache;
        }
    }

    private int convert(List<Rule> rules, StringBuilder sb, String functionName, String recursionName, RuleType ruleType, int ruleNum) {
        NormalizeVariables t = new NormalizeVariables();
        Map<AttCompare, List<Rule>> grouping = rules.stream().collect(
                Collectors.groupingBy(r -> new AttCompare(t.normalize(RewriteToTop.toLeft(r.body())), Sort.class.getName())));
        Map<Tuple3<AttCompare, KLabel, AttCompare>, List<Rule>> groupByFirstPrefix = new HashMap<>();
        for (Map.Entry<AttCompare, List<Rule>> entry : grouping.entrySet()) {
            AttCompare left = entry.getKey();
            groupByFirstPrefix.putAll(entry.getValue().stream()
                    .collect(Collectors.groupingBy(r -> {
                        KApply lookup = getLookup(r, 0);
                        if (lookup == null) return null;
                        //reconstruct the denormalization for this particular rule
                        K left2 = t.normalize(RewriteToTop.toLeft(r.body()));
                        K normal = t.normalize(t.applyNormalization(lookup.klist().items().get(1), left2), left2);
                        return Tuple3.apply(left, lookup.klabel(), new AttCompare(normal, Sort.class.getName()));
                    })));
        }
        List<Rule> owiseRules = new ArrayList<>();
        for (Map.Entry<Tuple3<AttCompare, KLabel, AttCompare>, List<Rule>> entry2 : groupByFirstPrefix.entrySet().stream().sorted((e1, e2) -> Integer.compare(e2.getValue().size(), e1.getValue().size())).collect(Collectors.toList())) {
            if (entry2.getValue().size() != 1 && entry2.getValue().stream().allMatch(r -> indexesPoorly(r) || r.att().contains(Att.OWISE()))) {
              // no rules will actually be part of this lookup key, therefore we should elide the entire match case
              owiseRules.addAll(entry2.getValue());
              continue;
            }
            K left = entry2.getKey()._1().get();
            VarInfo globalVars = new VarInfo();
            sb.append("| ");
            convertLHS(sb, ruleType, left, globalVars);
            K lookup;
            int maxRuleNum = ruleNum + entry2.getValue().size() - 1;
            assert maxRuleNum >= ruleNum;
            sb.append(" when guard < ").append(maxRuleNum);
            if (entry2.getValue().size() == 1) {
                Rule r = entry2.getValue().get(0);
                try {
                    convertComment(r, sb);

                    //reconstruct the denormalization for this particular rule
                    left = t.normalize(RewriteToTop.toLeft(r.body()));
                    lookup = t.normalize(t.applyNormalization(getLookup(r, 0).klist().items().get(1), left), left);
                    r = t.normalize(t.applyNormalization(r, left, lookup));

                    List<Lookup> lookups = convertLookups(r.requires(), globalVars, recursionName, ruleNum, false, numLookups(r) > 1, ruleType);
                    String suffix = convertSideCondition(sb, r.requires(), globalVars, lookups, lookups.size() > 0, ruleType, ruleNum);
                    sb.append(" -> ");
                    convertRHS(sb, ruleType, r, globalVars, suffix, ruleNum, functionName, true);
                    ruleNum++;
                } catch (KEMException e) {
                    e.exception.addTraceFrame("while compiling rule at " + r.att().getOptional(Source.class).map(Object::toString).orElse("<none>") + ":" + r.att().getOptional(Location.class).map(Object::toString).orElse("<none>"));
                    throw e;
                }
            } else {
                boolean hasMultipleLookups = entry2.getValue().stream().anyMatch(r -> numLookups(r) > 1);
                Lookup head = convertLookups(KApply(entry2.getKey()._2(),
                                KToken("dummy", Sort("Dummy")), entry2.getKey()._3().get()),
                        globalVars, recursionName, maxRuleNum, true, hasMultipleLookups, ruleType).get(0);
                globalVars.termCache.remove(KToken("dummy", Sort("Dummy")));
                sb.append(head.prefix);
                for (Rule r : entry2.getValue()) {
                    if (indexesPoorly(r) || r.att().contains(Att.OWISE())) {
                        owiseRules.add(r);
                    } else {
                        try {
                            convertComment(r, sb);

                            //reconstruct the denormalization for this particular rule
                            left = t.normalize(RewriteToTop.toLeft(r.body()));
                            lookup = t.normalize(t.applyNormalization(getLookup(r, 0).klist().items().get(1), left), left);
                            r = t.normalize(t.applyNormalization(r, left, lookup));

                            VarInfo vars = new VarInfo(globalVars);
                            List<Lookup> lookups = convertLookups(r.requires(), vars, recursionName, ruleNum, true, hasMultipleLookups, ruleType);
                            sb.append(lookups.get(0).pattern);
                            lookups.remove(0);
                            sb.append(" when guard < ").append(ruleNum);
                            if (options.profileRules && ruleType == RuleType.REGULAR) {
                                sb.append("&& ((print_string \"trying ").append(ruleType.name().toLowerCase()).append(" rule ").append(ruleNum).append("\\n\");true)");
                            }
                            String suffix = convertSideCondition(sb, r.requires(), vars, lookups, lookups.size() > 0, ruleType, ruleNum);
                            sb.append(" -> ");
                            convertRHS(sb, ruleType, r, vars, suffix, ruleNum, functionName, true);
                            ruleNum++;
                        } catch (KEMException e) {
                            e.exception.addTraceFrame("while compiling rule at " + r.att().getOptional(Source.class).map(Object::toString).orElse("<none>") + ":" + r.att().getOptional(Location.class).map(Object::toString).orElse("<none>"));
                            throw e;
                        }
                    }
                }
                assert ruleNum <= maxRuleNum + 1;
                ruleNum = maxRuleNum + 1;
                sb.append(head.suffix);
                sb.append("\n");
            }
        }
        for (Rule r : owiseRules) {
            try {
                VarInfo globalVars = new VarInfo();
                sb.append("| ");
                convertLHS(sb, ruleType, RewriteToTop.toLeft(r.body()), globalVars);
                sb.append(" when guard < ").append(ruleNum);
                if (options.profileRules && ruleType == RuleType.REGULAR) {
                    sb.append("&& ((print_string \"trying ").append(ruleType.name().toLowerCase()).append(" rule ").append(ruleNum).append("\\n\");true)");
                }

                convertComment(r, sb);
                List<Lookup> lookups = convertLookups(r.requires(), globalVars, recursionName, ruleNum, false, numLookups(r) > 1, ruleType);
                String suffix = convertSideCondition(sb, r.requires(), globalVars, lookups, lookups.size() > 0, ruleType, ruleNum);
                sb.append(" -> ");
                convertRHS(sb, ruleType, r, globalVars, suffix, ruleNum, functionName, true);
                ruleNum++;
            } catch (KEMException e) {
                e.exception.addTraceFrame("while compiling rule at " + r.att().getOptional(Source.class).map(Object::toString).orElse("<none>") + ":" + r.att().getOptional(Location.class).map(Object::toString).orElse("<none>"));
                throw e;
            }
        }
        return ruleNum;
    }

    private void appendStepFunction(StringBuilder sb, RuleType ruleType, Rule r, int ruleNum, String functionName) {
        if (ruleType == RuleType.REGULAR) {
            if (options.checkRaces) {
                String location = enquoteString(r.att().getOptional(Source.class).map(Object::toString).orElse("<none>") + ":" + r.att().getOptional(Location.class).map(Object::toString).orElse("<none>"));
                sb.append("), ((").append(ruleNum).append("), ").append(getRaceRuleType(r)).append(", ").append(location);
            }
            sb.append("), (StepFunc ");
            K right = RewriteToTop.toRight(r.body());
            Optional<KLabel> next = getNextOperation(right, true);
            if (next.isPresent()) {
                sb.append(realStepFunctions.get(next.get()));
            } else {
                Optional<KApply> kCell = hasKCellContents(right);
                if(kCell.isPresent()) {
                    sb.append("(get_next_op_from_exp kCell)");
                } else if (!hasKCellContents(RewriteToTop.toLeft(r.body())).isPresent()) {
                    sb.append(functionName);
                } else {
                    sb.append("step");
                }
            }
            sb.append("))");
        }
    }

    private String getRaceRuleType(Rule r) {
        Att att = r.att();
        if (att.contains(Att.OWISE())) {
            return "RACE.Owise";
        }
        if (att.contains("cool")) {
            return "RACE.Cool";
        }
        if (att.contains("heat")) {
            return "RACE.Heat";
        }
        if (att.contains("nondet")) {
            return "RACE.Nondet";
        }
        return "RACE.NoType";
    }

    private Optional<KApply> hasKCellContents(K body) {
        if (!kompileOptions.optimize3 && !options.optimizeG) return Optional.empty();
        List<KApply> kCells = new ArrayList<>();
        new VisitK() {
            @Override
            public void apply(KApply k) {
                if (k.klabel().name().equals("<k>")) {
                    if (k.klist().items().size() == 1) {
                        if (k.klist().items().get(0) instanceof KSequence) {
                            KSequence seq = (KSequence) k.klist().items().get(0);
                            if (seq.items().size() >= 1) {
                                kCells.add(k);
                            }
                        }
                    }
                }
                super.apply(k);
            }
        }.apply(body);
        if (kCells.size() == 1)
            return Optional.of(kCells.get(0));
        return Optional.empty();
    }

    private boolean indexesPoorly(Rule r) {
        class Holder { boolean b; }
        Holder h = new Holder();
        VisitK visitor = new VisitK() {
            @Override
            public void apply(KApply k) {
                if (k.klabel().name().equals("<k>")) {
                    if (k.klist().items().size() == 1) {
                        if (k.klist().items().get(0) instanceof KSequence) {
                            KSequence kCell = (KSequence) k.klist().items().get(0);
                            if (kCell.items().size() == 2 && kCell.items().get(1) instanceof KVariable) {
                                K head = kCell.items().get(0);
                                while (head instanceof KAs) {
                                    head = ((KAs) head).pattern();
                                }
                                if (head instanceof KVariable) {
                                    Sort s = head.att().getOptional(Sort.class).orElse(Sort(""));
                                    if (mainModule.sortAttributesFor().contains(s.head())) {
                                        String hook = mainModule.sortAttributesFor().apply(s.head()).<String>getOptional("hook").orElse("");
                                        if (!sortVarHooks.containsKey(hook)) {
                                            h.b = true;
                                        }
                                    } else {
                                        h.b = true;
                                    }
                                } else if (head instanceof KApply) {
                                    KApply kapp = (KApply) head;
                                    if (kapp.klabel() instanceof KVariable) {
                                        h.b = true;
                                    }
                                }
                            }
                        }
                    }
                }
                super.apply(k);
            }
        };
        visitor.apply(RewriteToTop.toLeft(r.body()));
        visitor.apply(r.requires());
        return h.b;
    }

    private KApply getLookup(Rule r, int idx) {
        class Holder {
            int i = 0;
            KApply lookup;
        }
        Holder h = new Holder();
        new VisitK() {
            @Override
            public void apply(KApply k) {
                if (h.i > idx)
                    return;
                if (k.klabel().name().equals("#match")
                        || k.klabel().name().equals("#setChoice")
                        || k.klabel().name().equals("#mapChoice")
                        || k.klabel().name().equals("#filterMapChoice")) {
                    h.lookup = k;
                    h.i++;
                }
                super.apply(k);
            }
        }.apply(r.requires());
        return h.lookup;
    }

    private int convert(Rule r, StringBuilder sb, RuleType type, int ruleNum, String functionName) {
        try {
            convertComment(r, sb);
            sb.append("| ");
            K left = RewriteToTop.toLeft(r.body());
            K requires = r.requires();
            VarInfo vars = new VarInfo();
            convertLHS(sb, type, left, vars);
            String result = convert(vars);
            String suffix = "";
            boolean when = true;
            if (type == RuleType.REGULAR && options.checkRaces) {
                sb.append(" when start_after < ").append(ruleNum);
                when = false;
            }
            if (!requires.equals(KSequence(BooleanUtils.TRUE)) || !result.equals("true")) {
                suffix = convertSideCondition(sb, requires, vars, Collections.emptyList(), when, type, ruleNum);
            }
            sb.append(" -> ");
            convertRHS(sb, type, r, vars, suffix, ruleNum, functionName, true);
            return ruleNum + 1;
        } catch (NoSuchElementException e) {
            System.err.println(r);
            throw e;
        } catch (KEMException e) {
            e.exception.addTraceFrame("while compiling rule at " + r.att().getOptional(Source.class).map(Object::toString).orElse("<none>") + ":" + r.att().getOptional(Location.class).map(Object::toString).orElse("<none>"));
            throw e;
        }
    }

    private Optional<KLabel> getNextOperation(K side, boolean rhs) {
        if (!kompileOptions.optimize3 && !options.optimizeG) return Optional.empty();
        final List<KLabel> nextOps = new ArrayList<>();
        MutableBoolean hasProblem = new MutableBoolean(false);
        new VisitK() {
            @Override
            public void apply(KApply k) {
                if (k.klabel().name().equals("<k>")) {
                    if (!hasProblem.booleanValue()) {
                        hasProblem.setTrue();
                        if (k.klist().items().size() == 1) {
                            if (k.klist().items().get(0) instanceof KSequence) {
                                KSequence seq = (KSequence) k.klist().items().get(0);
                                if (seq.items().size() >= 1) {
                                    K head = seq.items().get(0);
                                    while (head instanceof KAs) {
                                        head = ((KAs) head).pattern();
                                    }
                                    if (head instanceof KApply) {
                                        KApply app = (KApply) head;
                                        if (!(app.klabel() instanceof KVariable)) {
                                            if (!rhs || (!functions.contains(app.klabel()) && !anywhereKLabels.contains(app.klabel()))) {
                                                nextOps.add(app.klabel());
                                                hasProblem.setFalse();
                                            }
                                        }
                                    }
                                }
                            }
                        }
                    }
                }
                super.apply(k);
            }
        }.apply(side);
        if (nextOps.size() == 1 && !hasProblem.booleanValue())
            return Optional.of(nextOps.get(0));
        return Optional.empty();
    }

    private void convertLHS(StringBuilder sb, RuleType type, K left, VarInfo vars) {
        Visitor visitor = convert(sb, false, vars, false, false);
        if (type == RuleType.ANYWHERE || type == RuleType.FUNCTION) {
            KApply kapp = (KApply) ((KSequence) left).items().get(0);
            sb.append("(");
            visitor.applyTuple(kapp.klist().items());
            sb.append(")");
        } else {
            visitor.apply(left);
        }
    }

    private void convertComment(Rule r, StringBuilder sb) {
        sb.append("(*{| rule ");
        sb.append(ToKast.apply(r.body()).replace("|}", "| )"));
        sb.append(" requires ");
        sb.append(ToKast.apply(r.requires()).replace("|)", "| )"));
        sb.append(" ensures ");
        sb.append(ToKast.apply(r.ensures()).replace("|)", "| )"));
        sb.append(" ");
        sb.append(r.att().toString().replace("|)", "| )"));
        sb.append("|}*)\n");
    }

    private void convertRHS(StringBuilder sb, RuleType type, Rule r, VarInfo vars, String suffix, int ruleNum, String functionName, boolean appendStepFunction) {
        K right = RewriteToTop.toRight(r.body());
        if (options.profileRules && type == RuleType.REGULAR) {
            sb.append("print_string \"succeeded ").append(type.name().toLowerCase()).append(" rule ").append(ruleNum).append("\\n\"; ");
        }
        /*if (type == RuleType.ANYWHERE) {
            sb.append("(match ");
        }*/
        Optional<KApply> kCell = Optional.empty();
        if (type == RuleType.REGULAR && appendStepFunction) {
            Optional<KLabel> next = getNextOperation(right, true);
            if (!next.isPresent()) {
                kCell = hasKCellContents(right);
            }
        }
        if (kCell.isPresent()) {
            sb.append("let kCell = ");
            convert(sb, true, vars, false, false).apply(kCell.get());
            sb.append(" in ");
            vars.termCache.put(KSequence(kCell.get()), "[kCell]");
        }
        if (type == RuleType.REGULAR && appendStepFunction) {
            sb.append("((");
        }
        if (type == RuleType.PATTERN) {
            for (KVariable var : vars.vars.keySet()) {
                sb.append("(Subst.add \"").append(getVarName(var)).append("\" ");
                boolean isList = isList(var, false, true, vars, false);
                if (!isList) {
                    sb.append("[");
                }
                sb.append(vars.vars.get(var).iterator().next());
                if (!isList) {
                    sb.append("]");
                }
                sb.append(" ");
            }
            sb.append("Subst.empty");
            for (KVariable ignored : vars.vars.keySet()) {
                sb.append(")");
            }
        } else {
            convert(sb, true, vars, false, false).apply(right);
            if (appendStepFunction) {
                appendStepFunction(sb, type, r, ruleNum, functionName);
            }
        }
        /*if (type == RuleType.ANYWHERE) {
            sb.append(" with [item] -> eval (normalize item) config)");
        }*/
        sb.append(suffix);
        sb.append("\n");
    }

    private String getVarName(KVariable var) {
        if (var.att().contains("denormal")) {
            return var.att().get("denormal");
        }
        return var.name();
    }

    private String convertSideCondition(StringBuilder sb, K requires, VarInfo vars, List<Lookup> lookups, boolean when, RuleType type, int ruleNum) {
        String result;
        for (Lookup lookup : lookups) {
            sb.append(lookup.prefix).append(lookup.pattern);
        }
        result = convert(vars);
        sb.append(when ? " when " : " && ");
        convert(sb, true, vars, true, false).apply(requires);
        sb.append(" && (");
        sb.append(result);
        sb.append(")");
        return Lists.reverse(lookups).stream().map(l -> l.suffix).reduce("", String::concat);
    }

    private static class Holder { String reapply; boolean first; }

    private static class Lookup {
        final String prefix;
        final String pattern;
        final String suffix;

        public Lookup(String prefix, String pattern, String suffix) {
            this.prefix = prefix;
            this.pattern = pattern;
            this.suffix = suffix;
        }
    }

    private int choiceCounter = 0;

    private List<Lookup> convertLookups(K requires, VarInfo vars, String functionName, int ruleNum, boolean hasMultipleRules, boolean hasMultipleLookups, RuleType type) {
        List<Lookup> results = new ArrayList<>();
        Holder h = new Holder();
        h.first = hasMultipleRules;
        h.reapply = "(" + functionName + " c config " + ruleNum + ")";
        new VisitK() {
            @Override
            public void apply(KApply k) {
                if (k.klabel().name().equals("#match")) {
                    if (k.klist().items().size() != 2) {
                        throw KEMException.internalError("Unexpected arity of lookup: " + k.klist().size(), k);
                    }
                    StringBuilder sb = new StringBuilder();
                    sb.append(" -> (let e = ");
                    convert(sb, true, vars, false, false).apply(k.klist().items().get(1));
                    sb.append(" in ");
                    if (h.first) {
                        if (hasMultipleLookups) {
                            sb.append("let rec ");
                        } else {
                            sb.append("let ");
                        }
                        sb.append("stepElt = fun guard -> ");
                    }
                    sb.append("match e with \n");
                    sb.append("| [Bottom] -> ").append(h.reapply).append("\n");
                    String prefix = sb.toString();
                    sb = new StringBuilder();
                    sb.append("| ");
                    convert(sb, false, vars, false, false).apply(k.klist().items().get(0));
                    String pattern = sb.toString();
                    String suffix = "| _ -> " + h.reapply;
                    if (h.first) {
                        suffix += " in stepElt guard";
                        h.reapply = "(stepElt " + ruleNum + ")";
                    }
                    suffix += ")";
                    results.add(new Lookup(prefix, pattern, suffix));
                    h.first = false;
                } else if (k.klabel().name().equals("#setChoice")) {
                    if (type == RuleType.REGULAR) {
                        chooseStep(k, "| [Set (_,_,collection)] -> let " + racePair("choice", "f") + " = " +
                                "(KSet.fold (fun e " + racePair("result","f") + " -> ", "");
                    } else {
                        choose(k, "| [Set (_,_,collection)] -> let choice = (KSet.fold (fun e result -> ", "");
                    }
                } else if (k.klabel().name().equals("#mapChoice")) {
                    if (type == RuleType.REGULAR) {
                        chooseStep(k, "| [Map (_,_,collection)] -> let " + racePair("choice", "f") + " = " +
                                "(KMap.fold (fun e v " + racePair("result","f") + " -> ", "");
                    } else {
                        choose(k, "| [Map (_,_,collection)] -> let choice = (KMap.fold (fun e v result -> ", "");
                    }
                } else if (k.klabel().name().equals("#filterMapChoice")) {
                    if (type == RuleType.REGULAR) {
                        chooseStep(k, "| [Map (_,_,collection)] -> let " + racePair("choice", "f") + " = " +
                                        "(KMap.fold (fun _ pair " + racePair("result", "f")+ " -> (match pair with\n| [KApply2(_, e, v)] -> (",
                                ")\n| _ -> " + getBottom() + ")");
                    } else {
                        choose(k, "| [Map (_,_,collection)] -> let choice = (KMap.fold (fun _ pair result -> (match pair with\n| [KApply2(_, e, v)] -> (",
                                ")\n | _ -> interned_bottom)");
                    }
                }
                super.apply(k);
            }

            private String racePair(String choice, String function) {
                return "(" + choice + (options.checkRaces ? ", rule_id, " : ", ") + function + ")";
            }

            private void choose(KApply k, String choiceString, String afterElse) {
                if (k.klist().items().size() != 2) {
                    throw KEMException.internalError("Unexpected arity of choice: " + k.klist().size(), k);
                }
                vars.termCache.put(k.klist().items().get(0), "e" + choiceCounter);
                StringBuilder sb = new StringBuilder();
                sb.append(" -> (match ");
                convert(sb, true, vars, false, false).apply(k.klist().items().get(1));
                sb.append(" with \n");
                sb.append(choiceString);
                if (h.first) {
                    if (hasMultipleLookups) {
                        sb.append("let rec ");
                    } else {
                        sb.append("let ");
                    }
                    sb.append("stepElt = fun guard -> ");
                }
                sb.append("if result == interned_bottom then (match e with ");
                String prefix = sb.toString();
                sb = new StringBuilder();
                String suffix2 = "| _ -> interned_bottom) else result" + (h.first ? " in stepElt guard" : "") + afterElse + ") collection interned_bottom) in if choice == interned_bottom then " + h.reapply + " else choice";
                String suffix = suffix2 + "| _ -> " + h.reapply + ")";
                if (h.first) {
                    h.reapply = "(stepElt " + ruleNum + ")";
                } else {
                    h.reapply = "interned_bottom";
                }
                sb.append("| ");
                convert(sb, false, vars, false, false).apply(k.klist().items().get(0));
                sb.append(" as e").append(choiceCounter++);
                String pattern = sb.toString();
                results.add(new Lookup(prefix, pattern, suffix));
                h.first = false;
            }

            private void chooseStep(KApply k, String choiceString, String afterElse) {
                if (k.klist().items().size() != 2) {
                    throw KEMException.internalError("Unexpected arity of choice: " + k.klist().size(), k);
                }
                vars.termCache.put(k.klist().items().get(0), "e" + choiceCounter);
                StringBuilder sb = new StringBuilder();
                sb.append(" -> (match ");
                convert(sb, true, vars, false, false).apply(k.klist().items().get(1));
                sb.append(" with \n");
                sb.append(choiceString);
                if (h.first) {
                    if (hasMultipleLookups) {
                        sb.append("let rec ");
                    } else {
                        sb.append("let ");
                    }
                    sb.append("stepElt = fun guard -> ");
                }
                sb.append("if result == interned_bottom then (match e with ");
                String prefix = sb.toString();
                sb = new StringBuilder();
                String suffix2 = "| _ -> " + getBottom() + ") else " + racePair("result", "f")
                        + (h.first ? " in stepElt guard" : "") + afterElse + ") collection "
                        + getBottom() + ") in if choice == interned_bottom then " + h.reapply
                        + " else " + racePair("choice", "f");
                String suffix = suffix2 + "| _ -> " + h.reapply + ")";
                if (h.first) {
                    h.reapply = "(stepElt " + ruleNum + ")";
                } else {
                    h.reapply = getBottom();
                }
                sb.append("| ");
                convert(sb, false, vars, false, false).apply(k.klist().items().get(0));
                sb.append(" as e").append(choiceCounter++);
                String pattern = sb.toString();
                results.add(new Lookup(prefix, pattern, suffix));
                h.first = false;
            }
        }.apply(requires);
        return results;
    }

    private String getBottom() {
        String bottom;
        if (options.checkRaces) {
            bottom = "(interned_bottom, (-1, RACE.NoType, \"\"), (StepFunc step))";
        } else {
            bottom = "(interned_bottom, (StepFunc step))";
        }
        return bottom;
    }

    private String convert(VarInfo vars) {
        StringBuilder sb = new StringBuilder();
        for (Map.Entry<KVariable, Collection<String>> entry : vars.vars.asMap().entrySet()) {
            Collection<String> nonLinearVars = entry.getValue();
            if (nonLinearVars.size() < 2) {
                continue;
            }
            Iterator<String> iter = nonLinearVars.iterator();
            String last = iter.next();
            while (iter.hasNext()) {
                //handle nonlinear variables in pattern
                String next = iter.next();
                if (!isList(entry.getKey(), false, true, vars, false)) {
                    sb.append("((compare_kitem ");
                } else{
                    sb.append("((compare ");
                }
                applyVarRhs(last, sb, vars.listVars.get(last));
                sb.append(" ");
                applyVarRhs(next, sb, vars.listVars.get(next));
                sb.append(") = 0)");
                last = next;
                sb.append(" && ");
            }
        }
        sb.append("true");
        return sb.toString();
    }

    private void applyVarRhs(KVariable v, StringBuilder sb, VarInfo vars) {
        if (vars.vars.get(v).isEmpty() && !getVarName(v).startsWith("?")) {
            throw KEMException.internalError("Failed to compile rule due to unmatched variable on right-hand-side. This is likely due to an unsupported collection pattern: " + getVarName(v), v);
        } else if (vars.vars.get(v).isEmpty()) {
            sb.append("(raise (Stuck config))");
        } else {
            applyVarRhs(vars.vars.get(v).iterator().next(), sb, vars.listVars.get(vars.vars.get(v).iterator().next()));
        }
    }

    private void applyVarRhs(String varOccurrance, StringBuilder sb, KLabel listVar) {
        if (listVar != null) {
            sb.append("(List (");
            encodeStringToIdentifier(sb, mainModule.sortFor().apply(listVar));
            sb.append(", ");
            encodeStringToIdentifier(sb, listVar);
            sb.append(", ");
            sb.append(varOccurrance);
            sb.append("))");
        } else {
            sb.append(varOccurrance);
        }
    }

    private void applyVarLhs(KVariable k, StringBuilder sb, VarInfo vars, boolean inOr) {
        String varName;
        if (inOr && k.att().contains("anonymous")) {
            sb.append("_");
            return;
        } else if (inOr) {
            StringBuilder sb2 = new StringBuilder();
            sb2.append("var");
            encodeStringToAlphanumeric(sb2, k.name());
            varName = sb2.toString();
        } else {
            varName = encodeStringToVariable(k.name());
        }
        vars.vars.put(k, varName);
        Sort s = k.att().getOptional(Sort.class).orElse(Sort(""));
        if (mainModule.sortAttributesFor().contains(s.head())) {
            String hook = mainModule.sortAttributesFor().apply(s.head()).<String>getOptional("hook").orElse("");
            if (sortVarHooks.containsKey(hook)) {
                sb.append("(");
                sb.append(sortVarHooks.get(hook).apply(s));
                sb.append(" as ").append(varName).append(")");
                return;
            }
        }
        sb.append(varName);
    }

    private Visitor convert(StringBuilder sb, boolean rhs, VarInfo vars, boolean useNativeBooleanExp, boolean anywhereRule) {
        return new Visitor(sb, rhs, vars, useNativeBooleanExp, anywhereRule);
    }

    private class Visitor extends VisitK {
        private final StringBuilder sb;
        private final boolean rhs;
        private final VarInfo vars;

        public Visitor(StringBuilder sb, boolean rhs, VarInfo vars, boolean useNativeBooleanExp, boolean anywhereRule) {
            this.sb = sb;
            this.rhs = rhs;
            this.vars = vars;
            this.inBooleanExp = useNativeBooleanExp;
            this.topAnywherePre = anywhereRule;
            this.topAnywherePost = anywhereRule;
        }

        private boolean inBooleanExp;
        private boolean topAnywherePre;
        private boolean topAnywherePost;
        private boolean inOr = false;

        @Override
        public void apply(KApply k) {
            if (k.klabel() instanceof KVariable && rhs) {
                boolean stack = inBooleanExp;
                inBooleanExp = false;
                if (stack) {
                    sb.append("(isTrue ");
                }
                sb.append("(eval (");
                applyKLabel(k);
                sb.append(") config)");
                if (stack) {
                    sb.append(")");
                }
                inBooleanExp = stack;
                return;
            }
            if (k.klabel().equals(KLabels.ML_OR)) {
                sb.append("((");
                boolean wasInOr = inOr;
                inOr = true;
                apply(k.items().get(0));
                sb.append(")|(");
                apply(k.items().get(1));
                inOr = wasInOr;
                sb.append("))");
                return;
            }
            if (ConvertDataStructureToLookup.isLookupKLabel(k)) {
                apply(BooleanUtils.TRUE);
            } else if (k.klabel().name().equals("#KToken")) {
                //magic down-ness
                sb.append("KToken (");
                Sort sort = Outer.parseSort(((KToken) ((KSequence) k.klist().items().get(0)).items().get(0)).s());
                apply(sort);
                sb.append(", ");
                apply(((KSequence) k.klist().items().get(1)).items().get(0));
                sb.append(")");
            } else if (k.klabel().name().equals("#Bottom")) {
                sb.append("Bottom");
            } else if (k.klabel().name().equals("#ThreadLocal")) {
                sb.append("ThreadLocal");
            } else if (k.klabel().name().equals("#Thread")) {
                sb.append("Thread(");
                applyTuple(k.klist().items());
                sb.append(")");
            } else if (functions.contains(k.klabel()) || (anywhereKLabels.contains(k.klabel()) && rhs && !topAnywherePre)) {
                applyFunction(k);
            } else {
                topAnywherePre = false;
                if (k.klabel() instanceof KVariable) {
                    sb.append("KApply").append(k.klist().size()).append("(");
                    apply(k.klabel());
                    sb.append(",");
                    applyTuple(k.klist().items());
                    sb.append(")");
                } else {
                    if (k.klist().size() == 0 && rhs) {
                        //intern constants for faster comparison
                        sb.append("const");
                        encodeStringToAlphanumeric(sb, k.klabel().name());
                    } else {
                        sb.append("KApply").append(k.klist().size()).append("(");
                        apply(k.klabel());
                        if (k.klist().size() > 0) {
                            sb.append(",");
                            applyTuple(k.klist().items());
                        }
                        sb.append(")");
                    }
                }
            }
        }

        private void applyTuple(List<K> items) {
            for (int i = 0; i < items.size(); i++) {
                K item = items.get(i);
                apply(item);
                if (i != items.size() - 1) {
                    sb.append(",");
                }
            }
        }

        public void applyKLabel(KApply k) {
            sb.append("KApply (");
            apply(k.klabel());
            sb.append(", ");
            apply(k.klist().items(), true);
            sb.append(")");
        }

        public void applyFunction(KApply k) {
            boolean stack = inBooleanExp;
            String hook = mainModule.attributesFor().apply(k.klabel()).<String>getOptional(Att.HOOK()).orElse("");
            // use native &&, ||, not where possible
            switch (hook) {
            case "BOOL.and":
            case "BOOL.andThen":
                assert k.klist().items().size() == 2;
                if (!stack) {
                    sb.append("[Bool (");
                }
                inBooleanExp = true;
                sb.append("((");
                apply(k.klist().items().get(0));
                sb.append(") && (");
                apply(k.klist().items().get(1));
                sb.append("))");
                if (!stack) {
                    sb.append(")]");
                }
                break;
            case "BOOL.or":
            case "BOOL.orElse":
                assert k.klist().items().size() == 2;
                if (!stack) {
                    sb.append("[Bool (");
                }
                inBooleanExp = true;
                sb.append("((");
                apply(k.klist().items().get(0));
                sb.append(") || (");
                apply(k.klist().items().get(1));
                sb.append("))");
                if (!stack) {
                    sb.append(")]");
                }
                break;
            case "BOOL.not":
                assert k.klist().items().size() == 1;
                if (!stack) {
                    sb.append("[Bool (");
                }
                inBooleanExp = true;
                sb.append("(not (");
                apply(k.klist().items().get(0));
                sb.append("))");
                if (!stack) {
                    sb.append(")]");
                }
                break;
            case "KEQUAL.ite":
                assert k.klist().items().size() == 3;
                inBooleanExp = true;
                sb.append("(if (");
                apply(k.klist().items().get(0));
                inBooleanExp = stack;
                sb.append(") then (");
                apply(k.klist().items().get(1));
                sb.append(") else (");
                apply(k.klist().items().get(2));
                sb.append("))");
                break;
            default:
                if (collectionFor.containsKey(k.klabel()) && !rhs) {
                    KLabel collectionLabel = collectionFor.get(k.klabel());
                    Att attr = mainModule.attributesFor().apply(collectionLabel);
                    if (attr.contains(Att.ASSOC())
                            && !attr.contains(Att.COMM())
                            && !attr.contains(Att.IDEM())) {
                        // list
                        sb.append("(List (");
                        encodeStringToIdentifier(sb, mainModule.sortFor().apply(collectionLabel));
                        sb.append(", ");
                        encodeStringToIdentifier(sb, collectionLabel);
                        sb.append(", ");
                        List<K> components = Assoc.flatten(collectionLabel, Collections.singletonList(new LiftToKSequence().lower(k)), mainModule);
                        LiftToKSequence lift = new LiftToKSequence();
                        boolean frame = false;
                        for (K component : components) {
                            if (component instanceof KVariable) {
                                // don't want to encode this variable as a List kitem, so we skip the apply method.
                                KVariable var = (KVariable) component;
                                String varName = encodeStringToVariable(var.name());
                                vars.vars.put(var, varName);
                                vars.listVars.put(varName, collectionLabel);
                                sb.append(varName);
                                frame = true;
                            } else if (component instanceof KApply) {
                                KApply kapp = (KApply) component;
                                boolean needsWrapper = false;
                                if (kapp.klabel().equals(KLabel(attr.get("element")))
                                        || (needsWrapper = kapp.klabel().equals(KLabel(attr.get("wrapElement"))))) {
                                    if (kapp.klist().size() != 1 && !needsWrapper) {
                                        throw KEMException.internalError("Unexpected arity of list element: " + kapp.klist().size(), kapp);
                                    }
                                    if (needsWrapper) {
                                        apply(lift.lift(kapp));
                                    } else {
                                        apply(lift.lift(kapp.klist().items().get(0)));
                                    }
                                    sb.append(" :: ");
                                } else {
                                    throw KEMException.internalError("Unexpected term in list, not a list element.", kapp);
                                }
                            } else {
                                assert false;
                            }
                        }
                        if (!frame) {
                            sb.append("[]");
                        }
                        sb.append("))");
                        return;
                    }
                }
                if (mainModule.attributesFor().apply(k.klabel()).contains(Att.PREDICATE(), Sort.class)) {
                    Sort s = mainModule.attributesFor().apply(k.klabel()).get(Att.PREDICATE(), Sort.class);
                    if (s.equals(Sorts.K()) && k.klist().items().size() == 1) {
                        apply(BooleanUtils.TRUE);
                        return;
                    }
                    if (mainModule.sortAttributesFor().contains(s.head())) {
                        String hook2 = mainModule.sortAttributesFor().apply(s.head()).<String>getOptional("hook").orElse("");
                        if (sortVarHooks.containsKey(hook2)) {
                            if (k.klist().items().size() == 1) {
                                KSequence item = (KSequence) k.klist().items().get(0);
                                if (item.items().size() == 1 &&
                                        vars.vars.containsKey(item.items().get(0))) {
                                    Optional<Sort> varSort = item.items().get(0).att().getOptional(Sort.class);
                                    if (varSort.isPresent() && varSort.get().equals(s)) {
                                        // this has been subsumed by a structural check on the builtin data type
                                        apply(BooleanUtils.TRUE);
                                        return;
                                    }
                                }
                            }
                        }
                    }
                    if (s.equals(Sorts.KItem()) && k.klist().items().size() == 1) {
                        if (k.klist().items().get(0) instanceof KSequence) {
                            KSequence item = (KSequence) k.klist().items().get(0);
                            if (item.items().size() == 1) {
                                apply(BooleanUtils.TRUE);
                                return;
                            }
                        }
                    }
                }
                if (stack) {
                    sb.append("(isTrue ");
                }
                inBooleanExp = false;
                sb.append("(");
                if (k.klist().items().size() > 0 || !constants.contains(k.klabel())) {
                    encodeStringToFunction(sb, k.klabel());
                    sb.append("(");
                    applyTuple(k.klist().items());
                    sb.append(") config (-1)");
                } else {
                    sb.append("Lazy.force const");
                    encodeStringToAlphanumeric(sb, k.klabel().name());
                }
                sb.append(")");
                if (stack) {
                    sb.append(")");
                }
                break;
            }
            inBooleanExp = stack;
        }

        @Override
        public void apply(KAs k) {
            sb.append("(");
            apply(k.pattern());
            sb.append(" as ");
            apply(k.alias());
            sb.append(")");
        }

        @Override
        public void apply(KRewrite k) {
            throw new AssertionError("unexpected rewrite");
        }

        @Override
        public void apply(KToken k) {
            if (inBooleanExp && k.sort().equals(Sorts.Bool())) {
                sb.append(k.s());
                return;
            }
            if (mainModule.sortAttributesFor().contains(k.sort().head())) {
                String hook = mainModule.sortAttributesFor().apply(k.sort().head()).<String>getOptional("hook").orElse("");
                if (sortHooks.containsKey(hook)) {
                    sb.append(sortHooks.get(hook).apply(k.s()));
                    return;
                }
            }
            sb.append("KToken (");
            apply(k.sort());
            sb.append(", ");
            sb.append(enquoteString(k.s()));
            sb.append(")");
        }

        @Override
        public void apply(KVariable k) {
            if (inBooleanExp) {
                sb.append("(isTrue [");
            }
            if (rhs) {
                applyVarRhs(k, sb, vars);
            } else {
                applyVarLhs(k, sb, vars, inOr);
            }
            if (inBooleanExp) {
                sb.append("])");
            }
        }

        @Override
        public void apply(KSequence k) {
            if (k.items().size() == 1 && inBooleanExp) {
                apply(k.items().get(0));
                return;
            }
            if (vars.termCache.containsKey(k) && rhs) {
                sb.append(vars.termCache.get(k));
                return;
            }
            sb.append("(");
            if (!rhs) {
                for (int i = 0; i < k.items().size() - 1; i++) {
                    if (isList(k.items().get(i), false, false, vars, topAnywherePost)) {
                        throw KEMException.criticalError("Cannot compile KSequence with K variable not at tail.", k.items().get(i));
                    }
                }
            }
            apply(k.items(), false);
            sb.append(")");
        }

        @Override
        public void apply(InjectedKLabel k) {
            sb.append("InjectedKLabel (");
            apply(k.klabel());
            sb.append(")");
        }

        private void apply(List<K> items, boolean klist) {
            for (int i = 0; i < items.size(); i++) {
                K item = items.get(i);
                boolean stack = topAnywherePre;
                if (isUnit(item, klist, rhs, vars, stack)) {
                    sb.append("let _ = ");
                }
                apply(item);
                if (i != items.size() - 1) {
                    if (isUnit(item, klist, rhs, vars, stack)) {
                        sb.append(" in ");
                    } else if (isList(item, klist, rhs, vars, stack)) {
                        sb.append(" @ ");
                    } else {
                        sb.append(" :: ");
                    }
                } else {
                    if (isUnit(item, klist, rhs, vars, stack)) {
                        sb.append(" in []");
                    } else if (!isList(item, klist, rhs, vars, stack)) {
                        sb.append(" :: []");
                    }
                }
            }
            if (items.size() == 0)
                sb.append("[]");
        }

        private void apply(Sort sort) {
            encodeStringToIdentifier(sb, sort);
        }

        public void apply(KLabel klabel) {
            if (klabel instanceof KVariable) {
                Att att = ((KVariable)klabel).att();
                if (att.contains("klabelPredicate") && !rhs) {
                    List<KLabel> klabelsForPredicate = klabelsForEachPredicate.get(att.get("klabelPredicate"));
                    sb.append("(");
                    Joiner.on("|").appendTo(sb, klabelsForPredicate.stream().map(kl -> (Object)encodeStringToIdentifier(kl))::iterator);
                    sb.append(") as ");
                }
                apply((KVariable) klabel);
            } else {
                encodeStringToIdentifier(sb, klabel);
            }
        }
    }

    public static String getSortOfVar(KVariable k, VarInfo vars) {
        if (vars.vars.containsKey(k)) {
            String varName = vars.vars.get(k).iterator().next();
            if (vars.listVars.containsKey(varName)) {
                return vars.listVars.get(varName).name();
            }
        }
        if (k.att().contains("cellSort")) {
            return Sorts.K().toString();
        }
        return k.att().getOptional(Sort.class).orElse(Sorts.K()).toString();
    }

    private boolean isUnit(K item, boolean klist, boolean rhs, VarInfo vars, boolean anywhereRule) {
        return isList(item, klist, rhs, vars, anywhereRule) && item instanceof KApply && !(((KApply)item).klabel() instanceof KVariable) && mainModule.attributesFor().apply(((KApply)item).klabel()).contains("returnsUnit");
    }

    private boolean isList(K item, boolean klist, boolean rhs, VarInfo vars, boolean anywhereRule) {
        return !klist && ((item instanceof KVariable && getSortOfVar((KVariable)item, vars).equals("K")) || item instanceof KSequence
                || (item instanceof KAs && isList(((KAs) item).alias(), klist, rhs, vars, anywhereRule))
                || (item instanceof KApply && (functions.contains(((KApply) item).klabel()) || (((anywhereKLabels.contains(((KApply) item).klabel()) && !anywhereRule) || ((KApply) item).klabel() instanceof KVariable) && rhs))))
                && !(!rhs && item instanceof KApply && collectionFor.containsKey(((KApply) item).klabel()));
    }

}<|MERGE_RESOLUTION|>--- conflicted
+++ resolved
@@ -286,15 +286,9 @@
                 throw KEMException.criticalError("Must have only one klabel with the \"thread\" attribute. Found: " + threadKLabels);
             }
             Rule matchThreadSet = Rule(IncompleteCellUtils.make(threadKLabels.iterator().next(), false, KVariable("Threads"), false), BooleanUtils.TRUE, BooleanUtils.TRUE);
-<<<<<<< HEAD
-            this.matchThreadSet = convert(new Kompile(kompileOptions, kompileOptions.outerParsing, files, kem).compileRule(def.kompiledDefinition, matchThreadSet));
+            this.matchThreadSet = convert(new Kompile(kompileOptions, kompileOptions.outerParsing, globalOptions, files, kem).compileRule(def.kompiledDefinition, matchThreadSet));
             Rule rewriteThreadSet = Rule(IncompleteCellUtils.make(threadKLabels.iterator().next(), false, KRewrite(KVariable("Threads"), KVariable("NewThreads")), false), BooleanUtils.TRUE, BooleanUtils.TRUE);
-            this.rewriteThreadSet = convert(new Kompile(kompileOptions, kompileOptions.outerParsing, files, kem).compileRule(def.kompiledDefinition, rewriteThreadSet));
-=======
-            this.matchThreadSet = convert(new Kompile(kompileOptions, globalOptions, files, kem).compileRule(def.kompiledDefinition, matchThreadSet));
-            Rule rewriteThreadSet = Rule(IncompleteCellUtils.make(threadKLabels.iterator().next(), false, KRewrite(KVariable("Threads"), KVariable("NewThreads")), false), BooleanUtils.TRUE, BooleanUtils.TRUE);
-            this.rewriteThreadSet = convert(new Kompile(kompileOptions, globalOptions, files, kem).compileRule(def.kompiledDefinition, rewriteThreadSet));
->>>>>>> e1a5b4f9
+            this.rewriteThreadSet = convert(new Kompile(kompileOptions, kompileOptions.outerParsing, globalOptions, files, kem).compileRule(def.kompiledDefinition, rewriteThreadSet));
             this.rewriteThreadSet = Rule(new TransformK() { public K apply(KVariable var) { return KVariable(var.name(), var.att().remove(Sort.class)); } }.apply(this.rewriteThreadSet.body()),
                     this.rewriteThreadSet.requires(), this.rewriteThreadSet.ensures());
         }
@@ -302,13 +296,8 @@
         if (mainModule.definedKLabels().contains(stratCell)) {
             Rule makeStuck = Rule(IncompleteCellUtils.make(stratCell, false, KRewrite(KSequence(), KApply(KLabel("#STUCK"))), true), BooleanUtils.TRUE, BooleanUtils.TRUE);
             Rule makeUnstuck = Rule(IncompleteCellUtils.make(stratCell, false, KRewrite(KApply(KLabel("#STUCK")), KSequence()), true), BooleanUtils.TRUE, BooleanUtils.TRUE);
-<<<<<<< HEAD
-            this.makeStuck = convert(new Kompile(kompileOptions, kompileOptions.outerParsing, files, kem).compileRule(def.kompiledDefinition, makeStuck));
-            this.makeUnstuck = convert(new Kompile(kompileOptions, kompileOptions.outerParsing, files, kem).compileRule(def.kompiledDefinition, makeUnstuck));
-=======
-            this.makeStuck = convert(new Kompile(kompileOptions, globalOptions, files, kem).compileRule(def.kompiledDefinition, makeStuck));
-            this.makeUnstuck = convert(new Kompile(kompileOptions, globalOptions, files, kem).compileRule(def.kompiledDefinition, makeUnstuck));
->>>>>>> e1a5b4f9
+            this.makeStuck = convert(new Kompile(kompileOptions, kompileOptions.outerParsing, globalOptions, files, kem).compileRule(def.kompiledDefinition, makeStuck));
+            this.makeUnstuck = convert(new Kompile(kompileOptions, kompileOptions.outerParsing, globalOptions, files, kem).compileRule(def.kompiledDefinition, makeUnstuck));
         } else {
             this.makeStuck = null;
             this.makeUnstuck = null;
