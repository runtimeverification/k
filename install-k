#!/bin/sh -e

<<<<<<< HEAD
K_VERSION=6.3.82
=======
K_VERSION=7.0.0
>>>>>>> c67ef98d

if [ `id -u` -ne 0 ]; then
  echo "$0: error: This script must be run as root."
  exit 1
fi
TAG=`git describe HEAD --tags`
. /etc/os-release
case $ID in
	ubuntu)
		CODENAME=$UBUNTU_CODENAME
		case $CODENAME in
			jammy)
				;;
			*)
				echo "Unsupported Ubuntu version, try building from source."
				exit 1
				;;
		esac
		;;
	*)
		echo "Unsupported Linux distro, try building from source."
		exit 1
		;;
esac

apt-get update
apt-get install -y curl
curl -L https://github.com/runtimeverification/k/releases/download/$TAG/kframework_${K_VERSION}_amd64_$CODENAME.deb -o kframework_${K_VERSION}_amd64.deb
apt-get install -y ./kframework_${K_VERSION}_amd64.deb
rm -f kframework_${K_VERSION}_amd64.deb<|MERGE_RESOLUTION|>--- conflicted
+++ resolved
@@ -1,10 +1,6 @@
 #!/bin/sh -e
 
-<<<<<<< HEAD
-K_VERSION=6.3.82
-=======
 K_VERSION=7.0.0
->>>>>>> c67ef98d
 
 if [ `id -u` -ne 0 ]; then
   echo "$0: error: This script must be run as root."
