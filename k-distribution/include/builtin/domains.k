// Copyright (c) 2015-2019 K Team. All Rights Reserved.
require "kast.k"

module DOMAINS-SYNTAX
  imports ID
  imports UNSIGNED-INT-SYNTAX
  imports BOOL-SYNTAX
  imports STRING-SYNTAX
endmodule

module DOMAINS
  imports DOMAINS-SYNTAX
  imports INT
  imports BOOL
  imports STRING
  imports BASIC-K
  imports LIST
  imports K-IO
  imports MAP
  imports SET
  imports K-REFLECTION
endmodule

module ARRAY-SYNTAX
  imports LIST

  syntax Array [hook(ARRAY.Array), unit(arrayCtor), element(_[_<-_])]

  syntax KItem ::= Array "[" Int "]" [function, hook(ARRAY.lookup)]
  syntax Array ::= Array "[" Int "<-" KItem "]" [function, hook(ARRAY.update), klabel(_[_<-_]), symbol]
  syntax Array ::= Array "[" Int "<-" "undef" "]" [function, hook(ARRAY.remove)]
  syntax Array ::= updateArray(Array, Int, List) [function, hook(ARRAY.updateAll)]
  /*@ Sets a range of indices (given by an index into the array and the number
   of indices to set) to the same value. */
  syntax Array ::= fillArray(Array, Int, Int, KItem) [function, hook(ARRAY.fill)]

  syntax Bool ::= Int "in_keys" "(" Array ")" [function, functional, hook(ARRAY.in_keys)]
endmodule

module ARRAY-CONCRETE [concrete, kast]
  imports ARRAY-SYNTAX
  imports LIST
  imports STRING-SYNTAX

  syntax Array ::= makeEmptyArray(Int) [function, hook(ARRAY.makeEmpty), impure]
                 | arrayCtor(String, Int, KItem) [function, hook(ARRAY.ctor), symbol]
                 | makeArray(Int, KItem) [function, hook(ARRAY.make), impure, klabel(makeArrayOcaml)]
endmodule

module ARRAY-SYMBOLIC [symbolic]
  imports ARRAY-IN-K
endmodule

module ARRAY-KORE [kore]
  imports ARRAY-IN-K
endmodule

module ARRAY-IN-K
  imports ARRAY-SYNTAX
  imports LIST
  imports K-EQUAL
  imports INT

  syntax Array ::= makeArray(Int, KItem) [function, hook(ARRAY.make)]

  syntax Array ::= arr(List, Int, KItem)

  rule makeArray(I::Int, D::KItem) => arr(.List, I, D)

  rule arr(L::List, _, D::KItem) [ IDX::Int ] => #if IDX >=Int size(L) #then D #else L[IDX] #fi

  syntax List ::= ensureOffsetList(List, Int, KItem) [function]
  rule ensureOffsetList(L::List, IDX::Int, D::KItem) => #if IDX >=Int size(L) #then updateList(makeList(IDX +Int 1, D), 0, L) #else L #fi

  rule arr(L::List, I::Int, D::KItem) [ IDX::Int <- VAL::KItem ] => arr(ensureOffsetList(L, IDX, D) [ IDX <- VAL ], I, D)

  rule arr(L::List, I::Int, D::KItem) [ IDX::Int <- undef ] => arr(L, I, D) [ IDX <- D ]

  rule updateArray(arr(L::List, I::Int, D::KItem), IDX::Int, L2::List) => arr(updateList(ensureOffsetList(L, IDX +Int size(L2) -Int 1, D), IDX, L2), I, D)

  rule fillArray(arr(L::List, I::Int, D::KItem), IDX::Int, LEN::Int, VAL::KItem) => arr(fillList(ensureOffsetList(L, IDX +Int LEN -Int 1, D), IDX, LEN, VAL), I, D)

  rule IDX::Int in_keys(arr(_, I::Int, _)) => IDX >=Int 0 andBool IDX <Int I
endmodule

module ARRAY
  imports ARRAY-CONCRETE
  imports ARRAY-SYMBOLIC
  imports ARRAY-KORE
endmodule

module MAP
  imports LIST
  imports SET

  syntax Map [hook(MAP.Map)]

  /*@\section{Description} The Map represents a generalized associative array.
   Each key can be paired with an arbitrary value, and can be used to reference
   its associated value. Multiple bindings for the same key are not allowed. */

  /*@ Construct a new Map consisting of key/value pairs of two Maps (the keys of
   the two Maps are assumed disjoint) */
  syntax Map ::= Map Map                        [left, function, hook(MAP.concat), klabel(_Map_), symbol, assoc, comm, unit(.Map), element(_|->_), index(0), format(%1%n%2)]
  /*@  Construct an empty Map */
  syntax Map ::= ".Map"                         [function, functional, hook(MAP.unit), klabel(.Map), symbol, latex(\dotCt{Map})]
               // breaks klabel uniqueness
               //| "."                            [function, hook(MAP.unit)]
  /*@ Construct a singleton Map (a Map with only one key/value pair). The key
   is on the left and the value is on the right */
  syntax Map ::= KItem "|->" KItem                      [function, functional, hook(MAP.element), klabel(_|->_), symbol, latex({#1}\mapsto{#2})]

  syntax priorities _|->_ > _Map_ .Map
  syntax non-assoc _|->_

  /*@ Retrieve the value associated with the given key */
  syntax KItem ::= Map "[" KItem "]"                    [function, hook(MAP.lookup), klabel(Map:lookup), symbol]

  syntax KItem ::= Map "[" KItem "]" "orDefault" KItem      [function, functional, hook(MAP.lookupOrDefault), klabel(Map:lookupOrDefault)]

  /*@ Update a Map in form of  of keys and values: */
  syntax Map ::= Map "[" KItem "<-" KItem "]"           [function, functional, klabel(Map:update), symbol, hook(MAP.update), prefer]

  /*@ Remove key/value pair associated with the key from map? */
  syntax Map ::= Map "[" KItem "<-" "undef" "]"     [function, functional, hook(MAP.remove), klabel(_[_<-undef]), symbol]

  /*@ Get the difference of two maps interpreted as sets of entries
   ($M_1 \setminus M2$) */
  syntax Map ::= Map "-Map" Map                 [function, functional, hook(MAP.difference), latex({#1}-_{\it Map}{#2})]

  /*@ Update the first map by adding all key/value pairs in the second map. If a
   key in the first map exists also in the second map, its associated value will
   be overwritten by the value from the second map. */
  syntax Map ::= updateMap(Map, Map)            [function, functional, hook(MAP.updateAll)]

  /*@ Update the Map by removing all key/value pairs with the key in the Set. */
  syntax Map ::= removeAll(Map, Set)            [function, functional, hook(MAP.removeAll)]

  /*@ Get a Set consisting of all keys in the Map:*/
  syntax Set ::= keys(Map)                      [function, functional, hook(MAP.keys)]
  syntax List ::= "keys_list" "(" Map ")"       [function, hook(MAP.keys_list)]

  syntax Bool ::= KItem "in_keys" "(" Map ")"       [function, functional, hook(MAP.in_keys)]

  /*@ Get a List consisting of all values in the Map: */
  syntax List ::= values(Map)                   [function, hook(MAP.values)]

  /*@ Get the Map size (number of key/value pairs) */
  syntax Int ::= size(Map)                      [function, functional, hook(MAP.size), klabel(sizeMap)]

  /*@ Check map inclusion */
  syntax Bool ::= Map "<=Map" Map               [function, functional, hook(MAP.inclusion)]

  /*@ Get an arbitrarily chosen key of the Map  */
  syntax KItem ::= choice(Map)                      [function, hook(MAP.choice), klabel(Map:choice)]
endmodule

module MAP-SYMBOLIC [symbolic]
  imports MAP
  imports K-EQUAL
  rule .Map [ K1 <- V1 ] => K1 |-> V1

  rule ((K1 |-> V1) MAP) [ K2 ] => V1         requires K1  ==K K2
  rule ((K1 |-> V1) MAP) [ K2 ] => MAP [ K2 ] requires K1 =/=K K2

  rule (MAP:Map [ K1 <- V1 ]) [ K2 ] => V1         requires K1  ==K K2
  rule (MAP:Map [ K1 <- V1 ]) [ K2 ] => MAP [ K2 ] requires K1 =/=K K2

  rule ((K1 |-> V1) MAP) [ K2 <- V2 ] => (K1 |-> V2) MAP                requires K1  ==K K2
  rule ((K1 |-> V1) MAP) [ K2 <- V2 ] => (K1 |-> V1) (MAP [ K2 <- V2 ]) requires K1 =/=K K2

  rule (MAP:Map [ K1 <- V1 ]) [ K2 <- V2 ] => MAP              [ K1 <- V2 ] requires K1  ==K K2

  // potential infinite loop
  // rule (MAP:Map [ K1 <- V1 ]) [ K2 <- V2 ] => MAP [ K2 <- V2 ] [ K1 <- V1 ] requires K1 =/=K K2

  rule K1 in_keys(M K2 |-> _) => true          requires K1  ==K K2 orBool K1 in_keys(M)
  rule K1 in_keys(M K2 |-> _) => K1 in_keys(M) requires K1 =/=K K2

  rule K1 in_keys(M [ K2 <- _ ]) => true          requires K1  ==K K2 orBool K1 in_keys(M)
  rule K1 in_keys(M [ K2 <- _ ]) => K1 in_keys(M) requires K1 =/=K K2
endmodule

module SET
  imports INT-SYNTAX
  imports BASIC-K

  syntax Set [hook(SET.Set)]

  /*@ \section{Description} The Set represents a mathematical set (a collection
   of unique items). */

  /*@ Construct a new Set as the union of two different sets ($A \cup B$) */
  syntax Set ::= Set Set                  [left, function, functional, hook(SET.concat), klabel(_Set_), symbol, assoc, comm, unit(.Set), idem, element(SetItem), format(%1%n%2)]
  /*@ Construct an empty Set */
  syntax Set ::= ".Set"                   [function, functional, hook(SET.unit), klabel(.Set), symbol, latex(\dotCt{Set})]
               //| "."
  /*@ Construct a singleton Set (a Set with only one element $\{ a \}$). To add
   an element $a$ to a set $A$, construct the union of the singleton set
   $\{ a \}$ and $A$ ($\{ a \} \cup A$). */
  syntax Set ::= SetItem(KItem)               [function, functional, hook(SET.element), klabel(SetItem), symbol]

  /*@ Get the intersection of two sets ($A \cap B$) */
  syntax Set ::= intersectSet(Set, Set)   [function, functional, hook(SET.intersection)]

  /*@ Get the difference of two sets ($A \setminus B$)*/
  syntax Set ::= Set "-Set" Set           [function, functional, hook(SET.difference), latex({#1}-_{\it Set}{#2}), klabel(Set:difference), symbol]

  /*@ Check element membership in a set ($a \in A$) */
  syntax Bool ::= KItem "in" Set              [function, functional, hook(SET.in), klabel(Set:in), symbol]

  /*@ Check set inclusion ($A \subseteq B$) */
  syntax Bool ::= Set "<=Set" Set         [function, functional, hook(SET.inclusion)]

  /*@ Get the cardinality of a set ($|A|$) */
  syntax Int ::= size(Set)                [function, functional, hook(SET.size)]

  /*@ Get an arbitrarily chosen element of the Set */
  syntax KItem ::= choice(Set)                [function, hook(SET.choice), klabel(Set:choice)]

  /* set difference axioms */
  // TODO(AndreiS): remove this if not used
  //rule S1:Set -Set (SetItem(K:K) S2:Set) => S1 -Set S2
  //requires notBool(K in S1)
  //rule S:Set -Set .Set => S
endmodule

module LIST
  imports INT-SYNTAX
  imports BASIC-K

  syntax List [hook(LIST.List)]

  /*@ \section{Description} \K lists are ordered collections that may contain
   duplicate elements. These behave more like lists in functional programming
   languages than arrays in imperative programming languages; there's no
   numerical indexing, but instead specific elements are refered to using the
   Mylist,Mylist construct in combination with the MyListItem construct. It's
   worth noting that \K lists aren't exactly like lists in functional languages;
   they're associative, which means that it's easy to access elements at both
   ends of the lists and concatenate them. For example, L:Mylist,E accesses
   element E at the end of a list. */

  //TODO(AndreiS): move the paragraph below
  /*@ \section{User-Defined Lists} It is very common in \K to define a shorthand
   for lists of user-defined sorts. \K 's builtin way of doing this is to use
   List\{KItem,"Separator"\}, where "Separator" is any valid character or
   sequence of characters used to separate distinct elements.
   For example, after defining \\
   syntax KItem ::= Elt\\
   a user could then define
   syntax Elts ::= List\{Elt,","\} \\
   which would be a comma-separated list whose elements are all of sort Elt. A
   user could just as well define \\
   syntax Elts ::= List\{Elt,"and"\} \\
   which would be a list containing elements of sort Elt that are separated with
   the word "and". If only one argument is given, the separator is asumed to be
   commas. So, \\
   syntax Elts = List\{Elt\} \\
   would define a comma-separated list containing elements of sort Elt.
  */

  /*@ Construct a new List as the concatenation of two Lists. This is similar to
   the append "@" operation in many functional programming languages. */
  syntax List ::= List List               [left, function, functional, hook(LIST.concat), klabel(_List_), symbol, smtlib(smt_seq_concat), assoc, unit(.List), element(ListItem), format(%1%n%2)]
  /*@ Construct an empty List: */
  syntax List ::= ".List"                 [function, functional, hook(LIST.unit), klabel(.List), symbol, smtlib(smt_seq_nil), latex(\dotCt{List})]
                //| "."
  /*@ Construct a singleton List (a list with only  one element) */
  syntax List ::= ListItem(KItem)             [function, functional, hook(LIST.element), klabel(ListItem), symbol, smtlib(smt_seq_elem)]

  /*@ Get an element form the List by index. Positive indices mean from the
   beginning (0 is the first element), and negative indices mean from the end
   (-1 is the last element). */
  syntax KItem ::= List "[" Int "]"           [function, hook(LIST.get), klabel(List:get), symbol]

  syntax List ::= List "[" Int "<-" KItem "]" [function, hook(LIST.update), klabel(List:set)]

  syntax List ::= makeList(Int, KItem) [function, hook(LIST.make)]

  syntax List ::= updateList(List, Int, List) [function, hook(LIST.updateAll)]

  syntax List ::= fillList(List, Int, Int, KItem) [function, hook(LIST.fill)]

  /*@ Remove elements from the beginning and the end of the List. */
  syntax List ::= range(List, Int, Int)   [function, hook(LIST.range), klabel(List:range), symbol]

  /*@ Check element membership in the given list */
  syntax Bool ::= KItem "in" List             [function, functional, hook(LIST.in), klabel(_inList_)]

  /*@ Get the list length */
  syntax Int ::= size(List)               [function, functional, hook(LIST.size), klabel (sizeList), smtlib(smt_seq_len)]
endmodule

module COLLECTIONS
  imports LIST
  imports SET
  imports MAP

  syntax List ::= Set2List(Set) [function, hook(SET.set2list)]
  syntax Set ::= List2Set(List) [function, functional, hook(SET.list2set)]

endmodule

module BOOL-SYNTAX
  syntax Bool [hook(BOOL.Bool)]
  syntax Bool ::= "true"  [token]
  syntax Bool ::= "false" [token]
endmodule

module BOOL
  imports BASIC-K
  imports BOOL-SYNTAX
  syntax Bool ::= "notBool" Bool          [function, functional, klabel(notBool_), symbol, smt-hook(not), boolOperation, latex(\neg_{\scriptstyle\it Bool}{#1}), hook(BOOL.not)]
                > Bool "andBool" Bool     [function, functional, klabel(_andBool_), symbol, left, smt-hook(and), boolOperation, latex({#1}\wedge_{\scriptstyle\it Bool}{#2}), hook(BOOL.and)]
                | Bool "andThenBool" Bool [function, functional, klabel(_andThenBool_), symbol, left, smt-hook(and), boolOperation, hook(BOOL.andThen)]
                | Bool "xorBool" Bool     [function, functional, klabel(_xorBool_), symbol, left, smt-hook(xor), boolOperation, hook(BOOL.xor)]
                | Bool "orBool" Bool      [function, functional, klabel(_orBool_), left, smt-hook(or), boolOperation, latex({#1}\vee_{\scriptstyle\it Bool}{#2}), hook(BOOL.or)]
                | Bool "orElseBool" Bool  [function, functional, klabel(_orElseBool_), symbol, left, smt-hook(or), boolOperation, hook(BOOL.orElse)]
                | Bool "impliesBool" Bool [function, functional, klabel(_impliesBool_), symbol, left, smt-hook(=>), boolOperation, hook(BOOL.implies)]
                > left:
                  Bool "==Bool" Bool      [function, functional, klabel(_==Bool_), symbol, left, smt-hook(=), hook(BOOL.eq)]
                | Bool "=/=Bool" Bool     [function, functional, klabel(_=/=Bool_), symbol, left, smt-hook(distinct), hook(BOOL.ne)]

  rule notBool true => false
  rule notBool false => true

  rule true andBool B:Bool => B:Bool
  rule B:Bool andBool true => B:Bool
  rule false andBool _:Bool => false
  rule _:Bool andBool false => false

  rule true andThenBool K::Bool => K
  rule K::Bool andThenBool true => K
  rule false andThenBool _ => false
  rule _ andThenBool false => false

  rule false xorBool B:Bool => B:Bool
  rule B:Bool xorBool false => B:Bool
  rule B:Bool xorBool B:Bool => false

  rule true orBool _:Bool => true
  rule _:Bool orBool true => true
  rule false orBool B:Bool => B
  rule B:Bool orBool false => B

  rule true orElseBool _ => true
  rule _ orElseBool true => true
  rule false orElseBool K::Bool => K
  rule K::Bool orElseBool false => K

  rule true impliesBool B:Bool => B
  rule false impliesBool _:Bool => true
  rule _:Bool impliesBool true => true
  rule B:Bool impliesBool false => notBool B

  rule B1:Bool =/=Bool B2:Bool => notBool (B1 ==Bool B2)

endmodule

module UNSIGNED-INT-SYNTAX
  syntax Int [hook(INT.Int)]
  syntax Int ::= r"[0-9]+" [prefer, token, prec(2)]
endmodule

module INT-SYNTAX
  imports UNSIGNED-INT-SYNTAX
  syntax Int ::= r"[\\+-]?[0-9]+" [prefer, token, prec(2)]
endmodule

module INT-COMMON
  imports INT-SYNTAX
  imports BOOL
  syntax Int ::= "~Int" Int                     [function, klabel(~Int_), symbol, functional, latex(\mathop{\sim_{\scriptstyle\it Int}}{#1}), hook(INT.not), smtlib(notInt)]
               > left:
                 Int "^Int" Int                 [function, klabel(_^Int_), symbol, left, smt-hook(^), latex({#1}\mathrel{{\char`\^}_{\!\scriptstyle\it Int}}{#2}), hook(INT.pow)]
               | Int "^%Int" Int Int            [function, klabel(_^%Int__), symbol, left, smt-hook((mod (^ #1 #2) #3)), hook(INT.powmod)]
               > left:
                 Int "*Int" Int                 [function, functional, klabel(_*Int_), symbol, left, smt-hook(*), latex({#1}\mathrel{\ast_{\scriptstyle\it Int}}{#2}), hook(INT.mul)]
               /* FIXME: translate /Int and %Int into smtlib */
               /* /Int and %Int implement t-division */
               | Int "/Int" Int                 [function, klabel(_/Int_), symbol, left, smt-hook(div), latex({#1}\mathrel{\div_{\scriptstyle\it Int}}{#2}), hook(INT.tdiv)]
               | Int "%Int" Int                 [function, klabel(_%Int_), symbol, left, smt-hook(mod), latex({#1}\mathrel{\%_{\scriptstyle\it Int}}{#2}), hook(INT.tmod)]
               /* divInt and modInt implement e-division */
               | Int "divInt" Int               [function, klabel(_divInt_), symbol, left, smt-hook(div), hook(INT.ediv)]
               | Int "modInt" Int               [function, klabel(_modInt_), symbol, left, smt-hook(mod), hook(INT.emod)]
               > left:
                 Int "+Int" Int                 [function, functional, klabel(_+Int_), symbol, left, smt-hook(+), latex({#1}\mathrel{+_{\scriptstyle\it Int}}{#2}), hook(INT.add)]
               | Int "-Int" Int                 [function, functional, klabel(_-Int_), symbol, left, smt-hook(-), latex({#1}\mathrel{-_{\scriptstyle\it Int}}{#2}), hook(INT.sub)]
               > left:
                 Int ">>Int" Int                [function, klabel(_>>Int_), symbol, left, latex({#1}\mathrel{\gg_{\scriptstyle\it Int}}{#2}), hook(INT.shr), smtlib(shrInt)]
               | Int "<<Int" Int                [function, klabel(_<<Int_), symbol, left, latex({#1}\mathrel{\ll_{\scriptstyle\it Int}}{#2}), hook(INT.shl), smtlib(shlInt)]
               > left:
                 Int "&Int" Int                 [function, functional, klabel(_&Int_), symbol, left, latex({#1}\mathrel{\&_{\scriptstyle\it Int}}{#2}), hook(INT.and), smtlib(andInt)]
               > left:
                 Int "xorInt" Int               [function, functional, klabel(_xorInt_), symbol, left, latex({#1}\mathrel{\oplus_{\scriptstyle\it Int}}{#2}), hook(INT.xor), smtlib(xorInt)]
               > left:
                 Int "|Int" Int                 [function, functional, klabel(_|Int_), symbol, left, latex({#1}\mathrel{|_{\scriptstyle\it Int}}{#2}), hook(INT.or), smtlib(orInt)]

  syntax Int ::= "minInt" "(" Int "," Int ")"   [function, functional, smtlib(int_min), hook(INT.min)]
               | "maxInt" "(" Int "," Int ")"   [function, functional, smtlib(int_max), hook(INT.max)]
               | absInt ( Int )                 [function, functional, smtlib(int_abs), hook(INT.abs)]
               | log2Int ( Int )                [function, hook(INT.log2)]

  syntax Int ::= bitRangeInt           ( Int, indexInt: Int, lengthInt: Int ) [function, hook(INT.bitRange)]
  syntax Int ::= signExtendBitRangeInt ( Int, indexInt: Int, lengthInt: Int ) [function, hook(INT.signExtendBitRange)]

  syntax Bool ::= Int "<=Int" Int         [function, functional, klabel(_<=Int_), symbol, left, smt-hook(<=), latex({#1}\mathrel{\leq_{\scriptstyle\it Int}}{#2}), hook(INT.le)]
                | Int "<Int" Int          [function, functional, klabel(_<Int_), symbol, left, smt-hook(<), latex({#1}\mathrel{<_{\scriptstyle\it Int}}{#2}), hook(INT.lt)]
                | Int ">=Int" Int         [function, functional, klabel(_>=Int_), symbol, left, smt-hook(>=), latex({#1}\mathrel{\geq_{\scriptstyle\it Int}}{#2}), hook(INT.ge)]
                | Int ">Int" Int          [function, functional, klabel(_>Int_), symbol, left, smt-hook(>), latex({#1}\mathrel{>_{\scriptstyle\it Int}}{#2}), hook(INT.gt)]
                | Int "==Int" Int         [function, functional, klabel(_==Int_), symbol, left, smt-hook(=), latex({#1}\mathrel{{=}{=}_{\scriptstyle\it Int}}{#2}), hook(INT.eq)]
                | Int "=/=Int" Int        [function, functional, klabel(_=/=Int_), symbol, left, smt-hook(distinct), latex({#1}\mathrel{{=}{/}{=}_{\scriptstyle\it Int}}{#2}), hook(INT.ne)]
                | Int "dividesInt" Int    [function]
endmodule

module INT-SYMBOLIC [symbolic, kore]
  imports  INT-COMMON
  imports ML-SYNTAX

  /**
   * Definability conditions
   */

  rule
    #Ceil(@I1:Int /Int @I2:Int)
  =>
    {(@I2 =/=Int 0) #Equals true} #And #Ceil(@I1) #And #Ceil(@I2)
  [anywhere]

  rule
    #Ceil(@I1:Int %Int @I2:Int)
  =>
    {(@I2 =/=Int 0) #Equals true} #And #Ceil(@I1) #And #Ceil(@I2)
  [anywhere]

  rule
    #Ceil(@I1:Int modInt @I2:Int)
  =>
    {(@I2 =/=Int 0) #Equals true} #And #Ceil(@I1) #And #Ceil(@I2)
  [anywhere]

  rule
    #Ceil(@I1:Int >>Int @I2:Int)
  =>
    {(@I2 >=Int 0) #Equals true} #And #Ceil(@I1) #And #Ceil(@I2)
  [anywhere]

  rule
    #Ceil(@I1:Int <<Int @I2:Int)
  =>
    {(@I2 >=Int 0) #Equals true} #And #Ceil(@I1) #And #Ceil(@I2)
  [anywhere]
endmodule

module INT
  imports INT-COMMON
  imports INT-SYMBOLIC
  imports K-EQUAL

  rule bitRangeInt(I::Int, IDX::Int, LEN::Int) => (I >>Int IDX) modInt (1 <<Int LEN)

  rule signExtendBitRangeInt(I::Int, IDX::Int, LEN::Int) => (bitRangeInt(I, IDX, LEN) +Int (1 <<Int (LEN -Int 1))) modInt (1 <<Int LEN) -Int (1 <<Int (LEN -Int 1))

  rule I1:Int divInt I2:Int => (I1 -Int (I1 modInt I2)) /Int I2
  requires I2 =/=Int 0
  rule
    I1:Int modInt I2:Int
  =>
    ((I1 %Int absInt(I2)) +Int absInt(I2)) %Int absInt(I2)
  requires I2 =/=Int 0    [concrete]

  rule minInt(I1:Int, I2:Int) => I1 requires I1 <=Int I2
  rule minInt(I1:Int, I2:Int) => I2 requires I1 >=Int I2

  rule I1:Int ==Int I2:Int => I1 ==K I2
  rule I1:Int =/=Int I2:Int => notBool (I1 ==Int I2)
  rule (I1:Int dividesInt I2:Int) => (I2 %Int I1) ==Int 0

  syntax Int ::= freshInt(Int)    [freshGenerator, function, functional]
  rule freshInt(I:Int) => I

  syntax Int ::= randInt(Int) [function, hook(INT.rand)]
  syntax K ::= srandInt(Int) [function, hook(INT.srand)]
endmodule

module FLOAT-SYNTAX
  syntax Float [hook(FLOAT.Float)]
  syntax Float ::= r"([\\+-]?[0-9]+(\\.[0-9]*)?|\\.[0-9]+)([eE][\\+-]?([0-9]+(\\.[0-9]*)?|\\.[0-9]d+))?([fFdD]|([pP][0-9]+[xX][0-9]+))?" [token, prec(1)]
  syntax Float ::= r"[\\+-]?Infinity([fFdD]|([pP][0-9]+[xX][0-9]+))?" [token, prec(3)]
  syntax Float ::= r"NaN([fFdD]|([pP][0-9]+[xX][0-9]+))?" [token, prec(3)]
endmodule

module FLOAT
  imports FLOAT-SYNTAX
  imports BOOL
  imports INT-SYNTAX


// For floating point SMT hooks: http://smtlib.cs.uiowa.edu/theories-FloatingPoint.shtml

  syntax Int ::= precisionFloat(Float) [function, functional, hook(FLOAT.precision)]
               | exponentFloat(Float) [function, functional, hook(FLOAT.exponent)]
               | exponentBitsFloat(Float) [function, functional, hook(FLOAT.exponentBits)]

  syntax Bool ::= signFloat(Float)      [function, functional, hook(FLOAT.sign)]
                | isNaN(Float)          [function, functional, smt-hook(fp.isNaN), hook(FLOAT.isNaN)]
                | isInfinite(Float)     [function, functional]
  syntax MInt ::= significandFloat(Float) [function, hook(FLOAT.significand)]

  syntax Float ::= "--Float" Float             [function, functional, smt-hook(fp.neg), hook(FLOAT.neg)]
                 > Float "^Float" Float        [function, left, latex({#1}^{#2}), hook(FLOAT.pow)]
                 > left:
                   Float "*Float" Float        [function, left, smt-hook((fp.mul roundNearestTiesToEven #1 #2)), latex({#1}\mathrel{\ast_{\scriptstyle\it Float}}{#2}), hook(FLOAT.mul)]
                 | Float "/Float" Float        [function, left, smt-hook((fp.div roundNearestTiesToEven #1 #2)), latex({#1}\mathrel{\div_{\scriptstyle\it Float}}{#2}), hook(FLOAT.div)]
                 | Float "%Float" Float        [function, left, smt-hook((fp.rem roundNearestTiesToEven #1 #2)), latex({#1}\mathrel{\%_{\scriptstyle\it Float}}{#2}), hook(FLOAT.rem)]
                 > left:
                   Float "+Float" Float        [function, left, smt-hook((fp.add roundNearestTiesToEven #1 #2)), latex({#1}\mathrel{+_{\scriptstyle\it Float}}{#2}), hook(FLOAT.add)]
                 | Float "-Float" Float        [function, left, smt-hook((fp.sub roundNearestTiesToEven #1 #2)), latex({#1}\mathrel{-_{\scriptstyle\it Float}}{#2}), hook(FLOAT.sub)]

  syntax Float ::= rootFloat(Float, Int)        [function, hook(FLOAT.root)]
                 | absFloat(Float)              [function, functional, smt-hook(fp.abs), hook(FLOAT.abs)]
                 | roundFloat(Float, Int, Int)  [function, hook(FLOAT.round)]
                 | floorFloat(Float)            [function, functional, hook(FLOAT.floor)]
                 | ceilFloat(Float)             [function, functional, hook(FLOAT.ceil)]
                 | expFloat(Float)              [function, functional, hook(FLOAT.exp)]
                 | logFloat(Float)              [function, hook(FLOAT.log)]
                 | sinFloat(Float)              [function, functional, hook(FLOAT.sin)]
                 | cosFloat(Float)              [function, functional, hook(FLOAT.cos)]
                 | tanFloat(Float)              [function, hook(FLOAT.tan)]
                 | asinFloat(Float)             [function, hook(FLOAT.asin)]
                 | acosFloat(Float)             [function, hook(FLOAT.acos)]
                 | atanFloat(Float)             [function, functional, hook(FLOAT.atan)]
                 | atan2Float(Float, Float)     [function, hook(FLOAT.atan2)]
                 | maxFloat(Float, Float)       [function, smt-hook(fp.max), hook(FLOAT.max)]
                 | minFloat(Float, Float)       [function, smt-hook(fp.min), hook(FLOAT.min)]
                 | sqrtFloat(Float)             [function]
                 | maxValueFloat(Int, Int)      [function, hook(FLOAT.maxValue)]
                 | minValueFloat(Int, Int)      [function, hook(FLOAT.minValue)]

  syntax Bool ::= Float "<=Float" Float       [function, left, smt-hook(fp.leq), latex({#1}\mathrel{\leq_{\scriptstyle\it Float}}{#2}), hook(FLOAT.le)]
                | Float "<Float" Float        [function, left, smt-hook(fp.lt), latex({#1}\mathrel{<_{\scriptstyle\it Float}}{#2}), hook(FLOAT.lt)]
                | Float ">=Float" Float       [function, left, smt-hook(fp.geq), latex({#1}\mathrel{\geq_{\scriptstyle\it Float}}{#2}), hook(FLOAT.ge)]
                | Float ">Float" Float        [function, left, smt-hook(fg.gt), latex({#1}\mathrel{>_{\scriptstyle\it Float}}{#2}), hook(FLOAT.gt)]
                | Float "==Float" Float       [function, left, smt-hook(fp.eq), latex({#1}\mathrel{==_{\scriptstyle\it Float}}{#2}), hook(FLOAT.eq), klabel(_==Float_)]
                | Float "=/=Float" Float      [function, left, smt-hook((not (fp.eq #1 #2))), latex({#1}\mathrel{\neq_{\scriptstyle\it Float}}{#2})]


  rule F1:Float =/=Float F2:Float => notBool (F1 ==Float F2)

  syntax Float ::= Int2Float(Int, Int, Int)    [function, latex({\\it{}Int2Float}), hook(FLOAT.int2float)]
  syntax Int ::= Float2Int(Float)    [function, functional, latex({\\it{}Float2Int}), hook(FLOAT.float2int)]

  rule sqrtFloat(F:Float) => rootFloat(F, 2)

  rule isInfinite(F:Float) => F >Float maxValueFloat(precisionFloat(F), exponentBitsFloat(F)) orBool F <Float --Float maxValueFloat(precisionFloat(F), exponentBitsFloat(F))

endmodule

module STRING-SYNTAX
  // Double Quoted Strings are of the form:
  // DoubleQuote StringChar* DoubleQuote
  // StringChar ::= ~[\"\n\r\\] // anything except for Newline, DoubleQuote and Backslash
  //              | [\\][nrtf\"\\] // Backslash followed by either 'nrtf', DoubleQuote or Backslash
  //              | [\\][x] 2*Hex // "\xFF"       Backslash 'x' followed by two   hexadecimal characters
  //              | [\\][u] 4*Hex // "\uFFFF"     Backslash 'u' followed by four  hexadecimal characters
  //              | [\\][U] 8*Hex // "\UFFffFFff" Backslash 'U' followed by eight hexadecimal characters
  //                              // the code must not be in the range [0xdfff, 0xd800] or exceed 0x10ffff
  syntax String [hook(STRING.String)]
  syntax String ::= r"[\\\"](([^\\\"\\n\\r\\\\])|([\\\\][nrtf\\\"\\\\])|([\\\\][x][0-9a-fA-F]{2})|([\\\\][u][0-9a-fA-F]{4})|([\\\\][U][0-9a-fA-F]{8}))*[\\\"]"      [token]
endmodule

module STRING
  imports STRING-SYNTAX
  imports INT
  imports FLOAT-SYNTAX
  imports K-EQUAL

  syntax String ::= String "+String" String    [function, functional, left, latex({#1}+_{\scriptstyle\it String}{#2}), hook(STRING.concat)]

  syntax Bool ::= String "==String" String [function, functional, left, hook(STRING.eq)]

  syntax Int ::= lengthString ( String ) [function, functional, hook(STRING.length)]
  syntax String ::= chrChar ( Int )      [function, hook(STRING.chr)]
  syntax Int ::= ordChar ( String )      [function, hook(STRING.ord)]

  syntax String ::= substrString ( String , Int , Int ) [function, functional, hook(STRING.substr)]
  syntax Int ::= findString ( String , String , Int )   [function, hook(STRING.find)]
  syntax Int ::= rfindString ( String , String , Int )  [function, hook(STRING.rfind)]
  syntax Int ::= findChar ( String , String , Int )     [function, hook(STRING.findChar)]
  syntax Int ::= rfindChar ( String , String , Int )    [function, hook(STRING.rfindChar)]

  syntax String ::= Float2String ( Float )              [function, functional, hook(STRING.float2string)]
  syntax String ::= Float2String ( Float , String )     [function, klabel(FloatFormat), hook(STRING.floatFormat)]
  syntax Float  ::= String2Float ( String )             [function, hook(STRING.string2float)]
  syntax Int    ::= String2Int   ( String )             [function, hook(STRING.string2int)]
  syntax String ::= Int2String   ( Int )                [function, functional, hook(STRING.int2string)]
  syntax String ::= Base2String  ( Int , Int )          [function, hook(STRING.base2string)]
  syntax Int    ::= String2Base  ( String , Int )       [function, hook(STRING.string2base)]


  syntax String ::= "replaceAll" "(" String "," String "," String ")"      [function, functional, hook(STRING.replaceAll)]
  syntax String ::= "replace" "(" String "," String "," String "," Int ")" [function, hook(STRING.replace)]
  syntax String ::= "replaceFirst" "(" String "," String "," String ")"    [function, functional, hook(STRING.replaceFirst)]
  syntax Int ::= "countAllOccurrences" "(" String "," String ")"            [function, functional, hook(STRING.countAllOccurrences)]

  syntax Bool ::= String "=/=String" String      [function, functional, left, hook(STRING.ne)]
  rule S1:String =/=String S2:String => notBool (S1 ==String S2)
  rule S1:String ==String S2:String => S1 ==K S2

  syntax Bool ::= String  "<String" String [function, functional, hook(STRING.lt)]
                | String "<=String" String [function, functional, hook(STRING.le)]
                | String  ">String" String [function, functional, hook(STRING.gt)]
                | String ">=String" String [function, functional, hook(STRING.ge)]

  syntax String ::= categoryChar(String)       [function, hook(STRING.category)]
                  | directionalityChar(String) [function, hook(STRING.directionality)]

  syntax String ::= "newUUID" [function, hook(STRING.uuid), impure]

  rule S1:String <=String S2:String => notBool (S2 <String S1)
  rule S1:String >String S2:String => S2 <String S1
  rule S1:String >=String S2:String => notBool (S1 <String S2)

  rule findChar(S1:String, S2:String, I:Int) => #if findString(S1, substrString(S2, 0, 1), I) ==Int -1 #then findChar(S1, substrString(S2, 1, lengthString(S2)), I) #else #if findChar(S1, substrString(S2, 1, lengthString(S2)), I) ==Int -1 #then findString(S1, substrString(S2, 0, 1), I) #else minInt(findString(S1, substrString(S2, 0, 1), I), findChar(S1, substrString(S2, 1, lengthString(S2)), I)) #fi #fi requires S2 =/=String ""
  rule findChar(_, "", _) => -1
  rule rfindChar(S1:String, S2:String, I:Int) => maxInt(rfindString(S1, substrString(S2, 0, 1), I), rfindChar(S1, substrString(S2, 1, lengthString(S2)), I)) requires S2 =/=String ""
  rule rfindChar(_, "", _) => -1

  rule countAllOccurrences(Source:String, ToCount:String) => 0
            requires findString(Source, ToCount, 0) <Int 0
  rule countAllOccurrences(Source:String, ToCount:String) => 1 +Int countAllOccurrences(substrString(Source, findString(Source, ToCount, 0) +Int lengthString(ToCount), lengthString(Source)), ToCount)
            requires findString(Source, ToCount, 0) >=Int 0

  rule replaceFirst(Source:String, ToReplace:String, Replacement:String) => substrString(Source, 0, findString(Source, ToReplace, 0))
                +String Replacement +String substrString(Source, findString(Source, ToReplace, 0) +Int lengthString(ToReplace), lengthString(Source))
                requires findString(Source, ToReplace, 0) >=Int 0
  rule replaceFirst(Source:String, ToReplace:String, _:String) => Source
        requires findString(Source, ToReplace, 0) <Int 0


  rule replace(Source:String, ToReplace:String, Replacement:String, Count:Int) =>
       substrString(Source, 0, findString(Source, ToReplace, 0)) +String Replacement +String
       replace(substrString(Source, findString(Source, ToReplace, 0) +Int lengthString(ToReplace), lengthString(Source)), ToReplace, Replacement, Count -Int 1)
        requires Count >Int 0
  rule replace(Source:String, _, _, 0) => Source
  rule replaceAll(Source:String, ToReplace:String, Replacement:String) => replace(Source, ToReplace, Replacement, countAllOccurrences(Source, ToReplace))

endmodule

module STRING-BUFFER-IN-K [symbolic]
  imports BASIC-K
  imports STRING

  syntax StringBuffer ::= ".StringBuffer" [function, functional]
  syntax StringBuffer ::= StringBuffer "+String" String [function, functional, left, avoid]
  syntax StringBuffer ::= String
  syntax String ::= StringBuffer2String ( StringBuffer ) [function, functional]

  rule {SB:String +String S:String}<:StringBuffer => (SB +String S)::String
  rule .StringBuffer => ""
  rule StringBuffer2String(S:String) => S
endmodule

module STRING-BUFFER-HOOKED [concrete]
  imports BASIC-K
  imports STRING

  syntax StringBuffer [hook(BUFFER.StringBuffer)]
  syntax StringBuffer ::= ".StringBuffer" [function, functional, hook(BUFFER.empty), impure]
  syntax StringBuffer ::= StringBuffer "+String" String [function, functional, left, hook(BUFFER.concat), avoid]
  syntax String ::= StringBuffer2String ( StringBuffer ) [function, functional, hook(BUFFER.toString)]
endmodule

module STRING-BUFFER
  imports STRING-BUFFER-HOOKED
  imports STRING-BUFFER-IN-K
endmodule

<<<<<<< HEAD
module BYTES-HOOKED
  imports STRING-SYNTAX

  syntax Bytes [hook(BYTES.Bytes)]
=======
module BYTES-HOOKED [concrete]
  syntax Bytes [hook(BYTES.Bytes), token]
>>>>>>> 39200c31

  syntax Bytes ::= ".Bytes" [function, functional, hook(BYTES.empty)]
  syntax Endianness ::= "LE" [klabel(littleEndianBytes), symbol]
                      | "BE" [klabel(bigEndianBytes), symbol]
  syntax Signedness ::= "Signed" [klabel(signedBytes), symbol]
                      | "Unsigned" [klabel(unsignedBytes), symbol]
  syntax Int ::= Bytes2Int(Bytes, Endianness, Signedness) [function, functional, hook(BYTES.bytes2int)]
  syntax Bytes ::= Int2Bytes(Int, Int, Endianness) [function, functional, hook(BYTES.int2bytes)]
                 | Int2Bytes(Int, Endianness, Signedness) [function, functional, klabel(Int2BytesNoLen)]
  syntax String ::= Bytes2String(Bytes) [function, functional, hook(BYTES.bytes2string)]
  syntax Bytes ::= String2Bytes(String) [function, functional, hook(BYTES.string2bytes)]

  syntax Bytes ::= Bytes "[" Int "<-" Int "]" [function, hook(BYTES.update)]
  syntax Int ::= Bytes "[" Int "]" [function, hook(BYTES.get)]
  syntax Bytes ::= substrBytes(Bytes, Int, Int) [function, hook(BYTES.substr)]
  syntax Bytes ::= replaceAtBytes(Bytes, Int, Bytes) [function, hook(BYTES.replaceAt)]
  syntax Bytes ::= padRightBytes(Bytes, Int, Int) [function, hook(BYTES.padRight)]
                 | padLeftBytes(Bytes, Int, Int) [function, hook(BYTES.padLeft)]
  syntax Bytes ::= reverseBytes(Bytes) [function, functional, hook(BYTES.reverse)]

  syntax Int ::= lengthBytes(Bytes) [function, functional, hook(BYTES.length), smtlib(lengthBytes)]

  syntax Bytes ::= Bytes "+Bytes" Bytes [function, functional, hook(BYTES.concat), right]

  rule .Bytes => String2Bytes("")
endmodule

module BYTES-IN-K
  imports INT
  imports K-EQUAL
  imports STRING
  imports STRING-BUFFER

  syntax Bytes ::= "nilBytes"
                 | Int ":" Bytes
  syntax Endianness ::= "LE" [klabel(littleEndianBytes), symbol]
                      | "BE" [klabel(bigEndianBytes), symbol]
  syntax Signedness ::= "Signed" [klabel(signedBytes), symbol]
                      | "Unsigned" [klabel(unsignedBytes), symbol]

  syntax Bytes ::= ".Bytes" [function, functional]
  rule .Bytes => nilBytes

  syntax Int ::= Bytes2Int(Bytes, Endianness, Signedness) [function, functional]
  rule Bytes2Int(nilBytes, _, _) => 0
  rule Bytes2Int(B : nilBytes, BE, Unsigned) => B
  rule Bytes2Int(B0 : B1 : BS, BE, Unsigned) => Bytes2Int(((B0 <<Int 8) |Int B1) : BS, BE, Unsigned)
  rule Bytes2Int(B0 : BS, BE, Signed) => signExtendBitRangeInt(Bytes2Int(B0 : BS, BE, Unsigned), 0, lengthBytes(B0 : BS) <<Int 3)
  rule Bytes2Int(B0 : BS, LE, S) => Bytes2Int(reverseBytes(B0 : BS), BE, S)

  syntax Bytes ::= Int2Bytes(Int, Bytes) [function, klabel(Int2BytesAux)]
  syntax Bytes ::= Int2Bytes(Int, Int, Endianness) [function, functional]
                 | Int2Bytes(Int, Endianness, Signedness) [function, functional, klabel(Int2BytesNoLen)]
  rule Int2Bytes(LEN, I, BE) => padLeftBytes(Int2Bytes(bitRangeInt(I, 0, LEN <<Int 3), nilBytes), LEN, #if I <Int 0 #then 255 #else 0 #fi)
  rule Int2Bytes(LEN, I, LE) => reverseBytes(Int2Bytes(LEN, I, BE))
  rule Int2Bytes(0, BS) => BS
  rule Int2Bytes(I, BS) => Int2Bytes(I >>Int 8, I &Int 255 : BS) requires I =/=Int 0

  syntax String ::= Bytes2String(Bytes, StringBuffer) [function, klabel(Bytes2StringAux)]
  syntax String ::= Bytes2String(Bytes) [function, functional]
  rule Bytes2String(BS) => Bytes2String(BS, .StringBuffer)
  rule Bytes2String(nilBytes, BUFFER) => StringBuffer2String(BUFFER)
  rule Bytes2String(B : BS, BUFFER) => Bytes2String(BS, BUFFER +String chrChar(B))

  syntax Bytes ::= String2Bytes(String) [function, functional]
  rule String2Bytes(S) => ordChar(substrString(S, 0, 1)) : String2Bytes(substrString(S, 1, lengthString(S))) requires lengthString(S) >=Int 1
  rule String2Bytes("") => nilBytes

  syntax Bytes ::= Bytes "[" Int "<-" Int "]" [function]
  rule BS [ N <- M ] => substrBytes(BS, 0, N) +Bytes M : substrBytes(BS, N +Int 1, lengthBytes(BS))

  syntax Int ::= Bytes "[" Int "]" [function]
  rule (B : BS) [ 0 ] => B
  rule (_ : BS) [ I ] => BS [ I -Int 1] requires I >Int 0

  syntax Bytes ::= substrBytes(Bytes, Int, Int) [function]
  rule substrBytes(BS, 0, 0) => nilBytes
  rule substrBytes(B : BS, N, M) => substrBytes(BS, N -Int 1, M -Int 1) requires N >Int 0
  rule substrBytes(B : BS, 0, M) => B : substrBytes(BS, 0, M -Int 1) requires M >Int 0

  syntax Bytes ::= replaceAtBytes(Bytes, Int, Bytes) [function]
  rule replaceAtBytes(BS, _, nilBytes) => BS
  rule replaceAtBytes(B : BS, N, BS') => B : replaceAtBytes(BS, N -Int 1, BS') requires N >Int 0
  rule replaceAtBytes(_ : BS, 0, B : BS') => B : replaceAtBytes(BS, 0, BS')

  syntax Bytes ::= padRightBytes(Bytes, Int, Int) [function]
                 | padLeftBytes(Bytes, Int, Int) [function]
  rule padRightBytes(BS, LEN, VAL) => reverseBytes(padLeftBytes(reverseBytes(BS), LEN, VAL))
  rule padLeftBytes(BS, LEN, VAL) => BS requires lengthBytes(BS) >=Int LEN
  rule padLeftBytes(BS, LEN, VAL) => padLeftBytes(VAL : BS, LEN, VAL) requires lengthBytes(BS) <Int LEN

  syntax Bytes ::= reverseBytes(Bytes) [function, functional]
  syntax Bytes ::= reverseBytes(Bytes, Bytes) [function, klabel(reverseBytesAux)]
  rule reverseBytes(BS) => reverseBytes(BS, nilBytes)
  rule reverseBytes(nilBytes, BS) => BS
  rule reverseBytes(B : BS, BS') => reverseBytes(BS, B : BS')

  syntax Int ::= lengthBytes(Bytes) [function, functional, smtlib(lengthBytes)]
  syntax Int ::= lengthBytes(Bytes, Int) [function, klabel(lengthBytesAux), smtlib(lengthBytesAux)]
  rule lengthBytes(BS) => lengthBytes(BS, 0)
  rule lengthBytes(nilBytes, SIZE) => SIZE
  rule lengthBytes(B : BS, SIZE) => lengthBytes(BS, SIZE +Int 1)

  syntax Bytes ::= Bytes "+Bytes" Bytes [function, functional, right]
  rule nilBytes +Bytes B2 => B2
  rule (B : BS) +Bytes B2 => B : (BS +Bytes B2)
endmodule

module BYTES-CONCRETE [concrete]
  imports BYTES-HOOKED
endmodule

module BYTES-KORE [kore]
  imports BYTES-HOOKED
endmodule

module BYTES-SYMBOLIC [symbolic, kast]
  imports BYTES-IN-K
endmodule

module BYTES
  imports BYTES-CONCRETE
  imports BYTES-KORE
  imports BYTES-SYMBOLIC
  imports INT

  rule Int2Bytes(I::Int, E::Endianness, Unsigned) => Int2Bytes((log2Int(I) +Int 8) /Int 8, I, E)
    requires I >Int 0
  rule Int2Bytes(0, _::Endianness, _) => .Bytes
  rule Int2Bytes(I::Int, E::Endianness, Signed) => Int2Bytes((log2Int(I) +Int 9) /Int 8, I, E)
    requires I >Int 0
  rule Int2Bytes(I::Int, E::Endianness, Signed) => Int2Bytes((log2Int(~Int I) +Int 9) /Int 8, I, E)
    requires I <Int -1
  rule Int2Bytes(-1, E::Endianness, Signed) => Int2Bytes(1, -1, E)
endmodule

module ID-PROGRAM-PARSING
  imports BUILTIN-ID-TOKENS
  syntax Id ::= r"(?<![A-Za-z0-9\\_])[A-Za-z\\_][A-Za-z0-9\\_]*"     [prec(1), token]
              | #LowerId                                             [token]
              | #UpperId                                             [token]
endmodule

module ID-SYNTAX
  imports INT-SYNTAX
  imports STRING-SYNTAX

  syntax Id [token]

  syntax String ::= Id2String ( Id )    [function, functional, hook(STRING.token2string)]
  syntax Id ::= String2Id (String) [function, functional, hook(STRING.string2token)]
  syntax Id ::= freshId(Int)    [freshGenerator, function, functional]
endmodule

module ID
  imports ID-SYNTAX
  imports ID-SYMBOLIC
  imports STRING

  rule freshId(I:Int) => String2Id("_" +String Int2String(I))
endmodule

module ID-SYMBOLIC [symbolic, kast]
  imports ID-SYNTAX
  syntax KItem  ::= "#parseIdToken"  "(" String "," String ")"  [function, hook(STRING.parseToken)]
  rule String2Id(S:String) => {#parseIdToken("Id", S)}:>Id
endmodule

module K-EQUAL
  imports BOOL
  imports BASIC-K

  syntax Bool ::= left:
                  K "==K" K           [function, functional, smt-hook(=), hook(KEQUAL.eq), klabel(_==K_), symbol, latex({#1}\mathrel{=_K}{#2}), equalEqualK]
                | K "=/=K" K          [function, functional, smt-hook(distinct), hook(KEQUAL.ne), klabel(_=/=K_), symbol, latex({#1}\mathrel{\neq_K}{#2}), notEqualEqualK]

  syntax priorities equalEqualK notEqualEqualK > boolOperation mlOp
  rule K1:K =/=K K2:K => notBool (K1 ==K K2)

  rule K1:Bool ==Bool K2:Bool => K1 ==K K2

  syntax {Sort} Sort ::= "#if" Bool "#then" Sort "#else" Sort "#fi"   [function, functional, smt-hook(ite), hook(KEQUAL.ite)]

  rule #if C:Bool #then B1::K #else _ #fi => B1 requires C
  rule #if C:Bool #then _ #else B2::K #fi => B2 requires notBool C

endmodule

module K-REFLECTION
  imports BASIC-K
  imports STRING
  imports K-REFLECTION-SYMBOLIC

  syntax K ::= "#configuration" [function, impure, hook(KREFLECTION.configuration)]
  syntax String ::= #sort(K) [function, hook(KREFLECTION.sort)]
  syntax KItem ::= #fresh(String)   [function, hook(KREFLECTION.fresh), impure]
  syntax KItem ::= getKLabel(K)  [function, hook(KREFLECTION.getKLabel)]

  syntax String ::= #getenv(String) [function, impure, hook(KREFLECTION.getenv)]

  // meaningful only for the purposes of compilation to a binary, otherwise
  // undefined
  syntax List ::= #argv() [function, hook(KREFLECTION.argv)]

  // Takes as input a string and returns a K term
  syntax {Sort} Sort ::= #parseKORE(String) [function, hook(KREFLECTION.parseKORE)]
  syntax {Sort} Sort ::= #parseKAST(String) [function, hook(KREFLECTION.parseKAST)]
  syntax IOError ::= "#noParse" "(" String ")" [klabel(#noParse), symbol]

endmodule

module K-REFLECTION-SYMBOLIC [symbolic]
  imports BASIC-K
  imports STRING

  // return empty string if the term has no klabel
  syntax String ::= #getKLabelString(K) [function, hook(KREFLECTION.getKLabelString)]

  // return true if no variable nor unresolved function appears in any subterm
  syntax Bool ::= #isConcrete(K) [function, hook(KREFLECTION.isConcrete)]
  syntax Bool ::= #isVariable(K) [function, hook(KREFLECTION.isVariable)]
endmodule

module K-IO
  imports LIST
  imports STRING
  imports K-REFLECTION

  syntax IOError ::= "#EOF" [klabel(#EOF), symbol] | #unknownIOError(Int) [symbol]
                   | "#E2BIG" [klabel(#E2BIG), symbol]
                   | "#EACCES" [klabel(#EACCES), symbol]
                   | "#EAGAIN" [klabel(#EAGAIN), symbol]
                   | "#EBADF" [klabel(#EBADF), symbol]
                   | "#EBUSY" [klabel(#EBUSY), symbol]
                   | "#ECHILD" [klabel(#ECHILD), symbol]
                   | "#EDEADLK" [klabel(#EDEADLK), symbol]
                   | "#EDOM" [klabel(#EDOM), symbol]
                   | "#EEXIST" [klabel(#EEXIST), symbol]
                   | "#EFAULT" [klabel(#EFAULT), symbol]
                   | "#EFBIG" [klabel(#EFBIG), symbol]
                   | "#EINTR" [klabel(#EINTR), symbol]
                   | "#EINVAL" [klabel(#EINVAL), symbol]
                   | "#EIO" [klabel(#EIO), symbol]
                   | "#EISDIR" [klabel(#EISDIR), symbol]
                   | "#EMFILE" [klabel(#EMFILE), symbol]
                   | "#EMLINK" [klabel(#EMLINK), symbol]
                   | "#ENAMETOOLONG" [klabel(#ENAMETOOLONG), symbol]
                   | "#ENFILE" [klabel(#ENFILE), symbol]
                   | "#ENODEV" [klabel(#ENODEV), symbol]
                   | "#ENOENT" [klabel(#ENOENT), symbol]
                   | "#ENOEXEC" [klabel(#ENOEXEC), symbol]
                   | "#ENOLCK" [klabel(#ENOLCK), symbol]
                   | "#ENOMEM" [klabel(#ENOMEM), symbol]
                   | "#ENOSPC" [klabel(#ENOSPC), symbol]
                   | "#ENOSYS" [klabel(#ENOSYS), symbol]
                   | "#ENOTDIR" [klabel(#ENOTDIR), symbol]
                   | "#ENOTEMPTY" [klabel(#ENOTEMPTY), symbol]
                   | "#ENOTTY" [klabel(#ENOTTY), symbol]
                   | "#ENXIO" [klabel(#ENXIO), symbol]
                   | "#EPERM" [klabel(#EPERM), symbol]
                   | "#EPIPE" [klabel(#EPIPE), symbol]
                   | "#ERANGE" [klabel(#ERANGE), symbol]
                   | "#EROFS" [klabel(#EROFS), symbol]
                   | "#ESPIPE" [klabel(#ESPIPE), symbol]
                   | "#ESRCH" [klabel(#ESRCH), symbol]
                   | "#EXDEV" [klabel(#EXDEV), symbol]
                   | "#EWOULDBLOCK" [klabel(#EWOULDBLOCK), symbol]
                   | "#EINPROGRESS" [klabel(#EINPROGRESS), symbol]
                   | "#EALREADY" [klabel(#EALREADY), symbol]
                   | "#ENOTSOCK" [klabel(#ENOTSOCK), symbol]
                   | "#EDESTADDRREQ" [klabel(#EDESTADDRREQ), symbol]
                   | "#EMSGSIZE" [klabel(#EMSGSIZE), symbol]
                   | "#EPROTOTYPE" [klabel(#EPROTOTYPE), symbol]
                   | "#ENOPROTOOPT" [klabel(#ENOPROTOOPT), symbol]
                   | "#EPROTONOSUPPORT" [klabel(#EPROTONOSUPPORT), symbol]
                   | "#ESOCKTNOSUPPORT" [klabel(#ESOCKTNOSUPPORT), symbol]
                   | "#EOPNOTSUPP" [klabel(#EOPNOTSUPP), symbol]
                   | "#EPFNOSUPPORT" [klabel(#EPFNOSUPPORT), symbol]
                   | "#EAFNOSUPPORT" [klabel(#EAFNOSUPPORT), symbol]
                   | "#EADDRINUSE" [klabel(#EADDRINUSE), symbol]
                   | "#EADDRNOTAVAIL" [klabel(#EADDRNOTAVAIL), symbol]
                   | "#ENETDOWN" [klabel(#ENETDOWN), symbol]
                   | "#ENETUNREACH" [klabel(#ENETUNREACH), symbol]
                   | "#ENETRESET" [klabel(#ENETRESET), symbol]
                   | "#ECONNABORTED" [klabel(#ECONNABORTED), symbol]
                   | "#ECONNRESET" [klabel(#ECONNRESET), symbol]
                   | "#ENOBUFS" [klabel(#ENOBUFS), symbol]
                   | "#EISCONN" [klabel(#EISCONN), symbol]
                   | "#ENOTCONN" [klabel(#ENOTCONN), symbol]
                   | "#ESHUTDOWN" [klabel(#ESHUTDOWN), symbol]
                   | "#ETOOMANYREFS" [klabel(#ETOOMANYREFS), symbol]
                   | "#ETIMEDOUT" [klabel(#ETIMEDOUT), symbol]
                   | "#ECONNREFUSED" [klabel(#ECONNREFUSED), symbol]
                   | "#EHOSTDOWN" [klabel(#EHOSTDOWN), symbol]
                   | "#EHOSTUNREACH" [klabel(#EHOSTUNREACH), symbol]
                   | "#ELOOP" [klabel(#ELOOP), symbol]
                   | "#EOVERFLOW" [klabel(#EOVERFLOW), symbol]

  syntax IOInt ::= Int | IOError
  syntax IOString ::= String | IOError

  syntax IOInt ::= "#open" "(" String ")" [function]
               | "#open" "(" String "," String ")" [function, hook(IO.open), impure]
               | "#tell" "(" Int ")" [function, hook(IO.tell), impure]
               | "#getc" "(" Int ")"             [function, hook(IO.getc), impure]
               | "#accept" "(" Int ")" [function, hook(IO.accept), impure]
  syntax IOString ::= "#read" "(" Int "," Int ")"    [function, hook(IO.read), impure]

  syntax K ::= "#close" "(" Int ")" [function, hook(IO.close), impure]
             | "#seek" "(" Int "," Int ")" [function, hook(IO.seek), impure]
             | "#seekEnd" "(" Int "," Int ")" [function, hook(IO.seekEnd), impure]
             | "#putc" "(" Int "," Int ")"      [function, hook(IO.putc), impure]
             | "#write" "(" Int "," String ")" [function, hook(IO.write), impure]
             | "#lock" "(" Int "," Int ")" [function, hook(IO.lock), impure]
             | "#unlock" "(" Int "," Int ")" [function, hook(IO.unlock), impure]
             | "#shutdownWrite" "(" Int ")" [function, hook(IO.shutdownWrite), impure]

  syntax KItem ::= "#stat" "(" String ")" [function, hook(IO.stat), impure]
                 | "#lstat" "(" String ")" [function, hook(IO.lstat), impure]
                 | "#opendir" "(" String ")" [function, hook(IO.opendir), impure]

  rule #open(S:String) => #open(S:String, "r+")

  syntax Int ::= "#stdin"   [function, functional]
                | "#stdout" [function, functional]
                | "#stderr" [function, functional]

  rule #stdin => 0
  rule #stdout => 1
  rule #stderr => 2

  syntax Stream ::= #buffer(K)

// ------------------------------
// System

  // executes the given command line with `sh -c cmd:String` on unix or
  // `cmd /c cmd:String` on windows and returns #systemResult
  syntax KItem ::= #system ( String ) [function, hook(IO.system), impure]
                 | "#systemResult" "(" Int /* exit code */ "," String /* stdout */ "," String /* stderr */ ")" [klabel(#systemResult), symbol]

  syntax K ::= #logToFile(String, String) [function, functional, hook(IO.log), impure, returnsUnit, symbol]
  // #make safe temp ( prefix:String, suffix:String):IOFile - creates a temporary file in the default system location
  syntax IOFile ::= #mkstemp(String, String) [function, hook(IO.mkstemp), impure]
  syntax IOFile ::= IOError
                    // #tempFile(path: String, fd: Int)
                  | "#tempFile" "(" String "," Int ")"
  // Remove a file or empty directory from the disk. Returns .K on success or an IOError on failure.
  syntax K ::= #remove(String) [function, functional, hook(IO.remove), impure]
endmodule

// NOTE: DO NOT DIRECTLY IMPORT *-STREAM MODULES
// These stream modules will be automatically instantiated and implicitly imported
// into the main module when `stream` attributes appear in configuration cells.
// Only `Stream` productions and `[stream]` rules will be imported.
// The cell name will be replaced with the one of the main configuration.

module STDIN-STREAM
  imports K-IO
  imports K-REFLECTION

  syntax Stream ::= #istream(Int)
  syntax Stream ::= #parseInput(String, String)

  configuration <stdin> ListItem(#buffer($STDIN:String)) ListItem($IO:String) ListItem(#istream(#stdin)) </stdin>

  // read one character at a time until we read whitespace
  rule [stdinGetc]:
       <stdin>
       ListItem(#parseInput(_:String, Delimiters:String))
       ListItem(#buffer(S:String => S +String chrChar({#getc(N)}:>Int)))
       ListItem("on")
       ListItem(#istream(N:Int))
       </stdin>
    requires findChar(S, Delimiters, 0) ==Int -1 // [stdin]
       [stream]

  // when we reach whitespace, if it parses create a ListItem
  rule [stdinParseString]:
       <stdin>
       (ListItem(#parseInput("String", Delimiters:String)) => ListItem(S))
       ListItem(#buffer(S:String => ""))
       _:List
       </stdin>
    requires findChar(S, Delimiters, 0) =/=Int -1 // [stdin]
       [stream]

  // a hack: handle the case when we read integers without the help of the IO server
  rule [stdinParseInt]:
       <stdin>
       (ListItem(#parseInput("Int", Delimiters:String))
       => ListItem(String2Int(substrString(S, 0, findChar(S, Delimiters, 0)))))
       ListItem(#buffer(S:String => substrString(S,findChar(S, Delimiters, 0) +Int 1, lengthString(S))))
       _:List
       </stdin>
    requires findChar(S, Delimiters, 0) =/=Int -1
       andBool lengthString(S) >Int 1 // [stdin]
       [stream]

  rule [stdinParseArbitrarySort]:
       <stdin>
       (ListItem(#parseInput(Sort:String, Delimiters:String))
       => ListItem(#parseKAST(substrString(S, 0, findChar(S, Delimiters, 0)))))
       ListItem(#buffer(S:String => substrString(S,findChar(S, Delimiters, 0) +Int 1, lengthString(S))))
       _:List
       </stdin>
    requires findChar(S, Delimiters, 0) =/=Int -1
       andBool Sort ==String "K"
       andBool lengthString(S) >Int 1 // [stdin]
       [stream]

  rule [stdinTrim]:
       <stdin>
       ListItem(#parseInput(Sort:String, Delimiters:String))
       ListItem(#buffer(S:String => substrString(S, 1, lengthString(S))))
       _:List
       </stdin>
    requires findChar(S, Delimiters, 0) =/=Int -1
       andBool Sort =/=String "String"
       andBool lengthString(S) <=Int 1 // [stdin]
       [stream]

  // NOTE: This unblocking rule will be instantiated and inserted carefully
  // when necessary according to user-defined rules, since otherwise it will
  // lead to a diverging (i.e., non-terminating) transition system definition.
  // Currently, it supports only a simple pattern matching on the top of the
  // input stream cell, e.g.,
  //   rule <k> read() => V ... </k> <in> ListItem(V:Int) => .List ...  </in>
  // Non-supported rules that refer to the input stream cell in a sophisticated
  // way will get stuck in concrete execution mode with real IO enabled (i.e.,
  // under `--io on` option), while they will still work in symbolic execution
  // mode or concrete execution mode with real IO disabled (i.e., under `--io
  // off`, `--search`, or `--debug` options).
  //
  // TODO: More patterns need to be supported as well. In that case, we need to
  // have a way to specify such patterns.
  rule [stdinUnblock]:
       <stdin>
         (.List => ListItem(#parseInput(?Sort:String, ?Delimiters:String)))
         ListItem(#buffer(_:String))
         ...
       </stdin>
       [unblock]

  /*
  syntax Stream ::= "#noIO"

  rule ListItem(#buffer(_))
       (ListItem(#noIO) ListItem(#istream(_:Int)) => .List) [stdin]
  */

endmodule

module STDOUT-STREAM
  imports K-IO

  syntax Stream ::= #ostream(Int)

  configuration <stdout> ListItem(#ostream(#stdout)) ListItem($IO:String) ListItem(#buffer("")) </stdout>
//configuration <stderr> ListItem(#ostream(#stderr)) ListItem($IO:String) ListItem(#buffer("")) </stderr>

  rule [stdoutBufferFloat]:
       <stdout>
       ListItem(#ostream(_))
       ListItem(_)
       ListItem(#buffer(Buffer:String => Buffer +String Float2String(F)))
       (ListItem(F:Float) => .List)
       _:List
       </stdout>
       // [stdout, stderr]
       [stream]
  rule [stdoutBufferInt]:
       <stdout>
       ListItem(#ostream(_))
       ListItem(_)
       ListItem(#buffer(Buffer:String => Buffer +String Int2String(I)))
       (ListItem(I:Int) => .List)
       _:List
       </stdout>
       // [stdout, stderr]
       [stream]
  rule [stdoutBufferString]:
       <stdout>
       ListItem(#ostream(_))
       ListItem(_)
       ListItem(#buffer(Buffer:String => Buffer +String S))
       (ListItem(S:String) => .List)
       _:List
       </stdout>
       // [stdout, stderr]
       [stream]

  // Send first char from the buffer to the server
  rule [stdoutWrite]:
       <stdout>
       ListItem(#ostream(N:Int => {#write(N, S) ~> N:Int}:>Int))
       ListItem("on")
       ListItem(#buffer(S:String => ""))
       _:List
       </stdout>
    requires S =/=String "" // [stdout, stderr]
       [stream]

  /*
  syntax Stream ::= "#noIO"

  rule ListItem(#buffer(Buffer:String => Buffer +String Float2String(F)))
       (ListItem(F:Float) => .List)
       _:List [stdout, stderr]
  rule ListItem(#buffer(Buffer:String => Buffer +String Int2String(I)))
       (ListItem(I:Int) => .List)
       _:List [stdout, stderr]
  rule ListItem(#buffer(Buffer:String => Buffer +String S))
       (ListItem(S:String) => .List)
       _:List [stdout, stderr]

  rule (ListItem(#ostream(_:Int)) ListItem(#noIO) => .List)
       ListItem(#buffer(_))
       _:List [stdout, stderr]
  */

endmodule

module MINT
  imports INT
  imports K-EQUAL
  imports LIST

  syntax MInt [hook(MINT.MInt)]

  /*@\section{Description} The MInt implements machine integers of arbitrary
   * bit width represented in 2's complement. */

  /*@ Machine integer of bit width and value. */
  syntax MInt ::= mi(Int, Int)    [function, hook(MINT.constructor)]

  /*@ Function returning the bit width of this machine integer. */
  syntax Int ::= bitwidthMInt(MInt)   [function, functional, hook(MINT.bitwidth)]

  /*@
   * Functions returning the signed and unsigned interpretations of this
   * machine integers.
   *   svalue  returns an integer between -2^(bitwidth - 1) and
   *           2^(bitwidth - 1) - 1
   *   uvalue  returns an integer between 0 and 2^bitwidth - 1
   */
  syntax Int ::= svalueMInt(MInt)     [function, functional, hook(MINT.svalue)]
               | uvalueMInt(MInt)     [function, functional, hook(MINT.uvalue), smt-hook(bv2int)]

  /*@ Checks whether a machine integer is zero */
  syntax Bool ::= zeroMInt(MInt)    [function, functional, hook(MINT.zero)]

  /*@
   * Functions for signed and unsigned minimum and maximum values of a machine
   * integer on a given bit width.
   */
  syntax Int ::= sminMInt(Int)    [function]
               | smaxMInt(Int)    [function]
               | uminMInt(Int)    [function]
               | umaxMInt(Int)    [function]
  rule sminMInt(N:Int) => 0 -Int (1 <<Int (N -Int 1))
  rule smaxMInt(N:Int) => (1 <<Int (N -Int 1)) -Int 1
  rule uminMInt(_:Int) => 0
  rule umaxMInt(N:Int) => (1 <<Int N) -Int 1

  /*@
   * Functions checking whether a given integer can be represented on as signed
   * or unsigned on a given bit width without overflow.
   */
  syntax Bool ::= soverflowMInt(Int, Int)   [function]
                | uoverflowMInt(Int, Int)   [function]
  rule
    soverflowMInt(N:Int, I:Int)
  =>
    I <Int sminMInt(N) orBool I >Int smaxMInt(N)
  rule
    uoverflowMInt(N:Int, I:Int)
  =>
    I <Int uminMInt(N) orBool I >Int umaxMInt(N)

  /*@
   * Projection functions for results of operations with overflow.
   * miInt(saddMInt(...))         returns the result of the operation (ignoring
   *                              overflow)
   * overflowMInt(saddMInt(...))  returns true if overflow is detected during
   *                              the execution of the operation
   */
  syntax MInt ::= miMInt(List)          [function]
  rule miMInt(ListItem(MI:MInt) ListItem(_:Bool)) => MI
  syntax Bool ::= overflowMInt(List)    [function]
  rule overflowMInt(ListItem(_:MInt) ListItem(B:Bool)) => B

  /*@
   * Arithmetic and comparison operations
   *   op   does not interprets the operands as either signed or unsigned
   *   sop  interprets the operands as signed
   *   uop  interprets the operands as unsigned
   */
  /*@
   * Addition, subtraction, and multiplication are the same for signed and
   * unsigned integers represented in 2's complement
   */
  syntax MInt ::= addMInt(MInt, MInt)   [function, hook(MINT.add), smt-hook(bvadd)]
                | subMInt(MInt, MInt)   [function, hook(MINT.sub), smt-hook(bvsub)]
                | mulMInt(MInt, MInt)   [function, hook(MINT.mul), smt-hook(bvmul)]

  /*@
   * Division and reminder
   * sdiv/srem  operation interprets operands as signed; undefined if the second
   *            argument is 0; returns a pair of result and overflow flag
   *            represented as a list of 2 elements (overflow happens when the
   *            first operand is the minimum value and the second operand is -1)
   * udiv/urem  operation interprets operands as unsigned; undefined if the
   *            second argument is 0
   */
  syntax List ::= sdivMInt(MInt, MInt)    [function, hook(MINT.sdiv)]
                | sremMInt(MInt, MInt)    [function, hook(MINT.srem)]
  syntax MInt ::= udivMInt(MInt, MInt)    [function, hook(MINT.udiv), smt-hook(bvudiv)]
                | uremMInt(MInt, MInt)    [function, hook(MINT.urem), smt-hook(bvurem)]

  /*@
   * Addition, subtraction and multiplication with overflow detection; each
   * operation returns a pair of result and overflow flag represented as a list
   * of 2 elements
   */
  syntax List ::= saddMInt(MInt, MInt)    [function, hook(MINT.sadd)]
                | uaddMInt(MInt, MInt)    [function, hook(MINT.uadd)]
                | ssubMInt(MInt, MInt)    [function, hook(MINT.ssub)]
                | usubMInt(MInt, MInt)    [function, hook(MINT.usub)]
                | smulMInt(MInt, MInt)    [function, hook(MINT.smul)]
                | umulMInt(MInt, MInt)    [function, hook(MINT.umul)]

  /*@
   * Shift operations; the second operand must be non-negative
   *
   * ashrMInt   arithmetic shift: filling with leftmost bit (sign extension)
   * lshrMInt   logical shift: filling with zeros
   */
  syntax MInt ::= shlMInt(MInt, Int)    [function, hook(MINT.shl), smt-hook(bvshl)]
                | ashrMInt(MInt, Int)   [function, hook(MINT.ashr)]
                | lshrMInt(MInt, Int)   [function, hook(MINT.lshr), smt-hook(bvlshr)]

  /*@ Bitwise operations */
  syntax MInt ::= andMInt(MInt, MInt)   [function, hook(MINT.and), smt-hook(bvand)]
                | orMInt(MInt, MInt)    [function, hook(MINT.or), smt-hook(bvor)]
                | xorMInt(MInt, MInt)   [function, hook(MINT.xor), smt-hook(bvxor)]

  syntax MInt ::= negMInt(MInt)   [function, functional]
  rule negMInt(MI:MInt) => xorMInt(MI, mi(bitwidthMInt(MI), -1))

  /*@ Comparison operations */
  syntax Bool ::= sltMInt(MInt, MInt)   [function, hook(MINT.slt), smt-hook(bvslt)]
                | ultMInt(MInt, MInt)   [function, hook(MINT.ult), smt-hook(bvult)]
                | sleMInt(MInt, MInt)   [function, hook(MINT.sle), smt-hook(bvsle)]
                | uleMInt(MInt, MInt)   [function, hook(MINT.ule), smt-hook(bvule)]
                | sgtMInt(MInt, MInt)   [function, hook(MINT.sgt), smt-hook(bvsgt)]
                | ugtMInt(MInt, MInt)   [function, hook(MINT.ugt), smt-hook(bvugt)]
                | sgeMInt(MInt, MInt)   [function, hook(MINT.sge), smt-hook(bvsge)]
                | ugeMInt(MInt, MInt)   [function, hook(MINT.uge), smt-hook(bvuge)]
                | eqMInt(MInt, MInt)    [function, hook(MINT.eq), smt-hook(=)]
                | neMInt(MInt, MInt)    [function, hook(MINT.ne), smt-hook(distinct)]

  syntax MInt ::= sMaxMInt(MInt, MInt) [function, smt-hook((ite (bvslt #1 #2) #2 #1))]
                | sMinMInt(MInt, MInt) [function, smt-hook((ite (bvslt #1 #2) #1 #2))]

  /*@
   * Returns a machine integer with the underlying bits; the bits of the first
   * machine integer concatenated with the bits of the second machine integer.
   * The bits of the first machine integer are on the more significant
   * positions. The resulting bit width is the sum of two inputs' bit widths.
   */
  syntax MInt ::= concatenateMInt(MInt, MInt)   [function, hook(MINT.concatenate), smtlib((concat #2 #1))]

  /*@
   * Returns a machine integer with the underlying bits of the given
   * machine integer in the given range. The bit on position 0 is the most
   * significant bit.
   */
  syntax MInt ::= extractMInt(MInt, Int, Int)   [function, hook(MINT.extract), smt-hook(extract)]

  /*@
   * digitsOfMInt(mInt, digitBitWidth, count)
   *
   * Returns a list of the first digits representing the given machine integer,
   * each digit a machine integer on the given bitwidth. Useful for serializing
   * a integer to a sequence of bytes.
   */
  syntax List ::= digitsOfMInt(MInt, Int, Int)   [function, hook(MINT.toDigits)]

  /*@
   * Returns a machine integer representing the given list of digits. Each digit
   * is represented as a machine integers. The list must be non-empty. Useful
   * for deserializing an integer from a sequence of bytes.
   */
  syntax MInt ::= mIntOfDigits(List)   [function, hook(MINT.fromDigits)]

  // TODO(AndreiS): change
  rule zeroMInt(MI:MInt) => eqMInt(MI, xorMInt(MI, MI))

  /*@
   * Conversion to and from a list of digits
   */
  rule
    digitsOfMInt(MI:MInt, N:Int, M:Int)
  =>
    digitsOfMInt(MI, N, M -Int 1)
    ListItem(extractMInt(MI, N *Int (M -Int 1), N *Int M))
  when M >Int 0
  rule digitsOfMInt(_:MInt, _:Int, 0) => .List

  rule
    mIntOfDigits(ListItem(MI1:MInt) ListItem(MI2:MInt) L:List)
  =>
    concatenateMInt(MI1, mIntOfDigits(ListItem(MI2) L))
  rule mIntOfDigits(ListItem(MI:MInt)) => MI
endmodule

module CONFIGURATION-PRIMITIVES
    syntax K ::= "#RESTORE_CONFIGURATION" "(" K ")"  [klabel(#RESTORE_CONFIGURATION)]
endmodule

module STRATEGY
    imports ML-SYNTAX

    syntax #RuleTag ::= #KVariable

    syntax Strategy ::= #STUCK()    [symbol]
                      | "^" #RuleTag [symbol, klabel(#applyRule)]
                      | "~" #RuleTag [symbol, klabel(#appliedRule)]

    configuration <s> $STRATEGY:K </s>
endmodule

module RULE-TAG-SYNTAX
    imports BUILTIN-ID-TOKENS

    syntax #RuleTag ::= #LowerId [token]
endmodule

module DEFAULT-STRATEGY-CONCRETE [concrete]
    imports syntax STRATEGY
    imports RULE-TAG-SYNTAX
    rule ~ regular => ^ regular [anywhere]
endmodule

module DEFAULT-STRATEGY-SYMBOLIC [symbolic]
    imports syntax STRATEGY
    imports RULE-TAG-SYNTAX
    rule <s> ~ regular => ^ regular ... </s>
endmodule

module DEFAULT-STRATEGY
    imports syntax STRATEGY
    imports DEFAULT-STRATEGY-CONCRETE
    imports DEFAULT-STRATEGY-SYMBOLIC

    rule initSCell(_) => <s> ^ regular </s>
endmodule

module STRATEGY-ABSTRACT
    imports STRATEGY

    syntax #RuleTag ::= "(" #RuleTag ")" [bracket]
 // ----------------------------------------------

    syntax Strategy ::= ".Strategy"
                      | "(" Strategy ")" [bracket]
 // ----------------------------------------------
    rule <s> .Strategy => . ... </s>

    syntax KItem ::= #catchSTUCK ( Strategy )
 // -----------------------------------------
    rule <s> #catchSTUCK(_) => . ... </s>
    rule <s> #STUCK() ~> (S:Strategy => .) ... </s>
    rule <s> #STUCK() ~> #catchSTUCK(S) => S ... </s>

    syntax Strategy ::= Strategy ";" Strategy [left]
 // ------------------------------------------------
    rule <s> S:Strategy ; S':Strategy => S ~> S' ... </s>

    syntax #RuleTag ::= #RuleTag "|" #RuleTag [left, klabel(#alternateRule)]
 // ------------------------------------------------------------------------
    rule <s> ^ RT:#RuleTag | RT':#RuleTag => ^ RT ~> #catchSTUCK(^ RT') ... </s>

    syntax #RuleTag ::= #RuleTag "*" [klabel(#repeatRule)]
 // ------------------------------------------------------
    rule <s> ^ RT:#RuleTag * => ^ RT ~> ^ RT * ~> #catchSTUCK(.Strategy) ... </s>
endmodule<|MERGE_RESOLUTION|>--- conflicted
+++ resolved
@@ -677,15 +677,10 @@
   imports STRING-BUFFER-IN-K
 endmodule
 
-<<<<<<< HEAD
 module BYTES-HOOKED
   imports STRING-SYNTAX
 
-  syntax Bytes [hook(BYTES.Bytes)]
-=======
-module BYTES-HOOKED [concrete]
   syntax Bytes [hook(BYTES.Bytes), token]
->>>>>>> 39200c31
 
   syntax Bytes ::= ".Bytes" [function, functional, hook(BYTES.empty)]
   syntax Endianness ::= "LE" [klabel(littleEndianBytes), symbol]
