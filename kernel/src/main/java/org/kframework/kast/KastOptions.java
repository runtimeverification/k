--- conflicted
+++ resolved
@@ -120,11 +120,7 @@
     public boolean kore = false;
 
     @Parameter(names={"--input", "-i"}, converter=InputModeConverter.class,
-<<<<<<< HEAD
-            description="How to read kast input in. <mode> is either [program|kast|json|kore].")
-=======
-            description="How to read kast input in. <mode> is either [program|binary|kast|json].")
->>>>>>> 573112b9
+            description="How to read kast input in. <mode> is either [program|binary|kast|json|kore].")
     public InputModes input = InputModes.PROGRAM;
 
     public static class InputModeConverter extends BaseEnumConverter<InputModes> {
