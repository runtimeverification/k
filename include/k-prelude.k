--- conflicted
+++ resolved
@@ -2,14 +2,14 @@
 require "builtins/builtins.k"
 
 module K-TECHNIQUE
-    // all basic K syntax is in the SDF grammar directly,
-    // but also needs to be defined in K - except for
-    // a few things added by compiler passes.
-    // Unfortunately, FlattenModules explicitly ignores
-    // includes of K-TECHNIQUE and some other core modules,
-    // so we have to declare things like isSet in less obvious places
+	// all basic K syntax is in the SDF grammar directly,
+	// but also needs to be defined in K - except for
+	// a few things added by compiler passes.
+	// Unfortunately, FlattenModules explicitly ignores
+	// includes of K-TECHNIQUE and some other core modules,
+	// so we have to declare things like isSet in less obvious places
 
-    syntax KItem
+	syntax KItem
 endmodule
 
 module K-LISTK-EXTRAS
@@ -25,32 +25,27 @@
 endmodule
 
 module K-RESULT
-    imports K-TECHNIQUE
-    imports BOOL-HOOKS
+	imports K-TECHNIQUE
+	imports BOOL-HOOKS
 
-<<<<<<< HEAD
-    syntax K ::= KResult
-    syntax KLabel ::= "isKResult"
-=======
 	syntax KItem ::= KResult
 	syntax KLabel ::= "isKResult"
->>>>>>> dca9385b
 
-    //op .KList : -> List{KResult} [ditto metadata "latex=(renameTo \\ensuremath{\\dotCt{List\\{K\\}}})"] .
+	//op .KList : -> List{KResult} [ditto metadata "latex=(renameTo \\ensuremath{\\dotCt{List\\{K\\}}})"] .
 
 endmodule
 
 module K-WRAPPERS-LABELS
-    imports K-TECHNIQUE
+	imports K-TECHNIQUE
 
-    //syntax KLabel ::= "KLabel2KLabel" KLabel
-                    //| "CellLabel2KLabel" CellLabel
-                    //| "KList2KLabel" KList
-                    //| "Bag2KLabel" Bag
-                    //| "Set2KLabel" Set
-                    //| "List2KLabel" List
-                    //| "Map2KLabel" Map
-                    //| "wrap-with"
+	//syntax KLabel ::= "KLabel2KLabel" KLabel
+					//| "CellLabel2KLabel" CellLabel
+					//| "KList2KLabel" KList
+					//| "Bag2KLabel" Bag
+					//| "Set2KLabel" Set
+					//| "List2KLabel" List
+					//| "Map2KLabel" Map
+					//| "wrap-with"
 
 
 
@@ -65,15 +60,15 @@
 endmodule
 
 module K-WRAPPERS
-    imports K-TECHNIQUE
+	imports K-TECHNIQUE
 // not used anymore
-//    syntax K ::= KLabel2K (KLabel)        [klabel('KLabel2K_)]
-//               | Celllabel2K (CellLabel)[klabel('Celllabel2K_)]
-//               | KList2K (KList)        [klabel('KList2K_)]
-//               | Set2K (Set)            [klabel('Set2K_)]
-//               | Bag2K (Bag)            [klabel('Bag2K_)]
-//               | List2K (List)            [klabel('List2K_)]
-//               | Map2K (Map)            [klabel('Map2K_)]
+//	syntax K ::= KLabel2K (KLabel)		[klabel('KLabel2K_)]
+//			   | Celllabel2K (CellLabel)[klabel('Celllabel2K_)]
+//			   | KList2K (KList)		[klabel('KList2K_)]
+//			   | Set2K (Set)			[klabel('Set2K_)]
+//			   | Bag2K (Bag)			[klabel('Bag2K_)]
+//			   | List2K (List)			[klabel('List2K_)]
+//			   | Map2K (Map)			[klabel('Map2K_)]
 endmodule
 
 module K-EVAL
