<?xml version="1.0" encoding="UTF-8"?>
<!-- Copyright (c) 2013-2016 K Team. All Rights Reserved. -->
<tests>

  <include file="../../lesson_5/tests/config.xml" 
<<<<<<< HEAD
           more-results="."
           exclude="div.imp sum.imp collatz.imp primes.imp">
=======
           more-results="." >
	<!-- Andrei: superheat => superstrict below-->
    <kompile-option name="--superheat" value="strict" />
>>>>>>> 377be57b
    <kompile-option name="--transition"
                    value="lookup increment assignment read print" />
    <program name="spawn.imp" >
      <krun-option name="--search" />
	  <krun-option name="--pattern"
	               value="&lt;store&gt; Store &lt;/store&gt; &lt;out&gt; ListItem(_) ListItem(_) ListItem(#buffer(Out:String)) &lt;/out&gt;" />
    </program>
    <program name="div.imp" >
      <krun-option name="--search" />
    </program>
  </include>

</tests><|MERGE_RESOLUTION|>--- conflicted
+++ resolved
@@ -3,14 +3,9 @@
 <tests>
 
   <include file="../../lesson_5/tests/config.xml" 
-<<<<<<< HEAD
-           more-results="."
-           exclude="div.imp sum.imp collatz.imp primes.imp">
-=======
            more-results="." >
 	<!-- Andrei: superheat => superstrict below-->
     <kompile-option name="--superheat" value="strict" />
->>>>>>> 377be57b
     <kompile-option name="--transition"
                     value="lookup increment assignment read print" />
     <program name="spawn.imp" >
