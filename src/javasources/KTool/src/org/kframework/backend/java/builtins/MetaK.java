--- conflicted
+++ resolved
@@ -21,14 +21,14 @@
 
 /**
  * Table of {@code public static} methods for builtin meta K operations.
- *
+ * 
  * @author AndreiS
  */
 public class MetaK {
 
     /**
      * Checks if two given {@link Term}s can be unified.
-     *
+     * 
      * @param term1
      *            the first term
      * @param term2
@@ -53,7 +53,7 @@
 
     /**
      * Checks if the subject term matches the pattern.
-     *
+     * 
      * @param subject
      *            the subject term
      * @param pattern
@@ -67,12 +67,12 @@
         return PatternMatcher.matchable(subject, pattern, context) ? BoolToken.TRUE
                 : BoolToken.FALSE;
     }
-
+    
     /**
      * Renames {@link Variable}s of a given {@link Term} if they appear also in
      * a given {@link BuiltinSet} of {@link MetaVariable}s.
-     *
-     *
+     * 
+     * 
      * @param term
      *            the given term
      * @param builtinSet
@@ -102,7 +102,7 @@
 
     /**
      * Renames all {@link Variable}s inside a given {@link Term} to unique fresh names.
-     *
+     * 
      * @param term
      *            the given term
      * @param context
@@ -117,15 +117,6 @@
     /**
      * Returns all {@link Variable}s inside a given {@link Term} as a
      * {@link BuiltinSet} of {@link MetaVariable}s.
-<<<<<<< HEAD
-=======
-     *
-     * @param term
-     *            the given term
-     * @param context
-     *            the term context
-     * @return a {@code BuiltinSet} of {@code MetaVariable}s
->>>>>>> 06f930bf
      */
     public static BuiltinSet variables(Term term, TermContext context) {
         BuiltinSet.Builder builder = BuiltinSet.builder();
@@ -134,19 +125,10 @@
         }
         return (BuiltinSet) builder.build();
     }
-
+    
     /**
      * Returns all {@link Variable}s inside a given {@link Term} as a
      * {@link BuiltinSet}.
-<<<<<<< HEAD
-=======
-     *
-     * @param term
-     *            the given term
-     * @param context
-     *            the term context
-     * @return a {@code BuiltinSet} of {@code Variable}s
->>>>>>> 06f930bf
      */
     public static BuiltinSet trueVariables(Term term, TermContext context) {
         BuiltinSet.Builder builder = BuiltinSet.builder();
@@ -164,7 +146,7 @@
 
     /**
      * Returns the K label of a specified {@link KItem}.
-     *
+     * 
      * @param kItem
      *            the specified {@code KItem}
      * @param context
