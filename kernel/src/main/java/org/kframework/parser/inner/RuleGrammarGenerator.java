// Copyright (c) K Team. All Rights Reserved.
package org.kframework.parser.inner;

import org.apache.commons.collections4.trie.PatriciaTrie;
import org.kframework.attributes.Att;
import org.kframework.builtin.Sorts;
import org.kframework.compile.ConfigurationInfo;
import org.kframework.compile.ConfigurationInfoFromModule;
import org.kframework.compile.GenerateSortPredicateSyntax;
import org.kframework.compile.GenerateSortProjections;
import org.kframework.definition.Definition;
import org.kframework.definition.Import;
import org.kframework.definition.Module;
import org.kframework.definition.ModuleTransformer;
import org.kframework.definition.Production;
import org.kframework.definition.ProductionItem;
import org.kframework.definition.RegexTerminal;
import org.kframework.definition.Sentence;
import org.kframework.definition.SortSynonym;
import org.kframework.definition.Terminal;
import org.kframework.definition.UidProvider;
import org.kframework.definition.UserList;
import org.kframework.kore.Sort;
import org.kframework.kore.SortHead;
import org.kframework.parser.inner.kernel.Scanner;
import org.kframework.utils.errorsystem.KEMException;
import org.kframework.utils.file.FileUtil;
import scala.Option;
import scala.Tuple3;
import scala.collection.Seq;

import java.util.ArrayList;
import java.util.HashSet;
import java.util.List;
import java.util.Set;
import java.util.function.UnaryOperator;
import java.util.regex.Pattern;
import java.util.stream.Collectors;
import java.util.stream.Stream;

import static org.kframework.Collections.*;
import static org.kframework.definition.Constructors.Module;
import static org.kframework.definition.Constructors.*;
import static org.kframework.kore.KORE.*;

/**
 * Generator for rule and ground parsers.
 * Takes as input a reference to a definition containing all the base syntax of K
 * and uses it to generate a grammar by connecting all users sorts in a lattice with
 * the top sort KItem#Top and the bottom sort KItem#Bottom.
 * <p/>
 * The instances of the non-terminal KItem is renamed in KItem#Top if found in the right
 * hand side of a production, and into KItem#Bottom if found in the left hand side.
 */
public record RuleGrammarGenerator(Definition baseK) {

    private static final Set<Sort> kSorts = new HashSet<>();

    static {
        kSorts.add(Sorts.KBott());
        kSorts.add(Sorts.K());
        kSorts.add(Sorts.KLabel());
        kSorts.add(Sorts.KList());
        kSorts.add(Sorts.KItem());
        kSorts.add(Sorts.KConfigVar());
        kSorts.add(Sorts.KString());
    }

    private static Set<Sort> kSorts() {
        return java.util.Collections.unmodifiableSet(kSorts);
    }

    /// modules that have a meaning:
    public static final String DEFAULT_LAYOUT = "DEFAULT-LAYOUT";
    public static final String RULE_CELLS = "RULE-CELLS";
    public static final String CONFIG_CELLS = "CONFIG-CELLS";
    public static final String K = "K";
    public static final String AUTO_CASTS = "AUTO-CASTS";
    public static final String KSEQ_SYMBOLIC = "KSEQ-SYMBOLIC";
    public static final String K_TOP_SORT = "K-TOP-SORT";
    public static final String K_BOTTOM_SORT = "K-BOTTOM-SORT";
    public static final String AUTO_FOLLOW = "AUTO-FOLLOW";
    public static final String PROGRAM_LISTS = "PROGRAM-LISTS";
    public static final String RULE_LISTS = "RULE-LISTS";
    public static final String RECORD_PRODS = "RECORD-PRODUCTIONS";
    public static final String SORT_PREDICATES = "SORT-PREDICATES";

    public static final String POSTFIX = "-PROGRAM-PARSING";

    public static final String NOT_INJECTION = "notInjection";
    public static final String ID = "ID";
    private static final String ID_SYNTAX = "ID-SYNTAX";
    public static final String ID_PROGRAM_PARSING = ID_SYNTAX + POSTFIX;

    /**
     * Initialize a grammar generator.
     *
     * @param baseK A Definition containing a K module giving the syntax of K itself.
     *              The default K syntax is defined in include/kast.k.
     */
    public RuleGrammarGenerator {
    }

    private Set<Module> renameKItem2Bottom(Set<Module> def) {
        // TODO: do renaming of KItem and K in the LHS to KBott?
        return def;
    }

    /**
     * Creates the seed module that can be used to parse rules.
     * Imports module markers RULE-CELLS and K found in /include/kast.k.
     *
     * @param mod The user defined module from which to start.
     * @return a new module which imports the original user module and a set of marker modules.
     */
    public Module getRuleGrammar(Module mod) {
        return getGrammar(mod, RULE_CELLS);
    }

    private Module getGrammar(Module mod, String name) {
        // import RULE-CELLS in order to parse cells specific to rules
        Module newM = new Module(mod.name() + "-" + name
                , (scala.collection.Set<Import>) mod.imports().$bar(Set(Import(baseK.getModule(K).get(), true), Import(baseK.getModule(name).get(), true), Import(baseK.getModule(DEFAULT_LAYOUT).get(), true)))
                , mod.localSentences()
                , mod.att()
        );
        return newM;
    }

    /**
     * Creates the seed module that can be used to parse configurations.
     * Imports module markers CONFIG-CELLS and K found in /include/kast.k.
     *
     * @param mod The user defined module from which to start.
     * @return a new module which imports the original user module and a set of marker modules.
     */
    public Module getConfigGrammar(Module mod) {
        return getGrammar(mod, CONFIG_CELLS);
    }

    /**
     * Creates the seed module that can be used to parse programs.
     * Imports module markers PROGRAM-LISTS found in /include/kast.k.
     *
     * @param mod The user defined module from which to start.
     * @return a new module which imports the original user module and a set of marker modules.
     */
    public Module getProgramsGrammar(Module mod) {

        if (mod.name().endsWith(POSTFIX)) {
            return mod;
        } else {
            Module newMod = ModuleTransformer.from(oldMod -> {
                UnaryOperator<Import> f = _import -> {
                    Option<Module> programParsing = baseK.getModule(_import.module().name() + "-PROGRAM-PARSING");
                    if (programParsing.isDefined()) {
                        return Import(programParsing.get(), _import.isPublic());
                    }
                    return _import;
                };
                Set<Import> imports = stream(oldMod.imports()).map(f).collect(Collectors.toSet());
                return Module.apply(oldMod.name(), immutable(imports), oldMod.localSentences(), oldMod.att());
            }, "apply program parsing modules").apply(mod);

            Set<Import> modules = new HashSet<Import>();
            for (Import m : iterable(newMod.imports())) {
                modules.add(m);
            }

            // import PROGRAM-LISTS so user lists are modified to parse programs
            modules.add(Import(baseK.getModule(PROGRAM_LISTS).get(), true));

            // check if `#Layout` has been declared, import `DEFAULT-LAYOUT` if not
            if (!mod.allSorts().contains(Sorts.Layout())) {
                modules.add(Import(baseK.getModule(DEFAULT_LAYOUT).get(), true));
            }

            return Module.apply(mod.name() + "-PROGRAM-GRAMMAR", immutable(modules), newMod.localSentences(), newMod.att());
        }
    }

    public static boolean isParserSort(Sort s) {
        return kSorts.contains(s) || s.name().startsWith("#") || s.isNat();
    }

    /* use this overload if you don't need to profile rule parse times. */
    public static ParseInModule getCombinedGrammar(Module mod, boolean strict, FileUtil files) {
        return getCombinedGrammar(mod, strict, false, false, false, files, null, false);
    }

    public static ParseInModule getCombinedGrammar(Module mod, boolean strict, FileUtil files, boolean partialParseDebug) {
        return getCombinedGrammar(mod, strict, false, false, false, files, null, partialParseDebug);
    }

    public static ParseInModule getCombinedGrammar(Module mod, boolean strict, boolean timing, FileUtil files) {
        return getCombinedGrammar(mod, strict, timing, false, false, files, null, false);
    }

    public static ParseInModule getCombinedGrammar(Module mod, boolean strict, boolean timing, FileUtil files, String debugTypeInference) {
        return getCombinedGrammar(mod, strict, timing, false, false, files, debugTypeInference, false);
    }

    public static ParseInModule getCombinedGrammar(Module mod, boolean strict, boolean timing, boolean isBison, FileUtil files) {
        return getCombinedGrammar(mod, strict, timing, isBison, false, files, null, false);
    }

    public static ParseInModule getCombinedGrammar(Module mod, boolean strict, boolean timing, boolean isBison, boolean forGlobalScanner, FileUtil files) {
        return getCombinedGrammar(mod, strict, timing, isBison, forGlobalScanner, files, null, false);
    }

    public static ParseInModule getCombinedGrammar(Module mod, Scanner scanner, boolean strict, boolean timing, boolean isBison, FileUtil files) {
        return getCombinedGrammar(mod, scanner, strict, timing, isBison, files, null, false);
    }

    // the forGlobalScanner flag tells the ParseInModule class not to exclude
    // private syntax from the grammar generated for the module. It should
    // not be used when actually performing parsing as this will lead to
    // incorrect grammars. However, it is used in one place in the code:
    // during rule parsing, we generate a single scanner to scan all the
    // modules. This must include the private syntax of those modules,
    // otherwise we would not be able to use it to scan the modules in which
    //  that private syntax is visible.

    /**
     * Create the rule parser for the given module.
     * It creates a module which includes the given module and the base K module given to the
     * constructor. The new module contains syntax declaration for Casts and the diamond
     * which connects the user concrete syntax with K syntax.
     *
     * @param mod               module for which to create the parser.
     * @param partialParseDebug
     * @return parser which applies disambiguation filters by default.
     */
    public static ParseInModule getCombinedGrammar(Module mod, boolean strict, boolean timing, boolean isBison, boolean forGlobalScanner, FileUtil files, String debugTypeInference, boolean partialParseDebug) {
        return new ParseInModule(mod, strict, timing, isBison, forGlobalScanner, files, debugTypeInference, partialParseDebug);
    }

    public static ParseInModule getCombinedGrammar(Module mod, Scanner scanner, boolean strict, boolean timing, boolean isBison, FileUtil files, String debugTypeInference, boolean partialParseDebug) {
        return new ParseInModule(mod, scanner, strict, timing, isBison, false, files, debugTypeInference, partialParseDebug);
    }

    public static Tuple3<Module, Module, Module> getCombinedGrammarImpl(Module mod, boolean isBison, boolean forGlobalScanner) {
        Set<Sentence> prods = new HashSet<>();
        Set<Sentence> extensionProds = new HashSet<>();
        Set<Sentence> disambProds;

        Module origMod = mod;

        if (!forGlobalScanner) {
            mod = mod.signature();
        }

        if (isBison) {
            mod = ModuleTransformer.from(m -> {
                if (m.att().contains(Att.NOT_LR1())) {
                    return Module(m.name(), m.imports(), Set(), m.att());
                }
                return m;
            }, "strip not-lr1 modules from bison grammar").apply(mod);
        }

        if (mod.importedModuleNames().contains(AUTO_CASTS)) { // create the diamond
            Set<Sentence> temp;
            for (Sort srt : iterable(mod.allSorts())) {
                if (!isParserSort(srt) || mod.subsorts().directlyLessThan(Sorts.KVariable(), srt)) {
                    // K ::= K "::Sort" | K ":Sort" | K "<:Sort" | K ":>Sort"
                    prods.addAll(makeCasts(Sorts.KBott(), Sorts.K(), srt, srt));
                }
            }
            prods.addAll(makeCasts(Sorts.KLabel(), Sorts.KLabel(), Sorts.KLabel(), Sorts.KLabel()));
            prods.addAll(makeCasts(Sorts.KList(), Sorts.KList(), Sorts.KList(), Sorts.KList()));
            prods.addAll(makeCasts(Sorts.KBott(), Sorts.K(), Sorts.KItem(), Sorts.KItem()));
            prods.addAll(makeCasts(Sorts.KBott(), Sorts.K(), Sorts.K(), Sorts.K()));
            for (SortSynonym syn : iterable(mod.sortSynonyms())) {
                prods.addAll(makeCasts(Sorts.KBott(), Sorts.K(), syn.newSort(), syn.oldSort()));
            }
        }

        if (mod.importedModuleNames().contains(SORT_PREDICATES)) {
            for (Sort s : iterable(mod.allSorts())) {
                prods.addAll(new GenerateSortPredicateSyntax().gen(mod, s));
                prods.addAll(new GenerateSortProjections(mod).gen(s).collect(Collectors.toSet()));
            }
        }

        for (Production p : iterable(mod.productions()))
            prods.addAll(new GenerateSortProjections(mod).gen(p).collect(Collectors.toSet()));

        // Because parametric productions introduce Non-Terminal names that do not exist in the module, we can't
        // create a valid parsing grammar.
        // Here we go through every parametric production and, we replace it with concrete sorts.
        // We have 4 distinct cases depending on whether the return type of the production is parametric or not:
        //   1 - prod sort is a simple parameter
        //   2 - prod sort is a parametric sort
        //   3 - special case for `syntax {Sort} KItem ::= Sort` // the subsort production found in kast.md
        //   4 - prod sort is a concrete sort.
        // Because, at parse time, the prod sort is decided by the parent production we can instantiate it with concrete
        // sorts. Parameters appearing only on the RHS of a production do not have any sort information at parsing time,
        // so we use the top sort `K` as a placeholder. Meaning we can expect anything there. The connection is then handled
        // at case 3 where we add subsorts for every parsable sort in the module.
        // TODO: for now we only have `MInt{Widht}` as parametric sorts, so we can treat it as a corner case.
        // LHS gets instantiated the same way, but RHS gets instantiated with `MInt{K}` and we need to add an extra subsort
        // production `syntax MInt{K} ::= MInt{6}` to make the connection between the new sort and the concrete sorts.
        // This production doesn't have a klabel so it's not going to appear in the final AST.
        List<Sort> allSorts = stream(mod.allSorts()).filter(
                s -> (!isParserSort(s) || s.equals(Sorts.KItem()) || s.equals(Sorts.K()))).collect(Collectors.toList());
        for (SortHead sh : mutable(mod.definedInstantiations()).keySet()) {
            for (Sort s : mutable(mod.definedInstantiations().apply(sh))) {
                // syntax MInt{K} ::= MInt{6}
                Production p1 = Production(Option.empty(), Seq(), Sort(s.name(), Sorts.K()), Seq(NonTerminal(s)), Att());
                prods.add(p1);
            }
        }
        for (Production p : iterable(mod.productions())) {
            if (p.params().nonEmpty()) {
                if (p.params().contains(p.sort())) { // case 1
                    // syntax {P, R} P ::= P "+" R "-" Int
                    // syntax        S ::= S "+" K "-" Int
                    for (Sort s : allSorts) {
                        List<Sort> instantiationMask = new ArrayList<>();
                        for (Sort param : mutable(p.params()))
                            if (param.equals(p.sort()))
                                instantiationMask.add(s);
                            else
                                instantiationMask.add(Sorts.K());
                        Production subst = p.substitute(immutable(instantiationMask));
                        Production p1 = Production(subst.klabel().map(lbl -> KLabel(lbl.name())), Seq(), subst.sort(), subst.items(), subst.att().add(Att.ORIGINAL_PRD(), Production.class, p));
                        prods.add(p1);
                    }
                } else if (!p.sort().params().isEmpty()) { // case 2
                    // TODO: assuming sorts have only one parameter for now
                    // syntax {W, X, Y} MInt{W} ::= MInt{W} "+" MInt{X} "-" Y "/" Int
                    // syntax           MInt{6} ::= MInt{6} "+" MInt{K} "-" K "/" Int
                    Set<Sort> instantations = mutable(mod.definedInstantiations().apply(p.sort().head()));
                    for (Sort s : instantations) {
                        List<Sort> instantiationMask = new ArrayList<>();
                        for (Sort param : mutable(p.params()))
                            if (param.equals(p.sort().params().apply(0)))
                                instantiationMask.add(s.params().apply(0));
                            else
                                instantiationMask.add(Sorts.K());
                        Production subst = p.substitute(immutable(instantiationMask));
                        Production p1 = Production(subst.klabel().map(lbl -> KLabel(lbl.name())), Seq(), subst.sort(), subst.items(), subst.att().add(Att.ORIGINAL_PRD(), Production.class, p));
                        prods.add(p1);
                    }
                } else if (p.isSyntacticSubsort()) { // case 3
                    // a single production found in kast.md that handles the subsorting to the top sort
                    // syntax {Sort} KItem ::= Sort
                    // syntax        KItem ::= Int
                    for (Sort s : allSorts) {
                        if (!p.params().contains(p.sort()) && (s.equals(Sorts.KItem()) || s.equals(Sorts.K())))
                            continue;
                        List<Sort> instantiationMask = new ArrayList<>();
                        instantiationMask.add(s);
                        Production subst = p.substitute(immutable(instantiationMask));
                        Production p1 = Production(subst.klabel().map(lbl -> KLabel(lbl.name())), Seq(), subst.sort(), subst.items(), subst.att().add(Att.ORIGINAL_PRD(), Production.class, p));
                        prods.add(p1);
                    }
                } else { // case 4
                    // the rest of the productions that return a concrete sort can accept any sort inside
                    // syntax {P} Int ::= P "+" Int
                    // syntax     Int ::= K "+" Int
                    List<Sort> instantiationMask = new ArrayList<>();
                    for (Sort param : mutable(p.params()))
                        instantiationMask.add(Sorts.K());
                    Production subst = p.substitute(immutable(instantiationMask));
                    Production p1 = Production(subst.klabel().map(lbl -> KLabel(lbl.name())), Seq(), subst.sort(), subst.items(), subst.att().add(Att.ORIGINAL_PRD(), Production.class, p));
                    prods.add(p1);
                }
            }
        }
        extensionProds.addAll(prods);

        Set<Sentence> recordProds = new HashSet<>();
        if (mod.importedModuleNames().contains(RECORD_PRODS)) {
            // these should be visible only in the parsing module
            // but are required by config cell names
            UidProvider uid = new UidProvider(mod.name());
            for (Production p : iterable(mod.productions())) {
                if (p.isPrefixProduction()) {
                    recordProds.addAll(mutable(p.recordProductions(uid)));
                }
            }
        }

        boolean addRuleCells;
        if (mod.importedModuleNames().contains(RULE_CELLS)) { // prepare cell productions for rule parsing
            // make sure a configuration actually exists, otherwise ConfigurationInfoFromModule explodes.
            addRuleCells = mod.sentences().exists(p -> p instanceof Production && ((Production) p).att().contains(Att.CELL()));
        } else {
            addRuleCells = false;
        }
        boolean addConfigCells = mod.importedModuleNames().contains(CONFIG_CELLS);
        Set<Sentence> parseProds;
        if (addRuleCells) {
            ConfigurationInfo cfgInfo = new ConfigurationInfoFromModule(mod);
            parseProds = Stream.concat(prods.stream(), stream(mod.sentences())).flatMap(s -> {
                if (s instanceof Production && s.att().contains(Att.CELL_COLLECTION())) {
                    return Stream.empty();
                }
                if (s instanceof Production p && (s.att().contains(Att.CELL()))) {
                    // assuming that productions tagged with 'cell' start and end with terminals, and only have non-terminals in the middle
                    assert p.items().head() instanceof Terminal || p.items().head() instanceof RegexTerminal;
                    assert p.items().last() instanceof Terminal || p.items().last() instanceof RegexTerminal;
                    final ProductionItem body;
                    if (cfgInfo.isLeafCell(p.sort())) {
                        body = p.items().tail().head();
                    } else {
                        body = NonTerminal(Sorts.Bag());
                    }
                    final ProductionItem optDots = NonTerminal(Sort("#OptionalDots"));
                    Seq<ProductionItem> pi = Seq(p.items().head(), optDots, body, optDots, p.items().last());
                    Production p1 = Production(p.klabel().get(), p.sort(), pi, p.att());
                    Production p2 = Production(Seq(), Sorts.Cell(), Seq(NonTerminal(p.sort())));
                    return Stream.of(p1, p2);
                }
                if (s instanceof Production p && (s.att().contains(Att.CELL_FRAGMENT(), Sort.class))) {
                    Production p1 = Production(Seq(), Sorts.Cell(), Seq(NonTerminal(p.sort())));
                    return Stream.of(p, p1);
                }
                return Stream.of(s);
            }).collect(Collectors.toSet());
        } else if (addConfigCells) {
            // remove cells from parsing config cells so they don't conflict with the production in kast.k
            // also add all matching terminals to the #CellName sort
            for (Sentence prod : extensionProds) {
                addCellNameProd(prods, prod);
            }
            for (Sentence prod : recordProds) {
                addCellNameProd(prods, prod);
            }
            for (Sentence prod : iterable(mod.productions())) {
                addCellNameProd(prods, prod);
            }
            parseProds = Stream.concat(prods.stream(), stream(mod.sentences()).filter(s -> !s.att().contains(Att.CELL()))).collect(Collectors.toSet());
        } else
            parseProds = Stream.concat(prods.stream(), stream(mod.sentences())).collect(Collectors.toSet());

        if (mod.importedModuleNames().contains(AUTO_FOLLOW)) {
            Object PRESENT = new Object();
            PatriciaTrie<Object> terminals = new PatriciaTrie<>(); // collect all terminals so we can do automatic follow restriction for prefix terminals
            parseProds.stream().filter(sent -> sent instanceof Production).forEach(p -> stream(((Production) p).items()).forEach(i -> {
                if (i instanceof Terminal) terminals.put(((Terminal) i).value(), PRESENT);
            }));
            parseProds = parseProds.stream().map(s -> {
                if (s instanceof Production p) {
                    if (p.sort().name().startsWith("#"))
                        return p; // don't do anything for such productions since they are advanced features
                    // rewrite productions to contain follow restrictions for prefix terminals
                    // example _==_ and _==K_ can produce ambiguities. Rewrite the first into _(==(?![K])_
                    // this also takes care of casting and productions that have ":"
                    if (p.klabel().isDefined())
                        p = Production(p.klabel().get(), p.sort(), p.items(), p.att());
                    else
                        p = Production(p.params(), p.sort(), p.items(), p.att());
                    return p;
                }
                return s;
            }).collect(Collectors.toSet());
        }

        disambProds = parseProds.stream().collect(Collectors.toSet());
        if (mod.importedModuleNames().contains(PROGRAM_LISTS)) {
            Set<Sentence> prods3 = new HashSet<>();
            // if no start symbol has been defined in the configuration, then use K
            for (Sort srt : iterable(mod.allSorts())) {
                if (!isParserSort(srt) && !mod.listSorts().contains(srt)) {
                    // K ::= Sort
                    prods3.add(Production(Seq(), Sorts.KItem(), Seq(NonTerminal(srt)), Att()));
                }
            }
            // for each triple, generate a new pattern which works better for parsing lists in programs.
            prods3.addAll(parseProds.stream().collect(Collectors.toSet()));
            Set<Sentence> res = new HashSet<>();
            for (UserList ul : UserList.getLists(prods3)) {
                Production prod1, prod2, prod3 = null, prod4 = null, prod5 = null;

                Att newAtts = ul.attrs.remove(Att.USER_LIST());
                if (ul.leftAssoc && ul.nonEmpty) {
                    prod1 = Production(ul.klabel, ul.sort,
                            Seq(NonTerminal(ul.sort), Terminal(ul.separator), NonTerminal(ul.childSort)),
                            newAtts.add(Att.ORIGINAL_PRD(), Production.class, ul.pList));
                    prod2 = Production(Seq(), ul.sort,
                            Seq(NonTerminal(ul.childSort)),
                            newAtts.add(Att.ORIGINAL_PRD(), Production.class, ul.pList).add(Att.USER_LIST(), ul.klabel.name()).add(Att.USER_LIST_TERMINATOR(), ul.terminatorKLabel.name()));
                    prod3 = Production(ul.terminatorKLabel, Sort(ul.sort.name() + "#Terminator", ul.sort.params()), Seq(Terminal("")),
                            newAtts.remove(Att.FORMAT()).add(Att.ORIGINAL_PRD(), Production.class, ul.pTerminator));
                } else if (ul.leftAssoc) {
                    throw KEMException.compilerError("Cannot use List with --bison-lists", ul.pList);
                } else {
                    // Es#Terminator ::= "" [klabel('.Es)]
                    prod1 = Production(ul.terminatorKLabel, Sort(ul.sort.name() + "#Terminator", ul.sort.params()), Seq(Terminal("")),
                            newAtts.remove(Att.FORMAT()).add(Att.ORIGINAL_PRD(), Production.class, ul.pTerminator));
                    // Ne#Es ::= E "," Ne#Es [klabel('_,_)]
                    prod2 = Production(ul.klabel, Sort("Ne#" + ul.sort.name(), ul.sort.params()),
                            Seq(NonTerminal(ul.childSort), Terminal(ul.separator), NonTerminal(Sort("Ne#" + ul.sort.name(), ul.sort.params()))),
                            newAtts.add(Att.ORIGINAL_PRD(), Production.class, ul.pList));
                    // Ne#Es ::= E "" Es#Terminator [klabel('_,_)]
                    prod3 = Production(ul.klabel, Sort("Ne#" + ul.sort.name(), ul.sort.params()),
                            Seq(NonTerminal(ul.childSort), Terminal(""), NonTerminal(Sort(ul.sort.name() + "#Terminator", ul.sort.params()))),
                            newAtts.add(Att.ORIGINAL_PRD(), Production.class, ul.pList));
                    // Es ::= Ne#Es
                    prod4 = Production(Seq(), ul.sort, Seq(NonTerminal(Sort("Ne#" + ul.sort.name(), ul.sort.params()))), Att().add(Att.NOT_INJECTION()));
                    // Es ::= Es#Terminator // if the list is *
                    prod5 = Production(Seq(), ul.sort, Seq(NonTerminal(Sort(ul.sort.name() + "#Terminator", ul.sort.params()))), Att().add(Att.NOT_INJECTION()));
                }

                res.add(prod1);
                res.add(prod2);
                res.add(prod3);
                if (!ul.leftAssoc) {
                    res.add(prod4);
                    res.add(SyntaxSort(Seq(), Sort(ul.sort.name() + "#Terminator", ul.sort.params())));
                    res.add(SyntaxSort(Seq(), Sort("Ne#" + ul.sort.name(), ul.sort.params())));
                    if (!ul.nonEmpty) {
                        res.add(prod5);
                    }
                }
            }
            res.addAll(prods3.stream().filter(p -> !(p instanceof Production && (p.att().contains(Att.GENERATED_BY_LIST_SUBSORTING()) || p.att().contains(Att.USER_LIST())))).collect(Collectors.toSet()));
            parseProds = res;
        }

        if (mod.importedModuleNames().contains(RULE_LISTS)) {
            Set<Sentence> res = new HashSet<>();
            for (UserList ul : UserList.getLists(parseProds)) {
                Production prod1;
                // Es ::= E
                prod1 = Production(Seq(), ul.sort, Seq(NonTerminal(ul.childSort)));
                res.add(prod1);
            }

            parseProds.addAll(res);
            disambProds.addAll(res);
        }

        parseProds.addAll(recordProds);
        Att att = mod.att();
        List<String> notLrModules = stream(mod.importedModules()).filter(m -> m.att().contains(Att.NOT_LR1())).map(Module::name).collect(Collectors.toList());
        if (!notLrModules.isEmpty()) {
            att = att.add(Att.NOT_LR1_MODULES(), notLrModules.toString());
        }
        Module extensionM = new Module(mod.name() + "-EXTENSION", Set(Import(origMod, true)), immutable(extensionProds), att);
        Module disambM = new Module(mod.name() + "-DISAMB", Set(), immutable(disambProds), att);
        Module parseM = new Module(mod.name() + "-PARSER", Set(), immutable(parseProds), att);
        parseM.subsorts();
        return Tuple3.apply(extensionM, disambM, parseM);
    }

    private static final Pattern alphaNum = Pattern.compile("[A-Za-z][A-Za-z0-9\\-]*");

    private static void addCellNameProd(Set<Sentence> prods, Sentence prod) {
        if (prod instanceof Production) {
<<<<<<< HEAD
            for (ProductionItem pi : iterable(((Production) prod).items())) {
                if (pi instanceof Terminal) {
                    Terminal t = (Terminal) pi;
                    if (alphaNum.matcher(t.value()).matches()) {
                        prods.add(Production(Seq(), Sorts.CellName(), Seq(t), Att().add(Att.TOKEN())));
                    }
                }
=======
          for (ProductionItem pi : iterable(((Production)prod).items())) {
            if (pi instanceof Terminal t) {
                if (alphaNum.matcher(t.value()).matches()) {
                prods.add(Production(Seq(), Sorts.CellName(), Seq(t), Att().add(Att.TOKEN())));
              }
>>>>>>> 45d35842
            }
        }
    }

    private static Set<Sentence> makeCasts(Sort outerSort, Sort innerSort, Sort castSort, Sort labelSort) {
        Set<Sentence> prods = new HashSet<>();
        Att attrs1 = Att().add(Sort.class, castSort);
        prods.add(Production(KLabel("#SyntacticCast"), castSort, Seq(NonTerminal(labelSort), Terminal("::" + castSort.toString())), attrs1.add(Att.FORMAT(), "%1%2")));
        prods.add(Production(KLabel("#SemanticCastTo" + labelSort.toString()), labelSort, Seq(NonTerminal(labelSort), Terminal(":" + castSort.toString())), attrs1.add(Att.FORMAT(), "%1%2")));
        prods.add(Production(KLabel("#InnerCast"), castSort, Seq(Terminal("{"), NonTerminal(labelSort), Terminal("}"), Terminal("<:" + castSort.toString())), attrs1.add(Att.FORMAT(), "%1 %2 %3%4")));
        prods.add(Production(KLabel("#OuterCast"), labelSort, Seq(Terminal("{"), NonTerminal(innerSort), Terminal("}"), Terminal(":>" + castSort.toString())), attrs1.add(Att.FORMAT(), "%1 %2 %3%4")));
        return prods;
    }
}<|MERGE_RESOLUTION|>--- conflicted
+++ resolved
@@ -551,21 +551,11 @@
 
     private static void addCellNameProd(Set<Sentence> prods, Sentence prod) {
         if (prod instanceof Production) {
-<<<<<<< HEAD
-            for (ProductionItem pi : iterable(((Production) prod).items())) {
-                if (pi instanceof Terminal) {
-                    Terminal t = (Terminal) pi;
-                    if (alphaNum.matcher(t.value()).matches()) {
-                        prods.add(Production(Seq(), Sorts.CellName(), Seq(t), Att().add(Att.TOKEN())));
-                    }
-                }
-=======
           for (ProductionItem pi : iterable(((Production)prod).items())) {
             if (pi instanceof Terminal t) {
                 if (alphaNum.matcher(t.value()).matches()) {
                 prods.add(Production(Seq(), Sorts.CellName(), Seq(t), Att().add(Att.TOKEN())));
               }
->>>>>>> 45d35842
             }
         }
     }
