--- conflicted
+++ resolved
@@ -156,11 +156,7 @@
                         options.depth,
                         options.searchType(),
                         searchPattern.patternRule,
-<<<<<<< HEAD
-                        initialConfiguration, searchPattern.steps);
-=======
-                        initialConfiguration.get(), searchPattern.steps, false);
->>>>>>> 7a5508c4
+                        initialConfiguration, searchPattern.steps, false);
 
             sw.printIntermediate("Search total");
             return result;
