--- conflicted
+++ resolved
@@ -677,13 +677,9 @@
   imports STRING-BUFFER-IN-K
 endmodule
 
-<<<<<<< HEAD
 module BYTES-HOOKED
   imports STRING-SYNTAX
 
-=======
-module BYTES-HOOKED [concrete]
->>>>>>> cac12179
   syntax Bytes [hook(BYTES.Bytes), token]
 
   syntax Bytes ::= ".Bytes" [function, functional, hook(BYTES.empty)]
