--- conflicted
+++ resolved
@@ -31,12 +31,8 @@
         CharSequence theTextToParse = "module FOO  rule ab cd [rtag(.::KList)] endmodule";
         String mainModule = "KORE";
         String startSymbol = "KDefinition";
-<<<<<<< HEAD
         File definitionFile = new File(NewOuterParserTest.class.getResource
-                ("/convertor-tests/kore.k").toURI()).getAbsoluteFile();
-=======
-        File definitionFile = new File("kernel/src/main/resources/e-kore.k").getAbsoluteFile();
->>>>>>> 10390e4f
+                ("/convertor-tests/e-kore.k").toURI()).getAbsoluteFile();
 
         K kBody = parseWithFile(theTextToParse, mainModule, startSymbol, definitionFile);
         System.out.println(kBody);
@@ -78,7 +74,6 @@
 
         TreeCleanerVisitor treeCleanerVisitor = new TreeCleanerVisitor();
         Term cleaned = treeCleanerVisitor.apply(parsed).right().get();
-        cleaned = new PreferAvoidVisitor().apply(cleaned).right().get();
 
         return TreeNodesToKORE.apply(cleaned);
     }
