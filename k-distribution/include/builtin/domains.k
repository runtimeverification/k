--- conflicted
+++ resolved
@@ -366,13 +366,8 @@
   //              | [\\][u] 4*Hex // "\uFFFF"     Backslash 'u' followed by four  hexadecimal characters
   //              | [\\][U] 8*Hex // "\UFFffFFff" Backslash 'U' followed by eight hexadecimal characters
   //                              // the code must not be in the range [0xdfff, 0xd800] or exceed 0x10ffff
-<<<<<<< HEAD
   syntax String [hook(STRING.String)]
-  syntax String ::= r"[\\\"](([^\\\"\n\r\\\\])|([\\\\][nrtf\\\"\\\\])|([\\\\][x][0-9a-fA-F]{2})|([\\\\][u][0-9a-fA-F]{4})|([\\\\][u][0-9a-fA-F]{8}))*[\\\"]"      [token]
-=======
-  syntax String [hook(#STRING)]
   syntax String ::= r"[\\\"](([^\\\"\n\r\\\\])|([\\\\][nrtf\\\"\\\\])|([\\\\][x][0-9a-fA-F]{2})|([\\\\][u][0-9a-fA-F]{4})|([\\\\][U][0-9a-fA-F]{8}))*[\\\"]"      [token]
->>>>>>> f1213281
 endmodule
 
 module STRING
