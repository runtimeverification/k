--- conflicted
+++ resolved
@@ -47,7 +47,6 @@
 import java.util.Map;
 import java.util.Queue;
 import java.util.Set;
-import java.util.function.Function;
 import java.util.regex.Pattern;
 import java.util.stream.Collectors;
 
@@ -62,15 +61,11 @@
     private final Set<String> impureFunctions = new HashSet<>();
     private final Map<String, List<Set<Integer>>> polyKLabels = new HashMap<>();
     private final KLabel topCellInitializer;
-    private final ModuleToKOREOptions options;
-
-    public ModuleToKORE(Module module, FileUtil files, KLabel topCellInitializer) {this(module, files, topCellInitializer, new ModuleToKOREOptions());}
-
-    public ModuleToKORE(Module module, FileUtil files, KLabel topCellInitializer, ModuleToKOREOptions options) {
+
+    public ModuleToKORE(Module module, FileUtil files, KLabel topCellInitializer) {
         this.module = module;
         this.files = files;
         this.topCellInitializer = topCellInitializer;
-        this.options = options;
     }
     private static final boolean METAVAR = false;
 
@@ -334,19 +329,11 @@
                     sb.append("} (");
                     applyPattern(prod, "X");
                     sb.append(", ");
+                    applyPattern(prod, "Y");
+                    sb.append("), ");
                     convert(prod.klabel().get(), prod);
                     sb.append("(");
                     String conn = "";
-                    for (int i = 0; i < prod.arity(); i++) {
-                        sb.append(conn);
-                        sb.append("Y").append(i).append(":");
-                        convert(prod.nonterminal(i).sort(), prod);
-                        conn = ", ";
-                    }
-                    sb.append(")), ");
-                    convert(prod.klabel().get(), prod);
-                    sb.append("(");
-                    conn = "";
                     for (int i = 0; i < prod.arity(); i++) {
                         sb.append(conn);
                         sb.append("\\and{");
@@ -364,6 +351,7 @@
                     // !(cx(x1,x2,...) /\ cy(y1,y2,...))
                     prod2 = computePolyProd(prod2);
                     if (prod2.klabel().isEmpty() || noConfusion.contains(Tuple2.apply(prod, prod2)) || prod.equals(prod2) || !isConstructor(prod2, functionRules, impurities)) {
+                        // TODO (traiansf): add no confusion axioms for constructor vs inj.
                         continue;
                     }
                     noConfusion.add(Tuple2.apply(prod, prod2));
@@ -377,16 +365,8 @@
                     sb.append("} (");
                     applyPattern(prod, "X");
                     sb.append(", ");
-                    convert(prod2.klabel().get(), prod);
-                    sb.append("(");
-                    String conn = "";
-                    for (int i = 0; i < prod2.arity(); i++) {
-                        sb.append(conn);
-                        sb.append("Y").append(i).append(":");
-                        convert(prod2.nonterminal(i).sort(), prod2);
-                        conn = ", ";
-                    }
-                    sb.append("))) [constructor{}()] // no confusion different constructors\n");
+                    applyPattern(prod2, "Y");
+                    sb.append(")) [constructor{}()] // no confusion different constructors\n");
 
                 }
             }
@@ -469,21 +449,13 @@
         }
         sb.append("\n// rules\n");
         for (Rule rule : iterable(module.rules())) {
-<<<<<<< HEAD
-            boolean function = false;
-            boolean heating = rule.att().contains("heat");
-            boolean cooling = rule.att().contains("cool");
+            boolean equation = false;
+            boolean owise = false;
             Production production = null;
             Sort productionSort = null;
             List<Sort> productionSorts = null;
             KLabel productionLabel = null;
             List<K> leftChildren = null;
-=======
-            boolean equation = false;
-            boolean owise = false;
-            Sort functionSort = null;
-            KLabel functionLabel = null;
->>>>>>> 64f40900
             K left = RewriteToTop.toLeft(rule.body());
             if (left instanceof KApply) {
                 Production prod = production((KApply)left);
@@ -495,39 +467,19 @@
                         .map(NonTerminal::sort).collect(Collectors.toList());
                 productionLabel = production.klabel().get();
                 if (isFunction(prod)) {
-<<<<<<< HEAD
                     leftChildren = ((KApply) left).items();
-                    function = true;
-                }
-            }
-            boolean equation = function;
-            if (options.isHeatCoolToEquations()) {
-                if (cooling) // ignore cooling rules
-                    continue;
-                if (heating) { // transform heating rules to equations
                     equation = true;
-                    assert productionSort != null : "Expecting a sort to be computed already.";
-=======
-                    prod = prod.att().get("originalPrd", Production.class);
-                    equation = true;
-                    functionSort = prod.sort();
-                    functionLabel = prod.klabel().get();
                     owise = rule.att().contains("owise");
                 } else if ((rule.att().contains("heat") || rule.att().contains("cool")) && heatCoolEq) {
                     equation = true;
-                    functionSort = topCell;
->>>>>>> 64f40900
+                    productionSort = topCell;
                 }
             }
             sb.append("// ");
             sb.append(rule.toString());
             sb.append("\n");
             if (equation) {
-<<<<<<< HEAD
-                if (function && rule.att().contains("owise")) {
-=======
                 if (owise) {
->>>>>>> 64f40900
                     sb.append("  axiom{R} ");
                     sb.append("\\implies{R} (\n    \\and{R} (\n      \\not{R} (\n        ");
                     for (Rule notMatching : functionRules.get(productionLabel)) {
