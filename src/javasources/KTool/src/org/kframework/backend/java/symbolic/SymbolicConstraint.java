// Copyright (c) 2013-2014 K Team. All Rights Reserved.

package org.kframework.backend.java.symbolic;

import org.kframework.backend.java.builtins.BoolToken;
import org.kframework.backend.java.builtins.IntToken;
import org.kframework.backend.java.kil.Bottom;
import org.kframework.backend.java.kil.BuiltinMap;
import org.kframework.backend.java.kil.CellCollection;
import org.kframework.backend.java.kil.ConcreteCollectionVariable;
import org.kframework.backend.java.kil.ConstrainedTerm;
import org.kframework.backend.java.kil.DataStructureLookupOrChoice;
import org.kframework.backend.java.kil.Definition;
import org.kframework.backend.java.kil.JavaSymbolicObject;
import org.kframework.backend.java.kil.KCollection;
import org.kframework.backend.java.kil.KItem;
import org.kframework.backend.java.kil.KLabel;
import org.kframework.backend.java.kil.KLabelConstant;
import org.kframework.backend.java.kil.KList;
import org.kframework.backend.java.kil.Kind;
import org.kframework.backend.java.kil.Sort;
import org.kframework.backend.java.kil.Term;
import org.kframework.backend.java.kil.TermContext;
import org.kframework.backend.java.kil.Variable;
import org.kframework.backend.java.kil.Z3Term;
import org.kframework.backend.java.util.GappaPrinter;
import org.kframework.backend.java.util.GappaServer;
import org.kframework.backend.java.util.Utils;
import org.kframework.backend.java.util.Z3Wrapper;
import org.kframework.kil.ASTNode;
<<<<<<< HEAD
import org.kframework.kil.Production;
import org.kframework.krun.K;
=======
import org.kframework.utils.options.SMTSolver;
>>>>>>> 06f930bf

import java.util.ArrayList;
import java.util.Collection;
import java.util.Collections;
import java.util.HashMap;
import java.util.HashSet;
import java.util.Iterator;
import java.util.LinkedList;
import java.util.List;
import java.util.ListIterator;
import java.util.Map;
import java.util.Set;

import com.google.common.base.Joiner;
import com.microsoft.z3.BoolExpr;
import com.microsoft.z3.Expr;
import com.microsoft.z3.Solver;
import com.microsoft.z3.Status;
import com.microsoft.z3.Symbol;
import com.microsoft.z3.Z3Exception;

/**
 * A conjunction of equalities between terms (with variables).
 *
 * @author AndreiS
 */
public class SymbolicConstraint extends JavaSymbolicObject {
    public static class Data {
        /**
         * Stores ordinary equalities in this symbolic constraint.
         * <p>
         * Invariant: there can be at most one equality in this list whose result is
         * {@code TruthValue#FALSE} (since this symbolic constraint becomes
         * {@code TruthValue#FALSE} then); the {@link TruthValue} of the rest
         * equalities must be {@code TruthValue#UNKNOWN}.
         * <p>
         * In order to preserve this invariant, whenever an equality has been
         * changed (i.e., substitution and/or evaluation), the truth value of this
         * equality shall be re-checked.
         *
         * @see SymbolicConstraint#data.substitution
         */
        public LinkedList<Equality> equalities;
        /**
         * Specifies if this symbolic constraint is in normal form.
         * <p>
         * A symbolic constraint is normal iff:
         * <li>no variable from the keys of {@code substitution} occurs in
         * {@code equalities};
         * <li>equalities between variables and terms are stored in
         * {@code substitution} rather than {@code equalities}.
         */
        public boolean isNormal;
        /**
         * Stores special equalities whose left-hand sides are just variables.
         * <p>
         * Invariants:
         * <li> {@code Variable}s on the left-hand sides do not occur in the
         * {@code Term}s on the right-hand sides;
         * <li>the invariant of {@code SymbolicConstraint#equalities} also applies
         * here.
         *
         * @see SymbolicConstraint#data.equalities
         */
        public Map<Variable, Term> substitution;
        public TruthValue truthValue;
        /**
         * Stores the minimal equality causing this constraint to become false.
         * It is null is this constraint is not false.
         */
        public Equality falsifyingEquality;

        public SymbolicUnifier.Data unifierData;

        public Data(LinkedList<Equality> equalities, Map<Variable, Term> substitution,
                TruthValue truthValue, boolean isNormal, SymbolicUnifier.Data unifierData) {
            this.equalities = equalities;
            this.substitution = substitution;
            this.truthValue = truthValue;
            this.isNormal = isNormal;
            this.unifierData = unifierData;
        }

        @Override
        public int hashCode() {
            final int prime = 31;
            int result = 1;
            result = prime * result + ((equalities == null) ? 0 : equalities.hashCode());
            result = prime * result + ((substitution == null) ? 0 : substitution.hashCode());
            return result;
        }

        @Override
        public boolean equals(Object obj) {
            if (this == obj)
                return true;
            if (obj == null)
                return false;
            if (getClass() != obj.getClass())
                return false;
            Data other = (Data) obj;
            if (equalities == null) {
                if (other.equalities != null)
                    return false;
            } else if (!equalities.equals(other.equalities))
                return false;
            if (substitution == null) {
                if (other.substitution != null)
                    return false;
            } else if (!substitution.equals(other.substitution))
                return false;
            return true;
        }
    }

    private static final boolean DEBUG = true;

    public void orientSubstitution(Set<Variable> variables) {
        Map<Variable, Term> newSubstitution = new HashMap<>();
        if (data.substitution.keySet().containsAll(variables)) {
            /* avoid setting isNormal to false */
            return;
        }

        /* compute the preimages of each variable in the codomain of the substitution */
        Map<Variable, Set<Variable>> preimages = new HashMap<Variable, Set<Variable>>();
        for (Map.Entry<Variable, Term> entry : data.substitution.entrySet()) {
            if (entry.getValue() instanceof Variable) {
                Variable rhs = (Variable) entry.getValue();
                if (preimages.get(rhs) == null) {
                    preimages.put(rhs, new HashSet<Variable>());
                }
                preimages.get(rhs).add(entry.getKey());
            }
        }

        Set<Variable> substitutionToRemove = new HashSet<Variable>();
        for (Map.Entry<Variable, Term> entry : data.substitution.entrySet()) {
            Variable lhs = entry.getKey();
            Term rhs = entry.getValue();
            if (variables.contains(rhs) && !newSubstitution.containsKey(rhs)) {
                /*
                 * case 1: both lhs & rhs are required to be on the LHS
                 *      before              after
                 *     lhs  ---> rhs        lhs  ---> lhs' (added to newSubstitution)
                 *     lhs' ---> rhs  ==>   rhs  ---> lhs' (added to newSubstitution)
                 *     lhs''---> rhs        lhs''---> rhs  (rhs will get substituted later)
                 */
                if (variables.contains(lhs)) {
                    /*
                     * preimagesOfRHS is guaranteed to contain all variables
                     * that are constrained to be equal to the variable rhs
                     * because rhs cannot appear on the LHS of the substitution
                     */
                    Set<Variable> preimagesOfRHS = new HashSet<Variable>(preimages.get(rhs));
                    preimagesOfRHS.removeAll(variables);
                    if (preimagesOfRHS.isEmpty()) {
                        throw new RuntimeException("Orientation failed");
                    }
                    Variable newRHS = preimagesOfRHS.iterator().next();
                    newSubstitution.put(lhs, newRHS);
                    newSubstitution.put((Variable) rhs, newRHS);
                    substitutionToRemove.add(lhs);
                    substitutionToRemove.add(newRHS);
                }
                /*
                 * case 2: rhs is required to be on the LHS but not lhs
                 *      before              after
                 *     lhs ---> rhs  ==>   rhs  ---> lhs (added to newSubstitution)
                 */
                else {
                    newSubstitution.put((Variable) rhs, lhs);
                    substitutionToRemove.add(lhs);
                }
            }
        }

        Map<Variable, Term> result = new HashMap<>();
        for (Variable var : substitutionToRemove)
            data.substitution.remove(var);
        for (Map.Entry<Variable, Term> entry : newSubstitution.entrySet()) {
            data.substitution.remove(entry.getValue());
            // TODO(YilongL): why not evaluate entry.getValue() after the substitution?
            result.put(entry.getKey(), entry.getValue().substituteWithBinders(newSubstitution, context));
        }
        for (Map.Entry<Variable, Term> entry : data.substitution.entrySet()) {
            result.put(entry.getKey(), entry.getValue().substituteWithBinders(newSubstitution, context));
        }

        data.substitution.clear();
        for (Map.Entry<Variable, Term> subst : result.entrySet()) {
            checkTruthValBeforePutIntoConstraint(subst.getKey(), subst.getValue(), true);
        }

        /*
         * after re-orientation, the {@code equalities} may contain variables on
         * the LHS's of the {@code substitution}
         */
        data.isNormal = false;
    }

    public Equality falsifyingEquality() {
        return data.falsifyingEquality;
    }

    public enum TruthValue { TRUE, UNKNOWN, FALSE }


    public class Implication {
        SymbolicConstraint left;
        SymbolicConstraint right;

        public Implication(SymbolicConstraint left, SymbolicConstraint right) {
            this.left = left; this.right = right;
        }
    }

    /**
     * An equality between two terms (with variables).
     */
    public class Equality {

        public static final String SEPARATOR = " =? ";

        private final Term leftHandSide;
        private final Term rightHandSide;

        private Equality(Term leftHandSide, Term rightHandSide) {
            if (leftHandSide instanceof Bottom) rightHandSide = leftHandSide;
            if (rightHandSide instanceof Bottom) leftHandSide = rightHandSide;

            assert checkKindMisMatch(leftHandSide, rightHandSide):
                    "kind mismatch between "
                    + leftHandSide + " (instanceof " + leftHandSide.getClass() + ")" + " and "
                    + rightHandSide + " (instanceof " + rightHandSide.getClass() + ")";

            if (leftHandSide.kind() == Kind.K || leftHandSide.kind() == Kind.KLIST) {
                leftHandSide = KCollection.downKind(leftHandSide);
            }
            if (leftHandSide.kind() == Kind.CELL_COLLECTION) {
                leftHandSide = CellCollection.downKind(leftHandSide);
            }
            if (rightHandSide.kind() == Kind.K || rightHandSide.kind() == Kind.KLIST) {
                rightHandSide = KCollection.downKind(rightHandSide);
            }
            if (rightHandSide.kind() == Kind.CELL_COLLECTION) {
                rightHandSide = CellCollection.downKind(rightHandSide);
            }

            // YilongL: we can not do the following here for now because builtin
            // lookups maynot have the correct, or concrete, kind/sort
            // e.g., currently, node ListLookup (always) has Kind.K
            // Besides, it is better leave the complex decision in one place,
            // which is the SymbolicUnifier, the assertion at the beginning is
            // merely a simple sanity check
            // assert leftHandSide.kind() == rightHandSide.kind();

            /* eliminate */
            if (isTermEquality(leftHandSide) && rightHandSide == BoolToken.TRUE) {
                KList kList = (KList) (((KItem) leftHandSide).kList());
                leftHandSide = kList.get(0);
                rightHandSide = kList.get(1);

            }
            if (isTermEquality(rightHandSide) && leftHandSide == BoolToken.TRUE) {
                KList kList = (KList) (((KItem) rightHandSide).kList());
                leftHandSide = kList.get(0);
                rightHandSide = kList.get(1);

            }

            this.leftHandSide = leftHandSide;
            this.rightHandSide = rightHandSide;
        }

        public boolean isTermEquality(Term leftHandSide) {
            return leftHandSide instanceof KItem
                    && ((KItem) leftHandSide).kLabel() instanceof KLabelConstant
                    && ((KLabelConstant) ((KItem) leftHandSide).kLabel()).label().equals("'_==K_");
        }

        public Term leftHandSide() {
            return leftHandSide;
        }

        public Term rightHandSide() {
            return rightHandSide;
        }

        /**
         * Checks if this equality is false.
         *
         * @return true if this equality is definitely false; otherwise, false
         */
        public boolean isFalse() {
            if (leftHandSide instanceof Bottom || rightHandSide instanceof Bottom) {
                return true;
            }
            /* both leftHandSide & rightHandSide must have been evaluated before
             * this method is invoked */
            if (leftHandSide.isGround() && rightHandSide.isGround()) {
                return !leftHandSide.equals(rightHandSide);
            }

            if (leftHandSide instanceof ConcreteCollectionVariable
                    && !((ConcreteCollectionVariable) leftHandSide).matchConcreteSize(rightHandSide)) {
                return true;
            } else if (rightHandSide instanceof ConcreteCollectionVariable
                    && !((ConcreteCollectionVariable) rightHandSide).matchConcreteSize(leftHandSide)) {
                return true;
            }

<<<<<<< HEAD
            if (leftHandSide instanceof Variable
                    && rightHandSide instanceof org.kframework.backend.java.kil.Collection
                    && ((org.kframework.backend.java.kil.Collection) rightHandSide).hasFrame()
                    && ((org.kframework.backend.java.kil.Collection) rightHandSide).size() != 0
                    && leftHandSide.equals(((org.kframework.backend.java.kil.Collection) rightHandSide).frame())) {
                return true;
            } else if (rightHandSide instanceof Variable
                    && leftHandSide instanceof org.kframework.backend.java.kil.Collection
                    && ((org.kframework.backend.java.kil.Collection) leftHandSide).hasFrame()
                    && ((org.kframework.backend.java.kil.Collection) leftHandSide).size() != 0
                    && rightHandSide.equals(((org.kframework.backend.java.kil.Collection) leftHandSide).frame())) {
                return true;
            }

            if (!K.do_testgen) {
                if (leftHandSide instanceof KItem) {

                }
=======
            if (!termContext().definition().context().javaExecutionOptions.generateTests) {
>>>>>>> 06f930bf
                if (leftHandSide.isExactSort() && rightHandSide.isExactSort()) {
                    return !leftHandSide.sort().equals(rightHandSide.sort());
                } else if (leftHandSide.isExactSort()) {
                    return !definition.subsorts().isSubsortedEq(
                            rightHandSide.sort(),
                            leftHandSide.sort());
                } else if (rightHandSide.isExactSort()) {
                    return !definition.subsorts().isSubsortedEq(
                            leftHandSide.sort(),
                            rightHandSide.sort());
                } else {
<<<<<<< HEAD
                    if (leftHandSide instanceof Variable && rightHandSide instanceof KItem
                            && ((KItem) rightHandSide).kLabel() instanceof KLabelConstant
                            && ((KLabelConstant) ((KItem) rightHandSide).kLabel()).isConstructor()) {
                        boolean flag = false;
                        for (Production production : definition.context().productionsOf(((KLabelConstant) ((KItem) rightHandSide).kLabel()).label())) {
                            if (definition.context().isSubsortedEq(leftHandSide.sort(), production.getSort())) {
                                flag = true;
                            }
                        }
                        if (!flag) {
                            return true;
                        }
                    }
                    if (rightHandSide instanceof Variable && leftHandSide instanceof KItem
                            && ((KItem) leftHandSide).kLabel() instanceof KLabelConstant
                            && ((KLabelConstant) ((KItem) leftHandSide).kLabel()).isConstructor()) {
                        boolean flag = false;
                        for (Production production : definition.context().productionsOf(((KLabelConstant) ((KItem) leftHandSide).kLabel()).label())) {
                            if (definition.context().isSubsortedEq(rightHandSide.sort(), production.getSort())) {
                                flag = true;
                            }
                        }
                        if (!flag) {
                            return true;
                        }
                    }
                    return !definition.context().hasCommonSubsort(
=======
                    return !definition.subsorts().hasCommonSubsort(
>>>>>>> 06f930bf
                            leftHandSide.sort(),
                            rightHandSide.sort());
                }
            } else {
                if (leftHandSide instanceof KItem && ((KItem) leftHandSide).kLabel() instanceof KLabel
                        && ((KLabel) ((KItem) leftHandSide).kLabel()).isConstructor()) {
                    for (Sort pms : ((KItem) leftHandSide).possibleMinimalSorts()) {
                        if (definition.subsorts().isSubsortedEq(rightHandSide.sort(), pms)) {
                            return false;
                        }
                    }
                    return true;
                } else if (rightHandSide instanceof KItem && ((KItem) rightHandSide).kLabel() instanceof KLabel
                        && ((KLabel) ((KItem) rightHandSide).kLabel()).isConstructor()) {
                    for (Sort pms : ((KItem) rightHandSide).possibleMinimalSorts()) {
                        if (definition.subsorts().isSubsortedEq(leftHandSide.sort(), pms)) {
                            return false;
                        }
                    }
                    return true;
                } else {
                    return definition.subsorts().hasCommonSubsort(
                        (leftHandSide).sort(),
                        (rightHandSide).sort());
                }
            }
        }

        /**
         * Checks if this equality is true.
         *
         * @return true if this equality is definitely true; otherwise, false
         */
        public boolean isTrue() {
            if (leftHandSide  instanceof Bottom || rightHandSide instanceof Bottom) return false;

            // TODO(AndreiS): hack around multiple representations for collection variables
            Term leftHandSide = this.leftHandSide;
            if (leftHandSide instanceof org.kframework.backend.java.kil.Collection
                    && ((org.kframework.backend.java.kil.Collection) leftHandSide).hasFrame()
                    && ((org.kframework.backend.java.kil.Collection) leftHandSide).size() == 0) {
                leftHandSide = ((org.kframework.backend.java.kil.Collection) leftHandSide).frame();
            }
            Term rightHandSide = this.rightHandSide;
            if (rightHandSide instanceof org.kframework.backend.java.kil.Collection
                    && ((org.kframework.backend.java.kil.Collection) rightHandSide).hasFrame()
                    && ((org.kframework.backend.java.kil.Collection) rightHandSide).size() == 0) {
                rightHandSide = ((org.kframework.backend.java.kil.Collection) rightHandSide).frame();
            }

            return leftHandSide.equals(rightHandSide);
        }

        /**
         * Checks if the truth value of this equality is unknown.
         *
         * @return true if the truth value of this equality cannot be decided
         *         currently; otherwise, false
         */
        public boolean isUnknown() {
            return !isTrue() && !isFalse();
        }

        /**
         * Returns an {@code Equality} obtained by applying the {@code substitution} on
         * {@code this} equality.
         *
         * @param substitution
         *            the specified substitution map
         */
        private Equality substitute(Map<Variable, ? extends Term> substitution) {
            Term returnLeftHandSide = leftHandSide.substituteWithBinders(substitution, context);
            Term returnRightHandSide = rightHandSide.substituteWithBinders(substitution, context);
            if (returnLeftHandSide != leftHandSide || returnRightHandSide != rightHandSide) {
                return new Equality(returnLeftHandSide, returnRightHandSide);
            } else {
                return this;
            }
        }

        /**
         * Returns an {@code Equality} obtained by applying the {@code substitution} on
         * {@code this} equality and then evaluating pending functions.
         *
         * @param substitution
         *            the specified substitution map
         */
        private Equality substituteAndEvaluate(Map<Variable, ? extends Term> substitution) {
            Term returnLeftHandSide = leftHandSide.substituteAndEvaluate(substitution, context);
            Term returnRightHandSide = rightHandSide.substituteAndEvaluate(substitution, context);
            if (returnLeftHandSide != leftHandSide || returnRightHandSide != rightHandSide) {
                return new Equality(returnLeftHandSide, returnRightHandSide);
            } else {
                return this;
            }
        }

        private Equality expandPatterns(SymbolicConstraint constraint, boolean narrow) {
            Term returnLeftHandSide = leftHandSide.expandPatterns(constraint, narrow, context);
            Term returnRightHandSide = rightHandSide.expandPatterns(constraint, narrow, context);
            if (returnLeftHandSide != leftHandSide || returnRightHandSide != rightHandSide) {
                return new Equality(returnLeftHandSide, returnRightHandSide);
            } else {
                return this;
            }
        }

        @Override
        public boolean equals(Object object) {
            if (this == object) {
                return true;
            }

            if (!(object instanceof Equality)) {
                return false;
            }

            Equality equality = (Equality) object;
            return leftHandSide.equals(equality.leftHandSide)
                    && rightHandSide.equals(equality.rightHandSide);
        }

        @Override
        public int hashCode() {
            int hashCode = 1;
            hashCode = hashCode * Utils.HASH_PRIME + leftHandSide.hashCode();
            hashCode = hashCode * Utils.HASH_PRIME + rightHandSide.hashCode();
            return hashCode;
        }

        @Override
        public String toString() {
            return leftHandSide + SEPARATOR + rightHandSide;
        }

        public boolean isSimplifiableByCurrentAlgorithm() {
            return !leftHandSide.isSymbolic() && !rightHandSide.isSymbolic()
                    && !(leftHandSide instanceof BuiltinMap) && !(rightHandSide instanceof BuiltinMap);
        }
    }

    public static final String SEPARATOR = " /\\ ";

    private static final Joiner joiner = Joiner.on(SEPARATOR);
    private static final Joiner.MapJoiner substitutionJoiner
            = joiner.withKeyValueSeparator(Equality.SEPARATOR);

    private final ArrayList<Equality> equalityBuffer = new ArrayList<Equality>();

    private boolean simplifyingEqualities = false;

    public final Data data;

    private final TermContext context;
    private final Definition definition;

    /**
     * The symbolic unifier associated with this constraint. There is an
     * one-to-one relationship between unifiers and constraints.
     */
    private final SymbolicUnifier unifier;

    public SymbolicConstraint(Data data, TermContext context) {
        this.data = data;
        this.context = context;
        this.definition = context.definition();
        this.unifier = new SymbolicUnifier(this, data.unifierData, context);
    }

    public SymbolicConstraint(SymbolicConstraint constraint, TermContext context) {
        this(context);
        data.substitution.putAll(constraint.data.substitution);
        addAll(constraint);
    }

    public SymbolicConstraint(TermContext context) {
        this(new Data(
                new LinkedList<Equality>(), new HashMap<Variable, Term>(), TruthValue.TRUE, true,
                new SymbolicUnifier.Data()),
                context);
    }

    public TermContext termContext() {
        return context;
    }

    /**
     * Adds a new equality to this symbolic constraint.
     *
     * @param leftHandSide
     *            the left-hand side of the equality
     * @param rightHandSide
     *            the right-hand side of the equality
     * @return the truth value of this symbolic constraint after including the
     *         new equality
     */
    public TruthValue add(Term leftHandSide, Term rightHandSide) {
        assert checkKindMisMatch(leftHandSide, rightHandSide):
                "kind mismatch between "
                + leftHandSide + " (instanceof " + leftHandSide.getClass() + ")" + " and "
                + rightHandSide + " (instanceof " + rightHandSide.getClass() + ")";

        if (simplifyingEqualities) {
            Equality equality = new Equality(leftHandSide, rightHandSide);
            if (equality.isFalse()) {
                falsify(equality);
            } else if (equality.isUnknown()) {
                equalityBuffer.add(equality);
                data.isNormal = false;
            }
        } else {
            simplify(); // YilongL: normalize() is not enough
            leftHandSide = leftHandSide.substituteAndEvaluate(data.substitution, context);
            rightHandSide = rightHandSide.substituteAndEvaluate(data.substitution, context);

            checkTruthValBeforePutIntoConstraint(leftHandSide, rightHandSide, false);
        }
        return data.truthValue;
    }

    private boolean checkKindMisMatch(Term leftHandSide, Term rightHandSide) {
        return leftHandSide.kind() == rightHandSide.kind()
                || ((leftHandSide.kind() == Kind.KITEM
                        || leftHandSide.kind() == Kind.K || leftHandSide.kind() == Kind.KLIST) && (rightHandSide
                        .kind() == Kind.KITEM || rightHandSide.kind() == Kind.K || rightHandSide
                        .kind() == Kind.KLIST))
                || ((leftHandSide.kind() == Kind.CELL || leftHandSide.kind() == Kind.CELL_COLLECTION) && (rightHandSide
                        .kind() == Kind.CELL || rightHandSide.kind() == Kind.CELL_COLLECTION));
    }

    /**
     * Private helper method that checks the truth value of a specified equality
     * and put it into the equality list or substitution map maintained by this
     * symbolic constraint properly.
     *
     * @param leftHandSide
     *            the left-hand side of the specified equality
     * @param rightHandSide
     *            the right-hand side of the specified equality
     * @param putInSubst
     *            specifies whether the equality can be safely added to the
     *            substitution map of this symbolic constraint
     */
    private void checkTruthValBeforePutIntoConstraint(Term leftHandSide, Term rightHandSide, boolean putInSubst) {
        if (data.truthValue == TruthValue.FALSE) {
            return;
        }

        // assume the truthValue to be TRUE or UNKNOWN from now on
        Equality equality = this.new Equality(leftHandSide, rightHandSide);
        if (equality.isUnknown()){
            if (putInSubst) {
                Term origVal = data.substitution.put((Variable) leftHandSide, rightHandSide);
                if (origVal == null) {
                    data.isNormal = false;
                }
            } else {
                data.equalities.add(equality);
                data.isNormal = false;
            }
            data.truthValue = TruthValue.UNKNOWN;
        } else if (equality.isFalse()) {
            if (putInSubst) {
                data.substitution.put((Variable) leftHandSide, rightHandSide);
            } else {
                data.equalities.add(equality);
            }
            falsify(equality);
        }
    }

    /**
     * Adds the side condition of a rule to this symbolic constraint. The side
     * condition is represented as a set of {@code Term}s that are expected to
     * be equal to {@code BoolToken#TRUE}.
     *
     * @param condition
     *            the side condition
     * @return the truth value after including the side condition
     */
    public TruthValue addAll(Collection<Term> condition) {
        for (Term term : condition) {
            add(term, BoolToken.TRUE);
        }

        return data.truthValue;
    }

    /**
     * Adds all equalities in the given symbolic constraint to this one.
     *
     * @param constraint
     *            the given symbolic constraint
     * @return the truth value after including the new equalities
     */
    public TruthValue addAll(SymbolicConstraint constraint) {
        for (Map.Entry<Variable, Term> entry : constraint.data.substitution.entrySet()) {
            add(entry.getValue(), entry.getKey());
        }

        for (Equality equality : constraint.data.equalities) {
            add(equality.leftHandSide, equality.rightHandSide);
        }

        return data.truthValue;
    }

    public boolean checkUnsat() {
        if (termContext().definition().context().smtOptions.smt != SMTSolver.Z3) {
            return false;
        }

        normalize();
        if (isSubstitution()) {
            return false;
        }

        Boolean result = false;
        try {
            com.microsoft.z3.Context context = Z3Wrapper.newContext();
            KILtoZ3 transformer = new KILtoZ3(Collections.<Variable>emptySet(), context);
            Solver solver = context.MkSolver();
            for (Equality equality : data.equalities) {
                try {
                    solver.Assert(context.MkEq(
                            ((Z3Term) equality.leftHandSide.accept(transformer)).expression(),
                            ((Z3Term) equality.rightHandSide.accept(transformer)).expression()));
                } catch (UnsupportedOperationException e) {
                    /* it is sound to skip the equalities that cannot be translated */
                    // TODO(AndreiS): fix this translation and the exceptions
                    e.printStackTrace();
                }
                result = solver.Check() == Status.UNSATISFIABLE;
                context.Dispose();
            }
        } catch (Z3Exception e) {
            e.printStackTrace();
        }
        return result;
    }

    /**
     * @return an unmodifiable view of the field {@code equalities}
     */
    public List<Equality> equalities() {
        normalize();
        return Collections.unmodifiableList(data.equalities);
    }

    /**
     * @return an unmodifiable view of the field {@code substitution}
     */
    public Map<Variable, Term> substitution() {
        normalize();
        return Collections.unmodifiableMap(data.substitution);
    }

    /**
     * Garbage collect useless bindings. This method should be called after
     * applying the substitution to the RHS of a rule. It then removes all
     * bindings of anonymous variables.
     */
    public void eliminateAnonymousVariables(Set<Variable> nonAnonymousVariables) {
        for (Iterator<Variable> iterator = data.substitution.keySet().iterator(); iterator.hasNext();) {
            Variable variable = iterator.next();
            if (!nonAnonymousVariables.contains(variable)) {
                iterator.remove();
            }
        }

        /* reset this symbolic constraint to be true when it becomes empty */
        if (data.equalities.isEmpty() && data.substitution.isEmpty()) {
            data.truthValue = TruthValue.TRUE;
        }
    }

    /**
     * (Re-)computes the truth value of this symbolic constraint.
     * @return the truth value
     */
    public TruthValue getTruthValue() {
        normalize();
        return data.truthValue;
    }

    public boolean implies(SymbolicConstraint constraint, Set<Variable> rightOnlyVariables) {
        LinkedList<Implication> implications = new LinkedList<>();
        implications.add(new Implication(this, constraint));
        while (!implications.isEmpty()) {
            Implication implication = implications.remove();

            SymbolicConstraint left = implication.left;
            SymbolicConstraint right = implication.right;
            if (left.isFalse()) continue;

            if (DEBUG) {
                System.out.println("Attempting to prove: \n\t" + left + "\n  implies \n\t" + right);
            }

            right = left.simplifyConstraint(right);
            right.orientSubstitution(rightOnlyVariables);
            if (right.isTrue() || (right.equalities().isEmpty() && rightOnlyVariables.containsAll(right.substitution().keySet()))) {
                if (DEBUG) {
                    System.out.println("Implication proved by simplification");
                }
                continue;
            }
            IfThenElseFinder ifThenElseFinder = new IfThenElseFinder(context);
            right.accept(ifThenElseFinder);
            if (!ifThenElseFinder.result.isEmpty()) {
                KItem ite = ifThenElseFinder.result.get(0);
                // TODO (AndreiS): handle KList variables
                Term condition = ((KList) ite.kList()).get(0);
                if (DEBUG) {
                    System.out.println("Split on " + condition);
                }
                SymbolicConstraint left1 = new SymbolicConstraint(left, context);
                left1.add(condition, BoolToken.TRUE);
                implications.add(new Implication(left1, new SymbolicConstraint(right,context)));
                SymbolicConstraint left2 = new SymbolicConstraint(left, context);
                left2.add(condition, BoolToken.FALSE);
                implications.add(new Implication(left2, new SymbolicConstraint(right,context)));
                continue;
            }
//            if (DEBUG) {
//                System.out.println("After simplification, verifying whether\n\t" + left.toString() + "\nimplies\n\t" + right.toString());
//            }
            if (!impliesSMT(left,right)) {
                if (DEBUG) {
                    System.out.println("Failure!");
                }
                return false;
            } else {
                if (DEBUG) {
                    System.out.println("Proved!");
                }
            }
        }
       return true;
    }


    private static boolean impliesSMT(SymbolicConstraint left, SymbolicConstraint right) {
        boolean result = false;
        assert left.termContext().definition().context() == right.termContext().definition().context();
        if (left.termContext().definition().context().smtOptions.smt == SMTSolver.GAPPA) {

            GappaPrinter.GappaPrintResult premises = GappaPrinter.toGappa(left);
            String gterm1 = premises.result;
            GappaPrinter.GappaPrintResult conclusion = GappaPrinter.toGappa(right);
            if (conclusion.exception != null) {
                System.err.print(conclusion.exception.getMessage());
                System.err.println(" Cannot prove the full implication!");
                return false;
            }
            String gterm2 = conclusion.result;
            String input = "";
            Set<String> variables = new HashSet<>();
            variables.addAll(premises.variables);
            variables.addAll(conclusion.variables);
            for (String variable : variables) {
                GappaServer.addVariable(variable);
            }
            if (!gterm1.equals("")) input += "(" + gterm1 + ") -> ";
            input += "(" + gterm2 + ")";
            if (DEBUG) {
                System.out.println("Verifying " + input);
            }
            if (GappaServer.proveTrue(input))
                result = true;

//            System.out.println(constraint);
        } else if (left.termContext().definition().context().smtOptions.smt == SMTSolver.Z3) {
            Set<Variable> rightHandSideVariables = new HashSet<Variable>(right.variableSet());
            rightHandSideVariables.removeAll(left.variableSet());

            try {
                com.microsoft.z3.Context context = Z3Wrapper.newContext();
                KILtoZ3 transformer = new KILtoZ3(rightHandSideVariables, context);

                Solver solver = context.MkSolver();

                for (Equality equality : left.data.equalities) {
                    solver.Assert(context.MkEq(
                            ((Z3Term) equality.leftHandSide.accept(transformer)).expression(),
                            ((Z3Term) equality.rightHandSide.accept(transformer)).expression()));
                }

                //BoolExpr[] inequalities = new BoolExpr[constraint.equalities.size() + constraint.substitution.size()];
                BoolExpr[] inequalities = new BoolExpr[right.data.equalities.size()];
                int i = 0;
                for (Equality equality : right.data.equalities) {
                    inequalities[i++] = context.MkNot(context.MkEq(
                            ((Z3Term) equality.leftHandSide.accept(transformer)).expression(),
                            ((Z3Term) equality.rightHandSide.accept(transformer)).expression()));
                }
                /* TODO(AndreiS): fix translation to smt
            for (Map.Entry<Variable, Term> entry : constraint.substitution.entrySet()) {
                inequalities[i++] = context.MkNot(context.MkEq(
                        ((Z3Term) entry.getKey().accept(transformer)).expression(),
                        ((Z3Term) entry.getValue().accept(transformer)).expression()));
            }
            */

                com.microsoft.z3.Sort[] variableSorts = new com.microsoft.z3.Sort[rightHandSideVariables.size()];
                Symbol[] variableNames = new Symbol[rightHandSideVariables.size()];
                i = 0;
                for (Variable variable : rightHandSideVariables) {
                    if (variable.sort().equals(BoolToken.SORT)) {
                        variableSorts[i] = context.MkBoolSort();
                    } else if (variable.sort().equals(IntToken.SORT)) {
                        variableSorts[i] = context.MkIntSort();
                    //} else if (variable.sort().equals(BitVector.SORT_NAME)) {
                    //    variableSorts[i] = context.MkBitVecSort(32);
                    // TODO(AndreiS): need support for parametric type MInt{32}, in order to
                    // translate to SMT
                    } else {
                        throw new UnsupportedOperationException(
                                "unexpected variable sort " + variable.sort());
                    }
                    variableNames[i] = context.MkSymbol(variable.name());
                    ++i;
                }

                Expr[] boundVariables = new Expr[rightHandSideVariables.size()];
                i = 0;
                for (Variable variable : rightHandSideVariables) {
                    boundVariables[i++] = KILtoZ3.valueOf(variable, context).expression();
                }

                if (boundVariables.length > 0) {
                    solver.Assert(context.MkForall(
                            boundVariables,
                            context.MkOr(inequalities),
                            1,
                            null,
                            null,
                            null,
                            null));
                } else {
                    solver.Assert(context.MkOr(inequalities));
                }

                result = solver.Check() == Status.UNSATISFIABLE;
                context.Dispose();
            } catch (UnsupportedOperationException | Z3Exception e) {
                e.printStackTrace();
            }
        }
        return  result;
    }

    private SymbolicConstraint simplifyConstraint(SymbolicConstraint constraint) {
        constraint.normalize();
        List<Equality> equalities = new LinkedList<>(constraint.equalities());
        ListIterator<Equality> listIterator = equalities.listIterator();
        while (listIterator.hasNext()) {
            Equality e2 = listIterator.next();
            for (Equality e1 : equalities()) {
                if (e2.equals(e1)) {
                    listIterator.remove();
                    break;
                }
            }
        }
        Map<Term, Term> substitution = new HashMap<>();
        for (Equality e1:equalities()) {
            if (e1.rightHandSide.isGround()) {
                substitution.put(e1.leftHandSide,e1.rightHandSide);
            }
            if (e1.leftHandSide.isGround()) {
                substitution.put(e1.rightHandSide,e1.leftHandSide);
            }
        }
        constraint = (SymbolicConstraint) substituteTerms(constraint, substitution);
        constraint.renormalize();
        constraint.simplify();
        return constraint;
    }

    private JavaSymbolicObject substituteTerms(JavaSymbolicObject constraint, Map<Term, Term> substitution) {
        return (JavaSymbolicObject) constraint.accept(new TermSubstitutionTransformer(substitution,context));
    }

    public boolean isFalse() {
        normalize();
        return data.truthValue == TruthValue.FALSE;
    }

    public boolean isTrue() {
        normalize();
        return data.truthValue == TruthValue.TRUE;
    }

    public boolean isSubstitution() {
        normalize();
        return data.equalities.isEmpty() && unifier.data.multiConstraints.isEmpty();
    }

    public boolean isUnknown() {
        normalize();
        return data.truthValue == TruthValue.UNKNOWN;
    }

    /**
     * Sets this constraint to be false, and record a minimal equality that makes it false.
     * @param equality
     */
    private void falsify(Equality equality) {
        // TODO(AndreiS): this assertion should not fail
        // assert truthValue == TruthValue.TRUE || truthValue == TruthValue.UNKNOWN;
        data.truthValue = TruthValue.FALSE;
        data.falsifyingEquality = equality;
    }

    /**
     * TODO(YilongL):Gets solutions to this symbolic constraint?
     * @return
     */
    public Collection<SymbolicConstraint> getMultiConstraints() {
        if (!unifier.data.multiConstraints.isEmpty()) {
            assert unifier.data.multiConstraints.size() <= 2;

            List<SymbolicConstraint> multiConstraints = new ArrayList<SymbolicConstraint>();
            Iterator<Collection<SymbolicConstraint>> iterator = unifier.multiConstraints().iterator();
            if (unifier.data.multiConstraints.size() == 1) {
                for (SymbolicConstraint constraint : iterator.next()) {
                    constraint.addAll(this);
                    constraint.simplify();
                    multiConstraints.add(constraint);
                }
            } else {
                Collection<SymbolicConstraint> constraints = iterator.next();
                Collection<SymbolicConstraint> otherConstraints = iterator.next();
                for (SymbolicConstraint cnstr1 : constraints) {
                    for (SymbolicConstraint cnstr2 : otherConstraints) {
                        SymbolicConstraint constraint = new SymbolicConstraint(
                                this, context);
                        constraint.addAll(cnstr1);
                        constraint.addAll(cnstr2);
                        constraint.simplify();
                        multiConstraints.add(constraint);
                    }
                }
            }
            return multiConstraints;
        } else {
            return Collections.singletonList(this);
        }
    }

    /**
     * Simplifies this symbolic constraint as much as possible. Decomposes large
     * equalities into small ones using unification.
     *
     * @return the truth value of this symbolic constraint after simplification
     */
    public TruthValue simplify() {
        if (data.truthValue == TruthValue.FALSE) {
            return data.truthValue;
        }

        boolean change; // specifies if the equalities have been further
                         // simplified in the last iteration

        label: do {
            change = false;
            normalize();

            simplifyingEqualities = true;
            for (Iterator<Equality> iterator = data.equalities.iterator(); iterator.hasNext();) {
                Equality equality = iterator.next();
                if (equality.isSimplifiableByCurrentAlgorithm()) {
                    // if both sides of the equality could be further
                    // decomposed, discharge the equality
                    iterator.remove();
                    if (!unifier.unify(equality)) {
                        falsify(new Equality(
                                unifier.unificationFailureLeftHandSide(),
                                unifier.unificationFailureRightHandSide()));
                        simplifyingEqualities = false;
                        break label;
                    }

                    change = true;
                } else if (equality.leftHandSide instanceof BuiltinMap
                        && ((BuiltinMap) equality.leftHandSide).isUnifiableByCurrentAlgorithm()
                        && equality.rightHandSide instanceof BuiltinMap
                        && ((BuiltinMap) equality.rightHandSide).isUnifiableByCurrentAlgorithm()) {
                    try {
                        if (unifier.unifyMap(
                                (BuiltinMap) equality.leftHandSide,
                                (BuiltinMap) equality.rightHandSide, false)) {
                            iterator.remove();
                            change = true;
                        }
                    } catch (UnificationFailure e) {
                         falsify(new Equality(
                                unifier.unificationFailureLeftHandSide(),
                                unifier.unificationFailureRightHandSide()));
                        simplifyingEqualities = false;
                        break label;
                    }
                }

            }

            simplifyingEqualities = false;
        } while (change);

        return data.truthValue;
    }

    /**
     * Recursive invocations of {@code SymbolicConstraint#normalize()} may occur
     * (if not handled properly) since the method {@code Term#evaluate} is
     * called during normalization process.
     */
    private boolean recursiveNormalize = false;

    /**
     * Normalizes the symbolic constraint.
     */
    private void normalize() {
        assert !simplifyingEqualities : "Do not modify the equalities when they are being simplified";

        if (data.isNormal) {
            return;
        }

        assert !recursiveNormalize : "recursive normalization shall not happen";
        recursiveNormalize = true;
        renormalize();

        /* reset this symbolic constraint to be true when it becomes empty */
        if (data.equalities.isEmpty() && data.substitution.isEmpty()) {
            data.truthValue = TruthValue.TRUE;
        }
        recursiveNormalize = false;
    }

    private void renormalize() {
        data.isNormal = true;
        data.equalities.addAll(equalityBuffer);
        equalityBuffer.clear();

        List<Integer> equalitiesToRemove = new ArrayList<>();
        for (int i = 0; i < data.equalities.size(); ++i) {
            // YilongL: no need to evaluate after substitution because the LHS
            // of the rule and the subject term should have no function symbol
            // inside; in other words, only side conditions need to be evaluated
            // and they should have been taken care of in method add(Term,Term)
            Equality equality = data.equalities.get(i).substituteAndEvaluate(data.substitution);
            data.equalities.set(i, equality);

            if (equality.isTrue()) {
                equalitiesToRemove.add(i);
                continue;
            } else if (equality.isFalse()) {
                falsify(equality);
                return;
            }

            Variable variable;
            Term term;
            // TODO(AndreiS): the sort of a variable may become more specific
            /* when possible, substitute the anonymous variable */
            if (equality.leftHandSide instanceof Variable
                    && equality.rightHandSide instanceof Variable
                    && ((Variable) equality.rightHandSide).isAnonymous()) {
                variable = (Variable) equality.rightHandSide;
                term = equality.leftHandSide;
            } else if (equality.leftHandSide instanceof Variable) {
                variable = (Variable) equality.leftHandSide;
                term = equality.rightHandSide;
            } else if (equality.rightHandSide instanceof Variable) {
                variable = (Variable) equality.rightHandSide;
                term = equality.leftHandSide;
            } else {
                continue;
            }

            /* cycle found */
            if (term.variableSet().contains(variable)) {
                continue;
            }

            equalitiesToRemove.add(i);

            Map<Variable, Term> tempSubst = Collections.singletonMap(variable, term);
            composeSubstitution(tempSubst, context, false);
            if (data.truthValue == TruthValue.FALSE) {
                return;
            }

            for (int j = 0; j < i; ++j) {
                /*
                 * Do not modify the previousEquality if it has been added to
                 * the HashSet equalitiesToRemove since this may result in
                 * inconsistent hashCodes in the HashSet; besides, there is no
                 * need to do so
                 */
                if (!equalitiesToRemove.contains(j)) {
                    Equality previousEquality = data.equalities.get(j).substituteAndEvaluate(tempSubst);
                    data.equalities.set(j, previousEquality);

                    if (previousEquality.isTrue()) {
                        equalitiesToRemove.add(j);
                    } else if (previousEquality.isFalse()) {
                        falsify(previousEquality);
                        return;
                    }
                }
            }
        }

        Collections.sort(equalitiesToRemove);
        for (int i = equalitiesToRemove.size() - 1; i >= 0; --i) {
            data.equalities.remove((int) equalitiesToRemove.get(i));
        }
    }

    public void expandPatterns(SymbolicConstraint constraint, boolean narrow) {
        assert constraint.data.isNormal;

        Set<Variable> keys = new HashSet<>(data.substitution.keySet());
        for (Variable variable : keys) {
            data.substitution.put(
                    variable,
                    data.substitution.get(variable).expandPatterns(constraint, narrow, context));
        }
        for (int i = 0; i < data.equalities.size(); ++i) {
            data.equalities.set(i, data.equalities.get(i).expandPatterns(constraint, narrow));
        }
    }

    /**
     * Private helper method that composes a specified substitution map with the
     * substitution map of this symbolic constraint.
     *
     * @param substMap
     *            the specified substitution map
     * @param context
     *            the term context
     * @param mayInvalidateNormality
     *            whether this operation may cause
     *            {@link SymbolicConstraint#data.isNormal} to be {@code false}
     */
    private void composeSubstitution(Map<Variable, Term> substMap,
            TermContext context, boolean mayInvalidateNormality) {
        @SuppressWarnings("unchecked")
        Map.Entry<Variable, Term>[] entries = data.substitution.entrySet().toArray(new Map.Entry[data.substitution.size()]);
        for (Map.Entry<Variable, Term> subst : entries) {
            Term term = subst.getValue().substitute(substMap, context);
            if (term != subst.getValue()) {
                checkTruthValBeforePutIntoConstraint(subst.getKey(), term, true);
            }
        }

        // on composing two substitution maps:
        // http://www.mathcs.duq.edu/simon/Fall04/notes-7-4/node4.html
        Set<Variable> variables = new HashSet<Variable>(data.substitution.keySet());
        variables.retainAll(substMap.keySet());
        assert variables.isEmpty() :
            "There shall be no common variables in the two substitution maps to be composed.";
        data.substitution.putAll(substMap);

        if (mayInvalidateNormality) {
            data.isNormal = false;
        }
    }

    /**
     * Renames the given set of variables and returns the new names. Updates
     * their occurrences in this symbolic constraint accordingly.
     *
     * @param variableSet
     *            the set of variables to be renamed
     * @return a mapping from the old names to the new ones
     */
    public Map<Variable, Variable> rename(Set<Variable> variableSet) {
        Map<Variable, Variable> freshSubstitution = Variable.getFreshSubstitution(variableSet);

        /* rename substitution keys */
        for (Variable variable : variableSet) {
            if (data.substitution.get(variable) != null) {
                data.substitution.put(freshSubstitution.get(variable), data.substitution.remove(variable));
            }
        }

        /* rename in substitution values */
        for (Map.Entry<Variable, Term> entry : data.substitution.entrySet()) {
            entry.setValue(entry.getValue().substituteWithBinders(freshSubstitution, context));
        }

        for (int i = 0; i < data.equalities.size(); ++i) {
            data.equalities.set(i, data.equalities.get(i).substitute(freshSubstitution));
        }

        return freshSubstitution;
    }

    /**
     * Returns a new {@code SymbolicConstraint} instance obtained from this symbolic constraint
     * by applying substitution.
     */
    public SymbolicConstraint substituteWithBinders(Map<Variable, ? extends Term> substitution, TermContext context) {
        if (substitution.isEmpty()) {
            return this;
        }

        return (SymbolicConstraint) accept(new BinderSubstitutionTransformer(substitution, context));
    }

    /**
     * Returns a new {@code SymbolicConstraint} instance obtained from this symbolic constraint by
     * substituting variable with term.
     */
    public SymbolicConstraint substituteWithBinders(Variable variable, Term term, TermContext context) {
        return substituteWithBinders(Collections.singletonMap(variable, term), context);
    }

    /**
     * Checks if the rule application that produces this symbolic constraint is
     * driven by pattern matching instead of narrowing. This method should only
     * be called from the symbolic constraint that is returned by the method
     * {@code ConstrainedTerm#unify(ConstrainedTerm)}.
     *
     * @param pattern
     *            the pattern term, which is the left-hand side of a rule plus
     *            side conditions
     * @return {@code true} if the rule application is driven by pattern
     *         matching and all side conditions are successfully dissolved;
     *         otherwise, {@code false}
     */
    public boolean isMatching(ConstrainedTerm pattern) {
        return isMatching(pattern.variableSet());
    }

    /**
     * Checks if this symbolic constraint is a matching substitution of the variables in the
     * argument set.
     */
    public boolean isMatching(Set<Variable> variables) {
        orientSubstitution(variables);
        /*
         * YilongL: data structure lookups will change the variables on the LHS
         * of a rule, e.g.: "rule foo(M:Map X |-> Y, X) => 0" will be kompiled
         * into "rule foo(_,_)(_0:Map,, X) => 0 requires [] /\ _0:Map[X] = Y
         * ensures []". Therefore, we cannot write pattern.term().variableSet()
         * in the following check.
         */
        if (!isSubstitution() || !data.substitution.keySet().equals(variables)) {
            return false;
        }

        for (Map.Entry<Variable, Term> entry : data.substitution.entrySet()) {
            Sort sortOfPatVar = entry.getKey().sort();
            Term subst = entry.getValue();
            if (subst instanceof DataStructureLookupOrChoice) {
                return false;
            }
            Sort sortOfSubst = subst.sort();
            /* YilongL: There are three different cases:
             * 1) sortOfParVar >= sortOfSubst
             * 2) sortOfParVar < sortOfSubst
             * 3) there is no order between sortOfParVar & sortOfSubst
             * Only case 1) represents a pattern matching
             */
            if (!definition.subsorts().isSubsortedEq(sortOfPatVar, sortOfSubst)) {
                return false;
            }

            if (entry.getKey() instanceof ConcreteCollectionVariable
                    && !(entry.getValue() instanceof ConcreteCollectionVariable && ((ConcreteCollectionVariable) entry.getKey()).concreteCollectionSize() == ((ConcreteCollectionVariable) entry.getValue()).concreteCollectionSize())
                    && !(entry.getValue() instanceof org.kframework.backend.java.kil.Collection && !((org.kframework.backend.java.kil.Collection) entry.getValue()).hasFrame() && ((ConcreteCollectionVariable) entry.getKey()).concreteCollectionSize() == ((org.kframework.backend.java.kil.Collection) entry.getValue()).size())) {
                return false;
            }
        }
        return true;
    }

    @Override
    public boolean equals(Object object) {
        // TODO(AndreiS): normalize
        if (this == object) {
            return true;
        }

        if (!(object instanceof SymbolicConstraint)) {
            return false;
        }

        SymbolicConstraint constraint = (SymbolicConstraint) object;
        return data.equals(constraint.data);
    }

    @Override
    public int hashCode() {
        // TODO(YilongL): normalize and sort equalities?
        int hashCode = 1;
        hashCode = hashCode * Utils.HASH_PRIME + data.hashCode();
        return hashCode;
    }

    @Override
    public String toString() {
        if (data.truthValue == TruthValue.TRUE) {
            return "true";
        }

        if (data.truthValue == TruthValue.FALSE) {
            return "false";
        }

        StringBuilder builder = new StringBuilder();
        builder = joiner.appendTo(builder, data.equalities);
        if (!(builder.length() == 0) && !data.substitution.isEmpty()) {
            builder.append(SEPARATOR);
        }
        builder = substitutionJoiner.appendTo(builder, data.substitution);
        return builder.toString();
    }


    @Override
    public ASTNode accept(Transformer transformer) {
        return transformer.transform(this);
    }

    @Override
    public void accept(Visitor visitor) {
        visitor.visit(this);
    }

    @Override
    public ASTNode shallowCopy() {
        throw new UnsupportedOperationException();
    }

    @Override
    protected <P, R, E extends Throwable> R accept(org.kframework.kil.visitors.Visitor<P, R, E> visitor, P p) throws E {
        throw new UnsupportedOperationException();
    }

    /**
     * Finds an innermost occurrence of the #if_#then_#else_#fi function.
     *
     * @author Traian
     */
    private class IfThenElseFinder extends PrePostVisitor {
        final List<KItem> result;
        private String IF_THEN_ELSE_LABEL="'#if_#then_#else_#fi";

        public IfThenElseFinder(TermContext context) {
            result = new ArrayList<>();
            preVisitor.addVisitor(new LocalVisitor() {
                @Override
                protected void visit(JavaSymbolicObject object) {
                    proceed = result.isEmpty();
                }
            });
            postVisitor.addVisitor(new LocalVisitor(){
                @Override
                public void visit(KItem kItem) {
                    if (!result.isEmpty()) return;
                    if (kItem.kLabel() instanceof KLabelConstant &&
                            ((KLabelConstant) kItem.kLabel()).label().equals(IF_THEN_ELSE_LABEL)) {
                        result.add(kItem);
                    }
                }
            });
        }
    }
}<|MERGE_RESOLUTION|>--- conflicted
+++ resolved
@@ -28,12 +28,9 @@
 import org.kframework.backend.java.util.Utils;
 import org.kframework.backend.java.util.Z3Wrapper;
 import org.kframework.kil.ASTNode;
-<<<<<<< HEAD
 import org.kframework.kil.Production;
 import org.kframework.krun.K;
-=======
 import org.kframework.utils.options.SMTSolver;
->>>>>>> 06f930bf
 
 import java.util.ArrayList;
 import java.util.Collection;
@@ -346,7 +343,6 @@
                 return true;
             }
 
-<<<<<<< HEAD
             if (leftHandSide instanceof Variable
                     && rightHandSide instanceof org.kframework.backend.java.kil.Collection
                     && ((org.kframework.backend.java.kil.Collection) rightHandSide).hasFrame()
@@ -361,13 +357,7 @@
                 return true;
             }
 
-            if (!K.do_testgen) {
-                if (leftHandSide instanceof KItem) {
-
-                }
-=======
             if (!termContext().definition().context().javaExecutionOptions.generateTests) {
->>>>>>> 06f930bf
                 if (leftHandSide.isExactSort() && rightHandSide.isExactSort()) {
                     return !leftHandSide.sort().equals(rightHandSide.sort());
                 } else if (leftHandSide.isExactSort()) {
@@ -379,7 +369,6 @@
                             leftHandSide.sort(),
                             rightHandSide.sort());
                 } else {
-<<<<<<< HEAD
                     if (leftHandSide instanceof Variable && rightHandSide instanceof KItem
                             && ((KItem) rightHandSide).kLabel() instanceof KLabelConstant
                             && ((KLabelConstant) ((KItem) rightHandSide).kLabel()).isConstructor()) {
@@ -406,10 +395,7 @@
                             return true;
                         }
                     }
-                    return !definition.context().hasCommonSubsort(
-=======
                     return !definition.subsorts().hasCommonSubsort(
->>>>>>> 06f930bf
                             leftHandSide.sort(),
                             rightHandSide.sort());
                 }
