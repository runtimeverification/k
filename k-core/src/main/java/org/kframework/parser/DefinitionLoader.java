// Copyright (c) 2012-2014 K Team. All Rights Reserved.
package org.kframework.parser;

import java.io.File;
import java.io.IOException;
import java.util.HashMap;
import java.util.List;
import java.util.Map;

import org.apache.commons.io.FilenameUtils;
import org.kframework.backend.Backend;
import org.kframework.compile.checks.CheckListDecl;
import org.kframework.compile.checks.CheckSortTopUniqueness;
import org.kframework.compile.checks.CheckStreams;
import org.kframework.compile.checks.CheckSyntaxDecl;
import org.kframework.compile.utils.CheckVisitorStep;
import org.kframework.kil.ASTNode;
import org.kframework.kil.Definition;
import org.kframework.kil.DefinitionItem;
import org.kframework.kil.Sort;
import org.kframework.kil.Source;
import org.kframework.kil.Term;
import org.kframework.kil.loader.AddAutoIncludedModulesVisitor;
import org.kframework.kil.loader.CollectConfigCellsVisitor;
import org.kframework.kil.loader.CollectModuleImportsVisitor;
import org.kframework.kil.loader.Context;
import org.kframework.kil.loader.JavaClassesFactory;
import org.kframework.kil.loader.RemoveUnusedModules;
<<<<<<< HEAD
import org.kframework.utils.errorsystem.ParseFailedException;
=======
import org.kframework.kil.visitors.exceptions.ParseFailedException;
import org.kframework.parser.concrete2.Grammar;
>>>>>>> 69ba9ca6
import org.kframework.parser.outer.Outer;
import org.kframework.parser.concrete.disambiguate.AmbDuplicateFilter;
import org.kframework.parser.concrete.disambiguate.AmbFilter;
import org.kframework.parser.concrete.disambiguate.BestFitFilter;
import org.kframework.parser.concrete.disambiguate.CellEndLabelFilter;
import org.kframework.parser.concrete.disambiguate.CellTypesFilter;
import org.kframework.parser.concrete.disambiguate.CorrectCastPriorityFilter;
import org.kframework.parser.concrete.disambiguate.NormalizeASTTransformer;
import org.kframework.parser.concrete.disambiguate.CorrectKSeqFilter;
import org.kframework.parser.concrete.disambiguate.CorrectRewritePriorityFilter;
import org.kframework.parser.concrete.disambiguate.FlattenListsFilter;
import org.kframework.parser.concrete.disambiguate.GetFitnessUnitKCheckVisitor;
import org.kframework.parser.concrete.disambiguate.GetFitnessUnitTypeCheckVisitor;
import org.kframework.parser.concrete.disambiguate.PreferAvoidFilter;
import org.kframework.parser.concrete.disambiguate.PreferDotsFilter;
import org.kframework.parser.concrete.disambiguate.PriorityFilter;
import org.kframework.parser.concrete.disambiguate.SentenceVariablesFilter;
import org.kframework.parser.concrete.disambiguate.TypeInferenceSupremumFilter;
import org.kframework.parser.concrete.disambiguate.TypeSystemFilter;
import org.kframework.parser.concrete.disambiguate.TypeSystemFilter2;
import org.kframework.parser.concrete.disambiguate.VariableTypeInferenceFilter;
import org.kframework.parser.generator.OuterParser;
import org.kframework.parser.generator.CacheLookupFilter;
import org.kframework.parser.generator.Definition2SDF;
import org.kframework.parser.generator.DefinitionSDF;
import org.kframework.parser.generator.DisambiguateRulesFilter;
import org.kframework.parser.generator.ParseConfigsFilter;
import org.kframework.parser.generator.ParseRulesFilter;
import org.kframework.parser.generator.ProgramSDF;
import org.kframework.parser.utils.CachedSentence;
import org.kframework.parser.utils.ResourceExtractor;
import org.kframework.parser.utils.Sdf2Table;
import org.kframework.utils.BinaryLoader;
import org.kframework.utils.Stopwatch;
import org.kframework.utils.XmlLoader;
import org.kframework.utils.errorsystem.KException;
import org.kframework.utils.errorsystem.KException.ExceptionType;
import org.kframework.utils.errorsystem.KException.KExceptionGroup;
import org.kframework.utils.errorsystem.KExceptionManager;
import org.kframework.utils.file.FileUtil;
import org.w3c.dom.Document;
import org.w3c.dom.Element;

import com.google.inject.Inject;

public class DefinitionLoader {

    private final Stopwatch sw;
    private final BinaryLoader loader;
    private final KExceptionManager kem;
    private final OuterParser outer;
    private final boolean documentation;
    private final boolean autoinclude;
    private final FileUtil files;
    private final ProgramSDF programSDF;

    @Inject
    public DefinitionLoader(
            Stopwatch sw,
            BinaryLoader loader,
            KExceptionManager kem,
            OuterParser outer,
            @Backend.Documentation boolean documentation,
            @Backend.Autoinclude boolean autoinclude,
            FileUtil files,
            ProgramSDF programSDF) {
        this.sw = sw;
        this.loader = loader;
        this.kem = kem;
        this.outer = outer;
        this.documentation = documentation;
        this.autoinclude = autoinclude;
        this.files = files;
        this.programSDF = programSDF;
    }

    public Definition loadDefinition(File mainFile, String lang, Context context) {
        Definition javaDef;
        File canoFile = mainFile.getAbsoluteFile();

        String extension = FilenameUtils.getExtension(mainFile.getAbsolutePath());
        if ("bin".equals(extension)) {
            javaDef = loader.loadOrDie(Definition.class, canoFile);

            sw.printIntermediate("Load definition from binary");

            javaDef.preprocess(context);

            sw.printIntermediate("Preprocess");

        } else {
            javaDef = parseDefinition(mainFile, lang, context);
        }
        return javaDef;
    }

    /**
     * step. 1. slurp 2. gen files 3. gen TBLs 4. import files in stratego 5. parse configs 6. parse rules 7. ???
     *
     * @param mainFile
     * @param mainModule
     * @return
     */
    public Definition parseDefinition(File mainFile, String mainModule, Context context) {
        try {
            // for now just use this file as main argument
            // ------------------------------------- outer parsing

            outer.slurp(mainFile.getPath(), context);

            // transfer information from the OuterParser object, to the Definition object
            org.kframework.kil.Definition def = new org.kframework.kil.Definition();
            try {
                def.setMainFile(mainFile.getCanonicalFile());
            } catch (IOException e) {
                // this isn't worth crashing the application over, so just use the absolute path
                def.setMainFile(mainFile.getAbsoluteFile());
            }
            def.setMainModule(mainModule);
            def.setModulesMap(outer.getModulesMap());
            def.setItems(outer.getModuleItems());

            if (!documentation) {
                if (!def.getModulesMap().containsKey(context.kompileOptions.syntaxModule())) {
                    String msg = "Could not find main syntax module used to generate a parser for programs (X-SYNTAX). Using: '" + mainModule + "' instead.";
                    kem.register(new KException(ExceptionType.HIDDENWARNING, KExceptionGroup.INNER_PARSER, msg));
                    def.setMainSyntaxModule(mainModule);
                } else {
                    def.setMainSyntaxModule(context.kompileOptions.syntaxModule());
                }

                if (!def.getModulesMap().containsKey(mainModule)) {
                    String msg = "Could not find main module '" + mainModule + "'. Use --main-module option to specify another.";
                    kem.registerCompilerError(msg);
                }
            }
            sw.printIntermediate("Outer Parsing");

            //This following line was commented out to make the latex backend
            //parse files importing from other files
            def = (Definition) new RemoveUnusedModules(context, autoinclude).visitNode(def);

            // HERE: add labels to sorts

            def.preprocess(context);

            sw.printIntermediate("Preprocess");

            new CheckVisitorStep<Definition>(new CheckSyntaxDecl(context), context).check(def);
            new CheckVisitorStep<Definition>(new CheckListDecl(context), context).check(def);
            new CheckVisitorStep<Definition>(new CheckSortTopUniqueness(context), context).check(def);

            sw.printIntermediate("Checks");

            // ------------------------------------- generate files
            ResourceExtractor.ExtractDefSDF(files.resolveTemp("def"));
            ResourceExtractor.ExtractGroundSDF(files.resolveTemp("ground"));

            ResourceExtractor.ExtractProgramSDF(files.resolveTemp("pgm"));
            // ------------------------------------- generate parser TBL
            // cache the TBL if the sdf file is the same
            if (!documentation) {
                String oldSdfPgm = "";
                if (files.resolveKompiled("Program.sdf").exists())
                    oldSdfPgm = files.loadFromKompiled("Program.sdf");

<<<<<<< HEAD
                StringBuilder newSdfPgmBuilder = programSDF.getSdfForPrograms(def, context);
=======
                // save the new parser info
                Grammar newParserGrammar = ProgramSDF.getNewParserForPrograms(def, context);
                BinaryLoader.instance().saveOrDie(context.files.resolveKompiled("newParser.bin"), newParserGrammar);

                StringBuilder newSdfPgmBuilder = ProgramSDF.getSdfForPrograms(def, context);
>>>>>>> 69ba9ca6

                String newSdfPgm = newSdfPgmBuilder.toString();
                files.saveToTemp("pgm/Program.sdf", newSdfPgm);

                sw.printIntermediate("File Gen Pgm");

                if (!oldSdfPgm.equals(newSdfPgm) || !files.resolveKompiled("Program.tbl").exists()) {
                    Sdf2Table.run_sdf2table(files.resolveTemp("pgm"), "Program");
                    files.copyTempFileToKompiledDirectory("pgm/Program.sdf");
                    files.copyTempFileToKompiledDirectory("pgm/Program.tbl");
                    sw.printIntermediate("Generate TBLPgm");
                }
            }

            if(autoinclude)
                new AddAutoIncludedModulesVisitor(context).visitNode(def);
            // new CheckModulesAndFilesImportsDecl(context).visitNode(def);
            new CollectModuleImportsVisitor(context).visitNode(def);

            // ------------------------------------- generate parser TBL
            // cache the TBL if the sdf file is the same
            String oldSdf = "";
            if (files.resolveKompiled("Integration.sdf").exists())
                oldSdf = files.loadFromKompiled("Integration.sdf");
            String newSdf = DefinitionSDF.getSdfForDefinition(def, context).toString();
            files.saveToTemp("def/Integration.sdf", newSdf);;
            files.saveToTemp("ground/Integration.sdf", Definition2SDF.getSdfForDefinition(def, context).toString());

            sw.printIntermediate("File Gen Def");

            File cache = files.resolveKompiled("defx-cache.bin");
            if (!oldSdf.equals(newSdf) || !files.resolveKompiled("Rule.tbl").exists()
                    || !files.resolveKompiled("Ground.tbl").exists()) {
                try {
                    // delete the file with the cached/partially parsed rules
                    if (cache.exists() && !cache.delete()) {
                        kem.registerCriticalError("Could not delete file " + cache);
                    }
                    // Sdf2Table.run_sdf2table(new File(context.dotk.getAbsoluteFile() + "/def"), "Concrete");
                    Thread t1 = Sdf2Table.run_sdf2table_parallel(files.resolveTemp("def"), "Concrete");
                    if (!documentation) {
                        Thread t2 = Sdf2Table.run_sdf2table_parallel(files.resolveTemp("ground"), "Concrete");
                        t2.join();
                        files.copyTempFileToKompiledFile("ground/Concrete.tbl", "Ground.tbl");
                    }
                    t1.join();
                    files.copyTempFileToKompiledDirectory("def/Integration.sdf");
                    files.copyTempFileToKompiledFile("def/Concrete.tbl", "Rule.tbl");
                } catch (InterruptedException e) {
                    Thread.currentThread().interrupt();
                    kem.registerCriticalError(
                            "Thread was interrupted trying to run SDF2Table");
                }


                sw.printIntermediate("Generate TBLDef");
            }

            org.kframework.parser.concrete.KParser.ImportTblRule(files.resolveKompiled("."));

            sw.printIntermediate("Importing Files");
            // ------------------------------------- parse configs
            JavaClassesFactory.startConstruction(context);
            def = (Definition) new ParseConfigsFilter(context).visitNode(def);
            JavaClassesFactory.endConstruction();
            new CollectConfigCellsVisitor(context).visitNode(def);

            // sort List in streaming cells
            new CheckVisitorStep<Definition>(new CheckStreams(context), context).check(def);

            sw.printIntermediate("Parsing Configs");

            // ----------------------------------- parse rules
            JavaClassesFactory.startConstruction(context);
            Map<String, CachedSentence> cachedDef;
            // load definition if possible
            try {
                @SuppressWarnings("unchecked")
                Map<String, CachedSentence> cachedDefTemp = loader.load(Map.class, cache);
                cachedDef = cachedDefTemp;
            } catch (IOException | ClassNotFoundException e) {
                // it means the cache is not valid, or it doesn't exist
                cachedDef = new HashMap<>();
            }

            CacheLookupFilter clf = new CacheLookupFilter(context, cachedDef);
            int cachedSentences = 0;
            ParseRulesFilter prf = null;
            try {
                def = (Definition) clf.visitNode(def);
                cachedSentences = clf.getKept().size();
                prf = new ParseRulesFilter(context, clf.getKept());
                def = (Definition) prf.visitNode(def);
            } catch (ParseFailedException te) {
                te.printStackTrace();
            } finally {
                // save definition
                loader.saveOrDie(cache, clf.getKept());
            }
            JavaClassesFactory.endConstruction();

            // really important to do disambiguation after we save the cache to disk because
            // the objects in the sentences are mutable, and we risk altering them and miss
            // warning and error messages when kompiling next time around
            try {
                def = (Definition) new DisambiguateRulesFilter(context, true).visitNode(def);
            } catch (ParseFailedException te) {
                te.printStackTrace();
            }
            def = (Definition) new NormalizeASTTransformer(context).visitNode(def);

            sw.printIntermediate("Parsing Rules [" + (clf.getKept().size() - cachedSentences) + "/" + clf.getKept().size() + "]");

            return def;
        } catch (ParseFailedException e) {
            throw new AssertionError("should not throw TransformerException", e);
        }
    }

    /**
     * Parses a string representing a file with modules in it. Returns the complete parse tree. Any bubble rule has been parsed and disambiguated.
     *
     * @param content
     *            - the input string.
     * @param source
     *            - only for error reporting purposes. Can be empty string.
     * @param context
     *            - the context for disambiguation purposes.
     * @return A lightweight Definition element which contain all the definition items found in the string.
     */
    public static Definition parseString(String content, Source source, Context context) throws ParseFailedException {
        List<DefinitionItem> di = Outer.parse(source, content, context);

        org.kframework.kil.Definition def = new org.kframework.kil.Definition();
        def.setItems(di);

        // ------------------------------------- import files in Stratego
        org.kframework.parser.concrete.KParser.ImportTblRule(context.files.resolveKompiled("."));

        // ------------------------------------- parse configs
        JavaClassesFactory.startConstruction(context);
        def = (Definition) new ParseConfigsFilter(context, false).visitNode(def);
        JavaClassesFactory.endConstruction();

        // ----------------------------------- parse rules
        JavaClassesFactory.startConstruction(context);
        def = (Definition) new ParseRulesFilter(context).visitNode(def);
        def = (Definition) new DisambiguateRulesFilter(context, false).visitNode(def);
        def = (Definition) new NormalizeASTTransformer(context).visitNode(def);

        JavaClassesFactory.endConstruction();

        return def;
    }

    public static Term parseCmdString(String content, Source source, Sort startSymbol, Context context) throws ParseFailedException {
        if (!context.initialized) {
            assert false : "You need to load the definition before you call parsePattern!";
        }
        String parsed = org.kframework.parser.concrete.KParser.ParseKCmdString(content);
        Document doc = XmlLoader.getXMLDoc(parsed);
        XmlLoader.addSource(doc.getFirstChild(), source);
        XmlLoader.reportErrors(doc);

        JavaClassesFactory.startConstruction(context);
        org.kframework.kil.ASTNode config = JavaClassesFactory.getTerm((Element) doc.getFirstChild().getFirstChild().getNextSibling());
        JavaClassesFactory.endConstruction();

        // TODO: reject rewrites
        config = new SentenceVariablesFilter(context).visitNode(config);
        config = new CellEndLabelFilter(context).visitNode(config);
        //if (checkInclusion)
        //    config = new InclusionFilter(localModule, context).visitNode(config);
        config = new TypeSystemFilter2(startSymbol, context).visitNode(config);
        config = new CellTypesFilter(context).visitNode(config);
        config = new CorrectRewritePriorityFilter(context).visitNode(config);
        config = new CorrectKSeqFilter(context).visitNode(config);
        config = new CorrectCastPriorityFilter(context).visitNode(config);
        // config = new CheckBinaryPrecedenceFilter().visitNode(config);
        config = new PriorityFilter(context).visitNode(config);
        config = new PreferDotsFilter(context).visitNode(config);
        config = new VariableTypeInferenceFilter(context).visitNode(config);
        config = new TypeSystemFilter(context).visitNode(config);
        config = new TypeInferenceSupremumFilter(context).visitNode(config);
        // config = new AmbDuplicateFilter(context).visitNode(config);
        // config = new TypeSystemFilter(context).visitNode(config);
        // config = new BestFitFilter(new GetFitnessUnitTypeCheckVisitor(context), context).visitNode(config);
        // config = new TypeInferenceSupremumFilter(context).visitNode(config);
        config = new BestFitFilter(new GetFitnessUnitKCheckVisitor(context), context).visitNode(config);
        config = new PreferAvoidFilter(context).visitNode(config);
        config = new NormalizeASTTransformer(context).visitNode(config);
        config = new FlattenListsFilter(context).visitNode(config);
        config = new AmbDuplicateFilter(context).visitNode(config);
        // last resort disambiguation
        config = new AmbFilter(context).visitNode(config);

        return (Term) config;
    }

    public static ASTNode parsePattern(String pattern, Source source, Sort startSymbol, Context context) throws ParseFailedException {
        if (!context.initialized) {
            assert false : "You need to load the definition before you call parsePattern!";
        }

        String parsed = org.kframework.parser.concrete.KParser.ParseKRuleString(pattern);
        Document doc = XmlLoader.getXMLDoc(parsed);

        XmlLoader.addSource(doc.getFirstChild(), source);
        XmlLoader.reportErrors(doc);

        JavaClassesFactory.startConstruction(context);
        ASTNode config = JavaClassesFactory.getTerm((Element) doc.getDocumentElement().getFirstChild().getNextSibling());
        JavaClassesFactory.endConstruction();

        // TODO: reject rewrites
        config = new SentenceVariablesFilter(context).visitNode(config);
        config = new CellEndLabelFilter(context).visitNode(config);
        //if (checkInclusion)
        //    config = new InclusionFilter(localModule, context).visitNode(config);
        config = new TypeSystemFilter2(startSymbol, context).visitNode(config);
        config = new CellTypesFilter(context).visitNode(config);
        config = new CorrectRewritePriorityFilter(context).visitNode(config);
        config = new CorrectKSeqFilter(context).visitNode(config);
        config = new CorrectCastPriorityFilter(context).visitNode(config);
        // config = new CheckBinaryPrecedenceFilter().visitNode(config);
        config = new PriorityFilter(context).visitNode(config);
        config = new PreferDotsFilter(context).visitNode(config);
        config = new VariableTypeInferenceFilter(context).visitNode(config);
        config = new TypeSystemFilter(context).visitNode(config);
        config = new TypeInferenceSupremumFilter(context).visitNode(config);
        // config = new AmbDuplicateFilter(context).visitNode(config);
        // config = new TypeSystemFilter(context).visitNode(config);
        // config = new BestFitFilter(new GetFitnessUnitTypeCheckVisitor(context), context).visitNode(config);
        // config = new TypeInferenceSupremumFilter(context).visitNode(config);
        config = new BestFitFilter(new GetFitnessUnitKCheckVisitor(context), context).visitNode(config);
        config = new PreferAvoidFilter(context).visitNode(config);
        config = new NormalizeASTTransformer(context).visitNode(config);
        config = new FlattenListsFilter(context).visitNode(config);
        config = new AmbDuplicateFilter(context).visitNode(config);
        // last resort disambiguation
        config = new AmbFilter(context).visitNode(config);

        return config;
    }

    public static ASTNode parsePatternAmbiguous(String pattern, Context context) throws ParseFailedException {
        if (!context.initialized) {
            assert false : "You need to load the definition before you call parsePattern!";
        }

        String parsed = org.kframework.parser.concrete.KParser.ParseKRuleString(pattern);
        Document doc = XmlLoader.getXMLDoc(parsed);

        // XmlLoader.addFilename(doc.getFirstChild(), filename);
        XmlLoader.reportErrors(doc);

        JavaClassesFactory.startConstruction(context);
        ASTNode config = JavaClassesFactory.getTerm((Element) doc.getDocumentElement().getFirstChild().getNextSibling());
        JavaClassesFactory.endConstruction();

        // TODO: don't allow rewrites
        config = new SentenceVariablesFilter(context).visitNode(config);
        config = new CellEndLabelFilter(context).visitNode(config);
        config = new CellTypesFilter(context).visitNode(config);
        // config = new CorrectRewritePriorityFilter().visitNode(config);
        config = new CorrectKSeqFilter(context).visitNode(config);
        config = new CorrectCastPriorityFilter(context).visitNode(config);
        // config = new CheckBinaryPrecedenceFilter().visitNode(config);
        // config = new InclusionFilter(localModule).visitNode(config);
        // config = new VariableTypeInferenceFilter().visitNode(config);
        config = new AmbDuplicateFilter(context).visitNode(config);
        config = new TypeSystemFilter(context).visitNode(config);
        config = new PreferDotsFilter(context).visitNode(config);
        config = new VariableTypeInferenceFilter(context).visitNode(config);
        // config = new PriorityFilter().visitNode(config);
        config = new BestFitFilter(new GetFitnessUnitTypeCheckVisitor(context), context).visitNode(config);
        config = new TypeInferenceSupremumFilter(context).visitNode(config);
        config = new BestFitFilter(new GetFitnessUnitKCheckVisitor(context), context).visitNode(config);
        // config = new PreferAvoidFilter().visitNode(config);
        config = new NormalizeASTTransformer(context).visitNode(config);
        config = new FlattenListsFilter(context).visitNode(config);
        config = new AmbDuplicateFilter(context).visitNode(config);
        // last resort disambiguation
        // config = new AmbFilter().visitNode(config);
        return config;
    }
}<|MERGE_RESOLUTION|>--- conflicted
+++ resolved
@@ -26,12 +26,8 @@
 import org.kframework.kil.loader.Context;
 import org.kframework.kil.loader.JavaClassesFactory;
 import org.kframework.kil.loader.RemoveUnusedModules;
-<<<<<<< HEAD
 import org.kframework.utils.errorsystem.ParseFailedException;
-=======
-import org.kframework.kil.visitors.exceptions.ParseFailedException;
 import org.kframework.parser.concrete2.Grammar;
->>>>>>> 69ba9ca6
 import org.kframework.parser.outer.Outer;
 import org.kframework.parser.concrete.disambiguate.AmbDuplicateFilter;
 import org.kframework.parser.concrete.disambiguate.AmbFilter;
@@ -86,7 +82,6 @@
     private final boolean documentation;
     private final boolean autoinclude;
     private final FileUtil files;
-    private final ProgramSDF programSDF;
 
     @Inject
     public DefinitionLoader(
@@ -96,8 +91,7 @@
             OuterParser outer,
             @Backend.Documentation boolean documentation,
             @Backend.Autoinclude boolean autoinclude,
-            FileUtil files,
-            ProgramSDF programSDF) {
+            FileUtil files) {
         this.sw = sw;
         this.loader = loader;
         this.kem = kem;
@@ -105,7 +99,6 @@
         this.documentation = documentation;
         this.autoinclude = autoinclude;
         this.files = files;
-        this.programSDF = programSDF;
     }
 
     public Definition loadDefinition(File mainFile, String lang, Context context) {
@@ -198,15 +191,11 @@
                 if (files.resolveKompiled("Program.sdf").exists())
                     oldSdfPgm = files.loadFromKompiled("Program.sdf");
 
-<<<<<<< HEAD
-                StringBuilder newSdfPgmBuilder = programSDF.getSdfForPrograms(def, context);
-=======
                 // save the new parser info
                 Grammar newParserGrammar = ProgramSDF.getNewParserForPrograms(def, context);
-                BinaryLoader.instance().saveOrDie(context.files.resolveKompiled("newParser.bin"), newParserGrammar);
+                loader.saveOrDie(files.resolveKompiled("newParser.bin"), newParserGrammar);
 
                 StringBuilder newSdfPgmBuilder = ProgramSDF.getSdfForPrograms(def, context);
->>>>>>> 69ba9ca6
 
                 String newSdfPgm = newSdfPgmBuilder.toString();
                 files.saveToTemp("pgm/Program.sdf", newSdfPgm);
