--- conflicted
+++ resolved
@@ -112,22 +112,8 @@
 
         Definition kompiledDefinition = pipeline.apply(parsedDef);
 
-<<<<<<< HEAD
-        Module concretized = new ConcretizeCells(configInfo, labelInfo, sortInfo, kem).concretize(afterResolvingCasts);
-
-        Module kseqModule = parsedDef.getModule("KSEQ").get();
-
-        Module withKSeq = Module("EXECUTION",
-                Set(concretized, kseqModule),
-                Collections.<Sentence>Set(), Att());
-
-        final BiFunction<String, Source, K> pp = getProgramParser(parsedDef.getModule(mainProgramsModule).get(), programStartSymbol);
-
-        System.out.println(concretized);
-=======
         return new CompiledDefinition(parsedDef, kompiledDefinition, programStartSymbol);
     }
->>>>>>> 1aab6ae8
 
     public Definition addSemanticsModule(Definition d) {
         Module kseqModule = d.getModule("KSEQ").get();
