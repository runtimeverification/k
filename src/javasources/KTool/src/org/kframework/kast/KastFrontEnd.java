<<<<<<< HEAD
// Copyright (C) 2014 K Team. All Rights Reserved.
=======
// Copyright (C) 2013-2014 K Team. All Rights Reserved.
>>>>>>> f60a5433
package org.kframework.kast;

import java.io.*;

import org.apache.commons.cli.CommandLine;
import org.kframework.backend.maude.MaudeFilter;
import org.kframework.backend.unparser.IndentationOptions;
import org.kframework.backend.unparser.KastFilter;
import org.kframework.compile.FlattenModules;
import org.kframework.compile.transformers.AddTopCellConfig;
import org.kframework.kil.ASTNode;
import org.kframework.kil.loader.Context;
import org.kframework.kil.visitors.exceptions.TransformerException;
import org.kframework.krun.K;
import org.kframework.krun.Main;
import org.kframework.main.GlobalOptions;
import org.kframework.parser.ExperimentalParserOptions;
import org.kframework.parser.ProgramLoader;
import org.kframework.utils.BinaryLoader;
import org.kframework.utils.Stopwatch;
import org.kframework.utils.errorsystem.KException;
import org.kframework.utils.errorsystem.KException.ExceptionType;
import org.kframework.utils.errorsystem.KException.KExceptionGroup;
import org.kframework.utils.file.FileUtil;
import org.kframework.utils.file.KPaths;
import org.kframework.utils.general.GlobalSettings;
import org.kframework.utils.OptionComparator;

public class KastFrontEnd {

    private static final String USAGE = "kast [options] <file>" + System.getProperty("line.separator");
    private static final String HEADER_STANDARD = "";
    private static final String FOOTER_STANDARD = "";
    private static final String HEADER_EXPERIMENTAL = "Experimental options:";
    private static final String FOOTER_EXPERIMENTAL = Main.FOOTER_EXPERIMENTAL;
    public static void printUsageS(KastOptionsParser op) {
        org.kframework.utils.Error.helpMsg(USAGE, HEADER_STANDARD, FOOTER_STANDARD, op.getOptionsStandard(), new OptionComparator(op.getOptionList()));
    }
    public static void printUsageE(KastOptionsParser op) {
        org.kframework.utils.Error.helpMsg(USAGE, HEADER_EXPERIMENTAL, FOOTER_EXPERIMENTAL, op.getOptionsExperimental(), new OptionComparator(op.getOptionList()));
    }

    public static void kast(String[] args) {
        GlobalOptions globalOptions = new GlobalOptions();
        ExperimentalParserOptions parserOptions = new ExperimentalParserOptions();
        Context context = new Context(globalOptions, parserOptions);
        KastOptionsParser op = new KastOptionsParser();
        CommandLine cmd = op.parse(args);
        if (cmd == null) {
            printUsageS(op);
            System.exit(1);
        }

        if (cmd.hasOption("help")) {
            printUsageS(op);
            System.exit(0);
        }
        if (cmd.hasOption("help-experimental")) {
            printUsageE(op);
            System.exit(0);
        }

        if (cmd.hasOption("version")) {
            String msg = FileUtil.getFileContent(KPaths.getKBase(false) + KPaths.VERSION_FILE);
            System.out.println(msg);
            System.exit(0);
        }

        // set verbose
        if (cmd.hasOption("verbose")) {
            globalOptions.verbose = true;
        }
        
        globalOptions.initialize();

        // set fast kast option
        if (cmd.hasOption("fast-kast")) {
            parserOptions.fastKast = true;
        }

        String pgm = null;
        String path;

        if (cmd.hasOption("expression")) {
            pgm = cmd.getOptionValue("expression");
            path = "Command line";
        } else {
            {
                String[] restArgs = cmd.getArgs();
                if (restArgs.length < 1) {
                    String msg = "You have to provide a file in order to kast a program!.";
                    GlobalSettings.kem.register(new KException(ExceptionType.ERROR, KExceptionGroup.CRITICAL, msg, "command line", "System file."));
                } else
                    pgm = restArgs[0];
            }
            File mainFile = new File(pgm);
            path = mainFile.getAbsolutePath();
            if (!mainFile.exists())
                GlobalSettings.kem.register(new KException(ExceptionType.ERROR, KExceptionGroup.CRITICAL, "Could not find file: " + pgm, "command line", "System file."));
            pgm = FileUtil.getFileContent(mainFile.getAbsolutePath());
        }

        org.kframework.kil.Definition javaDef = null;
        String directory;
        if (cmd.hasOption("directory")) {
            directory = new File(cmd.getOptionValue("directory")).getAbsolutePath();
            org.kframework.utils.Error.checkIfInputDirectory(directory);
        } else {
            directory = new File(System.getProperty("user.dir")).getAbsolutePath();
        }
        {
            // search for the definition
            File[] dirs = new File(directory).listFiles(new FilenameFilter() {
                @Override
                public boolean accept(File current, String name) {
                    return new File(current, name).isDirectory();
                }
            });

            for (int i = 0; i < dirs.length; i++) {
                if (dirs[i].getAbsolutePath().endsWith("-kompiled")) {
                    if (context.kompiled != null) {
                        String msg = "Multiple compiled definitions found.";
                        GlobalSettings.kem.register(new KException(ExceptionType.ERROR, KExceptionGroup.CRITICAL, msg, "command line", new File(".").getAbsolutePath()));
                    } else {
                        context.kompiled = dirs[i];
                    }
                }
            }
            if (context.kompiled == null && System.getenv("KRUN_COMPILED_DEF") != null) {
                context.kompiled = new File(System.getenv("KRUN_COMPILED_DEF"));
            }

            if (context.kompiled == null) {
                String msg = "Could not find a compiled definition. Use --directory to specify one.";
                GlobalSettings.kem.register(new KException(ExceptionType.ERROR, KExceptionGroup.CRITICAL, msg, "command line", new File(".").getAbsolutePath()));
            }
        }
        try {
            if (context.kompiled.exists()) {
                File defXml = new File(context.kompiled.getCanonicalPath() + "/defx-maude.bin");
                if (!defXml.exists()) {
                    //TODO(dwightguth): detect this based on kompile options
                    defXml = new File(context.kompiled.getCanonicalPath() + "/defx-java.bin");
                    if (!defXml.exists()) {
                        GlobalSettings.kem.register(new KException(ExceptionType.ERROR, KExceptionGroup.CRITICAL, "Could not find the compiled definition.", "command line",
                                defXml.getAbsolutePath()));
                    }
                }

                javaDef = (org.kframework.kil.Definition) BinaryLoader.load(defXml.toString());
                javaDef = new FlattenModules(context).compile(javaDef, null);
                javaDef = (org.kframework.kil.Definition) javaDef.accept(new AddTopCellConfig(
                        context));
                // This is essential for generating maude
                javaDef.preprocess(context);
            } else {
                String msg = "Could not find a valid compiled definition. Use --directory to specify one.";
                GlobalSettings.kem.register(new KException(ExceptionType.ERROR, KExceptionGroup.CRITICAL, msg, "command line", new File(".").getAbsolutePath()));
            }
        } catch (IOException e) {
            e.printStackTrace();
        } catch (TransformerException e) {
            e.printStackTrace();
        }

        boolean prettyPrint = false;
        boolean nextline = false;
        IndentationOptions indentationOptions = new IndentationOptions();
        if (cmd.hasOption("pretty")) {
            prettyPrint = true;
            if (cmd.hasOption("tabsize")) {
                indentationOptions.setTabSize(new Integer(cmd.getOptionValue("tabsize")));
            } else {
                indentationOptions.setTabSize(4);
            }
            if (cmd.hasOption("maxwidth")) {
                indentationOptions.setWidth(new Integer(cmd.getOptionValue("maxwidth")));
            } else {
                indentationOptions.setWidth(Integer.MAX_VALUE);
            }
            if (cmd.hasOption("aux-tabsize")) {
                indentationOptions.setAuxTabSize(new Integer(cmd.getOptionValue("auxtabsize")));
            }
            if (cmd.hasOption("nextline")) {
                nextline = true;
            }
        }

        if (cmd.hasOption("parser")) {
            String parser = cmd.getOptionValue("parser");
            if (parser.equals("program")) {
                GlobalSettings.whatParser = GlobalSettings.ParserType.PROGRAM;
            } else if (parser.equals("newprogram")) {
                GlobalSettings.whatParser = GlobalSettings.ParserType.NEWPROGRAM;
            } else if (parser.equals("ground")) {
                GlobalSettings.whatParser = GlobalSettings.ParserType.GROUND;
            } else if (parser.equals("rule")) {
                GlobalSettings.whatParser = GlobalSettings.ParserType.RULES;
            } else if (parser.equals("binary")) {
                GlobalSettings.whatParser = GlobalSettings.ParserType.BINARY;
            } else {
                GlobalSettings.kem.register(new KException(ExceptionType.ERROR, KExceptionGroup.CRITICAL, "Invalid parser: " + parser, "", ""));
            }
        }

        String sort = context.startSymbolPgm;
        if (System.getenv("KRUN_SORT") != null) {
            sort = System.getenv("KRUN_SORT");
        }
        if (cmd.hasOption("sort")) {
            sort = cmd.getOptionValue("sort");
        }

        try {
            ASTNode out = ProgramLoader.processPgm(pgm, path, javaDef, sort, context, GlobalSettings.whatParser);
            StringBuilder kast;
            if (prettyPrint) {
                KastFilter kastFilter = new KastFilter(indentationOptions, nextline, context);
                out.accept(kastFilter);
                kast = kastFilter.getResult();
            } else {
                MaudeFilter maudeFilter = new MaudeFilter(context);
                out.accept(maudeFilter);
                kast = maudeFilter.getResult();
                kast.append(K.lineSeparator);
            }

            try {
                Writer outWriter = new OutputStreamWriter(System.out);
                try {
                    FileUtil.toWriter(kast, outWriter);
                } finally {
                    outWriter.flush();
                }
            } catch (IOException e) {
                e.printStackTrace();
            }

            Stopwatch.instance().printIntermediate("Maudify Program");
            Stopwatch.instance().printTotal("Total");
            GlobalSettings.kem.print();
        } catch (TransformerException e) {
            e.report();
        }
    }
}

// vim: noexpandtab
<|MERGE_RESOLUTION|>--- conflicted
+++ resolved
@@ -1,254 +1,250 @@
-<<<<<<< HEAD
-// Copyright (C) 2014 K Team. All Rights Reserved.
-=======
-// Copyright (C) 2013-2014 K Team. All Rights Reserved.
->>>>>>> f60a5433
-package org.kframework.kast;
-
-import java.io.*;
-
-import org.apache.commons.cli.CommandLine;
-import org.kframework.backend.maude.MaudeFilter;
-import org.kframework.backend.unparser.IndentationOptions;
-import org.kframework.backend.unparser.KastFilter;
-import org.kframework.compile.FlattenModules;
-import org.kframework.compile.transformers.AddTopCellConfig;
-import org.kframework.kil.ASTNode;
-import org.kframework.kil.loader.Context;
-import org.kframework.kil.visitors.exceptions.TransformerException;
-import org.kframework.krun.K;
-import org.kframework.krun.Main;
-import org.kframework.main.GlobalOptions;
-import org.kframework.parser.ExperimentalParserOptions;
-import org.kframework.parser.ProgramLoader;
-import org.kframework.utils.BinaryLoader;
-import org.kframework.utils.Stopwatch;
-import org.kframework.utils.errorsystem.KException;
-import org.kframework.utils.errorsystem.KException.ExceptionType;
-import org.kframework.utils.errorsystem.KException.KExceptionGroup;
-import org.kframework.utils.file.FileUtil;
-import org.kframework.utils.file.KPaths;
-import org.kframework.utils.general.GlobalSettings;
-import org.kframework.utils.OptionComparator;
-
-public class KastFrontEnd {
-
-    private static final String USAGE = "kast [options] <file>" + System.getProperty("line.separator");
-    private static final String HEADER_STANDARD = "";
-    private static final String FOOTER_STANDARD = "";
-    private static final String HEADER_EXPERIMENTAL = "Experimental options:";
-    private static final String FOOTER_EXPERIMENTAL = Main.FOOTER_EXPERIMENTAL;
-    public static void printUsageS(KastOptionsParser op) {
-        org.kframework.utils.Error.helpMsg(USAGE, HEADER_STANDARD, FOOTER_STANDARD, op.getOptionsStandard(), new OptionComparator(op.getOptionList()));
-    }
-    public static void printUsageE(KastOptionsParser op) {
-        org.kframework.utils.Error.helpMsg(USAGE, HEADER_EXPERIMENTAL, FOOTER_EXPERIMENTAL, op.getOptionsExperimental(), new OptionComparator(op.getOptionList()));
-    }
-
-    public static void kast(String[] args) {
-        GlobalOptions globalOptions = new GlobalOptions();
-        ExperimentalParserOptions parserOptions = new ExperimentalParserOptions();
-        Context context = new Context(globalOptions, parserOptions);
-        KastOptionsParser op = new KastOptionsParser();
-        CommandLine cmd = op.parse(args);
-        if (cmd == null) {
-            printUsageS(op);
-            System.exit(1);
-        }
-
-        if (cmd.hasOption("help")) {
-            printUsageS(op);
-            System.exit(0);
-        }
-        if (cmd.hasOption("help-experimental")) {
-            printUsageE(op);
-            System.exit(0);
-        }
-
-        if (cmd.hasOption("version")) {
-            String msg = FileUtil.getFileContent(KPaths.getKBase(false) + KPaths.VERSION_FILE);
-            System.out.println(msg);
-            System.exit(0);
-        }
-
-        // set verbose
-        if (cmd.hasOption("verbose")) {
-            globalOptions.verbose = true;
-        }
-        
-        globalOptions.initialize();
-
-        // set fast kast option
-        if (cmd.hasOption("fast-kast")) {
-            parserOptions.fastKast = true;
-        }
-
-        String pgm = null;
-        String path;
-
-        if (cmd.hasOption("expression")) {
-            pgm = cmd.getOptionValue("expression");
-            path = "Command line";
-        } else {
-            {
-                String[] restArgs = cmd.getArgs();
-                if (restArgs.length < 1) {
-                    String msg = "You have to provide a file in order to kast a program!.";
-                    GlobalSettings.kem.register(new KException(ExceptionType.ERROR, KExceptionGroup.CRITICAL, msg, "command line", "System file."));
-                } else
-                    pgm = restArgs[0];
-            }
-            File mainFile = new File(pgm);
-            path = mainFile.getAbsolutePath();
-            if (!mainFile.exists())
-                GlobalSettings.kem.register(new KException(ExceptionType.ERROR, KExceptionGroup.CRITICAL, "Could not find file: " + pgm, "command line", "System file."));
-            pgm = FileUtil.getFileContent(mainFile.getAbsolutePath());
-        }
-
-        org.kframework.kil.Definition javaDef = null;
-        String directory;
-        if (cmd.hasOption("directory")) {
-            directory = new File(cmd.getOptionValue("directory")).getAbsolutePath();
-            org.kframework.utils.Error.checkIfInputDirectory(directory);
-        } else {
-            directory = new File(System.getProperty("user.dir")).getAbsolutePath();
-        }
-        {
-            // search for the definition
-            File[] dirs = new File(directory).listFiles(new FilenameFilter() {
-                @Override
-                public boolean accept(File current, String name) {
-                    return new File(current, name).isDirectory();
-                }
-            });
-
-            for (int i = 0; i < dirs.length; i++) {
-                if (dirs[i].getAbsolutePath().endsWith("-kompiled")) {
-                    if (context.kompiled != null) {
-                        String msg = "Multiple compiled definitions found.";
-                        GlobalSettings.kem.register(new KException(ExceptionType.ERROR, KExceptionGroup.CRITICAL, msg, "command line", new File(".").getAbsolutePath()));
-                    } else {
-                        context.kompiled = dirs[i];
-                    }
-                }
-            }
-            if (context.kompiled == null && System.getenv("KRUN_COMPILED_DEF") != null) {
-                context.kompiled = new File(System.getenv("KRUN_COMPILED_DEF"));
-            }
-
-            if (context.kompiled == null) {
-                String msg = "Could not find a compiled definition. Use --directory to specify one.";
-                GlobalSettings.kem.register(new KException(ExceptionType.ERROR, KExceptionGroup.CRITICAL, msg, "command line", new File(".").getAbsolutePath()));
-            }
-        }
-        try {
-            if (context.kompiled.exists()) {
-                File defXml = new File(context.kompiled.getCanonicalPath() + "/defx-maude.bin");
-                if (!defXml.exists()) {
-                    //TODO(dwightguth): detect this based on kompile options
-                    defXml = new File(context.kompiled.getCanonicalPath() + "/defx-java.bin");
-                    if (!defXml.exists()) {
-                        GlobalSettings.kem.register(new KException(ExceptionType.ERROR, KExceptionGroup.CRITICAL, "Could not find the compiled definition.", "command line",
-                                defXml.getAbsolutePath()));
-                    }
-                }
-
-                javaDef = (org.kframework.kil.Definition) BinaryLoader.load(defXml.toString());
-                javaDef = new FlattenModules(context).compile(javaDef, null);
-                javaDef = (org.kframework.kil.Definition) javaDef.accept(new AddTopCellConfig(
-                        context));
-                // This is essential for generating maude
-                javaDef.preprocess(context);
-            } else {
-                String msg = "Could not find a valid compiled definition. Use --directory to specify one.";
-                GlobalSettings.kem.register(new KException(ExceptionType.ERROR, KExceptionGroup.CRITICAL, msg, "command line", new File(".").getAbsolutePath()));
-            }
-        } catch (IOException e) {
-            e.printStackTrace();
-        } catch (TransformerException e) {
-            e.printStackTrace();
-        }
-
-        boolean prettyPrint = false;
-        boolean nextline = false;
-        IndentationOptions indentationOptions = new IndentationOptions();
-        if (cmd.hasOption("pretty")) {
-            prettyPrint = true;
-            if (cmd.hasOption("tabsize")) {
-                indentationOptions.setTabSize(new Integer(cmd.getOptionValue("tabsize")));
-            } else {
-                indentationOptions.setTabSize(4);
-            }
-            if (cmd.hasOption("maxwidth")) {
-                indentationOptions.setWidth(new Integer(cmd.getOptionValue("maxwidth")));
-            } else {
-                indentationOptions.setWidth(Integer.MAX_VALUE);
-            }
-            if (cmd.hasOption("aux-tabsize")) {
-                indentationOptions.setAuxTabSize(new Integer(cmd.getOptionValue("auxtabsize")));
-            }
-            if (cmd.hasOption("nextline")) {
-                nextline = true;
-            }
-        }
-
-        if (cmd.hasOption("parser")) {
-            String parser = cmd.getOptionValue("parser");
-            if (parser.equals("program")) {
-                GlobalSettings.whatParser = GlobalSettings.ParserType.PROGRAM;
-            } else if (parser.equals("newprogram")) {
-                GlobalSettings.whatParser = GlobalSettings.ParserType.NEWPROGRAM;
-            } else if (parser.equals("ground")) {
-                GlobalSettings.whatParser = GlobalSettings.ParserType.GROUND;
-            } else if (parser.equals("rule")) {
-                GlobalSettings.whatParser = GlobalSettings.ParserType.RULES;
-            } else if (parser.equals("binary")) {
-                GlobalSettings.whatParser = GlobalSettings.ParserType.BINARY;
-            } else {
-                GlobalSettings.kem.register(new KException(ExceptionType.ERROR, KExceptionGroup.CRITICAL, "Invalid parser: " + parser, "", ""));
-            }
-        }
-
-        String sort = context.startSymbolPgm;
-        if (System.getenv("KRUN_SORT") != null) {
-            sort = System.getenv("KRUN_SORT");
-        }
-        if (cmd.hasOption("sort")) {
-            sort = cmd.getOptionValue("sort");
-        }
-
-        try {
-            ASTNode out = ProgramLoader.processPgm(pgm, path, javaDef, sort, context, GlobalSettings.whatParser);
-            StringBuilder kast;
-            if (prettyPrint) {
-                KastFilter kastFilter = new KastFilter(indentationOptions, nextline, context);
-                out.accept(kastFilter);
-                kast = kastFilter.getResult();
-            } else {
-                MaudeFilter maudeFilter = new MaudeFilter(context);
-                out.accept(maudeFilter);
-                kast = maudeFilter.getResult();
-                kast.append(K.lineSeparator);
-            }
-
-            try {
-                Writer outWriter = new OutputStreamWriter(System.out);
-                try {
-                    FileUtil.toWriter(kast, outWriter);
-                } finally {
-                    outWriter.flush();
-                }
-            } catch (IOException e) {
-                e.printStackTrace();
-            }
-
-            Stopwatch.instance().printIntermediate("Maudify Program");
-            Stopwatch.instance().printTotal("Total");
-            GlobalSettings.kem.print();
-        } catch (TransformerException e) {
-            e.report();
-        }
-    }
-}
-
-// vim: noexpandtab
+// Copyright (C) 2012-2014 K Team. All Rights Reserved.
+package org.kframework.kast;
+
+import java.io.*;
+
+import org.apache.commons.cli.CommandLine;
+import org.kframework.backend.maude.MaudeFilter;
+import org.kframework.backend.unparser.IndentationOptions;
+import org.kframework.backend.unparser.KastFilter;
+import org.kframework.compile.FlattenModules;
+import org.kframework.compile.transformers.AddTopCellConfig;
+import org.kframework.kil.ASTNode;
+import org.kframework.kil.loader.Context;
+import org.kframework.kil.visitors.exceptions.TransformerException;
+import org.kframework.krun.K;
+import org.kframework.krun.Main;
+import org.kframework.main.GlobalOptions;
+import org.kframework.parser.ExperimentalParserOptions;
+import org.kframework.parser.ProgramLoader;
+import org.kframework.utils.BinaryLoader;
+import org.kframework.utils.Stopwatch;
+import org.kframework.utils.errorsystem.KException;
+import org.kframework.utils.errorsystem.KException.ExceptionType;
+import org.kframework.utils.errorsystem.KException.KExceptionGroup;
+import org.kframework.utils.file.FileUtil;
+import org.kframework.utils.file.KPaths;
+import org.kframework.utils.general.GlobalSettings;
+import org.kframework.utils.OptionComparator;
+
+public class KastFrontEnd {
+
+    private static final String USAGE = "kast [options] <file>" + System.getProperty("line.separator");
+    private static final String HEADER_STANDARD = "";
+    private static final String FOOTER_STANDARD = "";
+    private static final String HEADER_EXPERIMENTAL = "Experimental options:";
+    private static final String FOOTER_EXPERIMENTAL = Main.FOOTER_EXPERIMENTAL;
+    public static void printUsageS(KastOptionsParser op) {
+        org.kframework.utils.Error.helpMsg(USAGE, HEADER_STANDARD, FOOTER_STANDARD, op.getOptionsStandard(), new OptionComparator(op.getOptionList()));
+    }
+    public static void printUsageE(KastOptionsParser op) {
+        org.kframework.utils.Error.helpMsg(USAGE, HEADER_EXPERIMENTAL, FOOTER_EXPERIMENTAL, op.getOptionsExperimental(), new OptionComparator(op.getOptionList()));
+    }
+
+    public static void kast(String[] args) {
+        GlobalOptions globalOptions = new GlobalOptions();
+        ExperimentalParserOptions parserOptions = new ExperimentalParserOptions();
+        Context context = new Context(globalOptions, parserOptions);
+        KastOptionsParser op = new KastOptionsParser();
+        CommandLine cmd = op.parse(args);
+        if (cmd == null) {
+            printUsageS(op);
+            System.exit(1);
+        }
+
+        if (cmd.hasOption("help")) {
+            printUsageS(op);
+            System.exit(0);
+        }
+        if (cmd.hasOption("help-experimental")) {
+            printUsageE(op);
+            System.exit(0);
+        }
+
+        if (cmd.hasOption("version")) {
+            String msg = FileUtil.getFileContent(KPaths.getKBase(false) + KPaths.VERSION_FILE);
+            System.out.println(msg);
+            System.exit(0);
+        }
+
+        // set verbose
+        if (cmd.hasOption("verbose")) {
+            globalOptions.verbose = true;
+        }
+        
+        globalOptions.initialize();
+
+        // set fast kast option
+        if (cmd.hasOption("fast-kast")) {
+            parserOptions.fastKast = true;
+        }
+
+        String pgm = null;
+        String path;
+
+        if (cmd.hasOption("expression")) {
+            pgm = cmd.getOptionValue("expression");
+            path = "Command line";
+        } else {
+            {
+                String[] restArgs = cmd.getArgs();
+                if (restArgs.length < 1) {
+                    String msg = "You have to provide a file in order to kast a program!.";
+                    GlobalSettings.kem.register(new KException(ExceptionType.ERROR, KExceptionGroup.CRITICAL, msg, "command line", "System file."));
+                } else
+                    pgm = restArgs[0];
+            }
+            File mainFile = new File(pgm);
+            path = mainFile.getAbsolutePath();
+            if (!mainFile.exists())
+                GlobalSettings.kem.register(new KException(ExceptionType.ERROR, KExceptionGroup.CRITICAL, "Could not find file: " + pgm, "command line", "System file."));
+            pgm = FileUtil.getFileContent(mainFile.getAbsolutePath());
+        }
+
+        org.kframework.kil.Definition javaDef = null;
+        String directory;
+        if (cmd.hasOption("directory")) {
+            directory = new File(cmd.getOptionValue("directory")).getAbsolutePath();
+            org.kframework.utils.Error.checkIfInputDirectory(directory);
+        } else {
+            directory = new File(System.getProperty("user.dir")).getAbsolutePath();
+        }
+        {
+            // search for the definition
+            File[] dirs = new File(directory).listFiles(new FilenameFilter() {
+                @Override
+                public boolean accept(File current, String name) {
+                    return new File(current, name).isDirectory();
+                }
+            });
+
+            for (int i = 0; i < dirs.length; i++) {
+                if (dirs[i].getAbsolutePath().endsWith("-kompiled")) {
+                    if (context.kompiled != null) {
+                        String msg = "Multiple compiled definitions found.";
+                        GlobalSettings.kem.register(new KException(ExceptionType.ERROR, KExceptionGroup.CRITICAL, msg, "command line", new File(".").getAbsolutePath()));
+                    } else {
+                        context.kompiled = dirs[i];
+                    }
+                }
+            }
+            if (context.kompiled == null && System.getenv("KRUN_COMPILED_DEF") != null) {
+                context.kompiled = new File(System.getenv("KRUN_COMPILED_DEF"));
+            }
+
+            if (context.kompiled == null) {
+                String msg = "Could not find a compiled definition. Use --directory to specify one.";
+                GlobalSettings.kem.register(new KException(ExceptionType.ERROR, KExceptionGroup.CRITICAL, msg, "command line", new File(".").getAbsolutePath()));
+            }
+        }
+        try {
+            if (context.kompiled.exists()) {
+                File defXml = new File(context.kompiled.getCanonicalPath() + "/defx-maude.bin");
+                if (!defXml.exists()) {
+                    //TODO(dwightguth): detect this based on kompile options
+                    defXml = new File(context.kompiled.getCanonicalPath() + "/defx-java.bin");
+                    if (!defXml.exists()) {
+                        GlobalSettings.kem.register(new KException(ExceptionType.ERROR, KExceptionGroup.CRITICAL, "Could not find the compiled definition.", "command line",
+                                defXml.getAbsolutePath()));
+                    }
+                }
+
+                javaDef = (org.kframework.kil.Definition) BinaryLoader.load(defXml.toString());
+                javaDef = new FlattenModules(context).compile(javaDef, null);
+                javaDef = (org.kframework.kil.Definition) javaDef.accept(new AddTopCellConfig(
+                        context));
+                // This is essential for generating maude
+                javaDef.preprocess(context);
+            } else {
+                String msg = "Could not find a valid compiled definition. Use --directory to specify one.";
+                GlobalSettings.kem.register(new KException(ExceptionType.ERROR, KExceptionGroup.CRITICAL, msg, "command line", new File(".").getAbsolutePath()));
+            }
+        } catch (IOException e) {
+            e.printStackTrace();
+        } catch (TransformerException e) {
+            e.printStackTrace();
+        }
+
+        boolean prettyPrint = false;
+        boolean nextline = false;
+        IndentationOptions indentationOptions = new IndentationOptions();
+        if (cmd.hasOption("pretty")) {
+            prettyPrint = true;
+            if (cmd.hasOption("tabsize")) {
+                indentationOptions.setTabSize(new Integer(cmd.getOptionValue("tabsize")));
+            } else {
+                indentationOptions.setTabSize(4);
+            }
+            if (cmd.hasOption("maxwidth")) {
+                indentationOptions.setWidth(new Integer(cmd.getOptionValue("maxwidth")));
+            } else {
+                indentationOptions.setWidth(Integer.MAX_VALUE);
+            }
+            if (cmd.hasOption("aux-tabsize")) {
+                indentationOptions.setAuxTabSize(new Integer(cmd.getOptionValue("auxtabsize")));
+            }
+            if (cmd.hasOption("nextline")) {
+                nextline = true;
+            }
+        }
+
+        if (cmd.hasOption("parser")) {
+            String parser = cmd.getOptionValue("parser");
+            if (parser.equals("program")) {
+                GlobalSettings.whatParser = GlobalSettings.ParserType.PROGRAM;
+            } else if (parser.equals("newprogram")) {
+                GlobalSettings.whatParser = GlobalSettings.ParserType.NEWPROGRAM;
+            } else if (parser.equals("ground")) {
+                GlobalSettings.whatParser = GlobalSettings.ParserType.GROUND;
+            } else if (parser.equals("rule")) {
+                GlobalSettings.whatParser = GlobalSettings.ParserType.RULES;
+            } else if (parser.equals("binary")) {
+                GlobalSettings.whatParser = GlobalSettings.ParserType.BINARY;
+            } else {
+                GlobalSettings.kem.register(new KException(ExceptionType.ERROR, KExceptionGroup.CRITICAL, "Invalid parser: " + parser, "", ""));
+            }
+        }
+
+        String sort = context.startSymbolPgm;
+        if (System.getenv("KRUN_SORT") != null) {
+            sort = System.getenv("KRUN_SORT");
+        }
+        if (cmd.hasOption("sort")) {
+            sort = cmd.getOptionValue("sort");
+        }
+
+        try {
+            ASTNode out = ProgramLoader.processPgm(pgm, path, javaDef, sort, context, GlobalSettings.whatParser);
+            StringBuilder kast;
+            if (prettyPrint) {
+                KastFilter kastFilter = new KastFilter(indentationOptions, nextline, context);
+                out.accept(kastFilter);
+                kast = kastFilter.getResult();
+            } else {
+                MaudeFilter maudeFilter = new MaudeFilter(context);
+                out.accept(maudeFilter);
+                kast = maudeFilter.getResult();
+                kast.append(K.lineSeparator);
+            }
+
+            try {
+                Writer outWriter = new OutputStreamWriter(System.out);
+                try {
+                    FileUtil.toWriter(kast, outWriter);
+                } finally {
+                    outWriter.flush();
+                }
+            } catch (IOException e) {
+                e.printStackTrace();
+            }
+
+            Stopwatch.instance().printIntermediate("Maudify Program");
+            Stopwatch.instance().printTotal("Total");
+            GlobalSettings.kem.print();
+        } catch (TransformerException e) {
+            e.report();
+        }
+    }
+}
+
+// vim: noexpandtab