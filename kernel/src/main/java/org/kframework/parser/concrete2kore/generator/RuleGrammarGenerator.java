--- conflicted
+++ resolved
@@ -392,18 +392,11 @@
     }
 
     public static List<Set<Integer>> computePositions(Production p) {
-<<<<<<< HEAD
         return StringUtil.computePoly(p.att().get("poly"));
-=======
-        return computePositions(p.att().get("poly"));
     }
 
     public static List<Set<Integer>> computePositions(String p) {
-        return (List<Set<Integer>>) Arrays.asList(p.split(";"))
-                .stream().map(l -> Arrays.asList(l.split(",")).stream()
-                        .map(s -> Integer.valueOf(s.trim())).collect(Collectors.toSet())).collect(Collectors.toList());
-
->>>>>>> 700b886a
+        return StringUtil.computePoly(p);
     }
 
     private static List<List<Sort>> makeAllSortTuples(int size, Module mod) {
