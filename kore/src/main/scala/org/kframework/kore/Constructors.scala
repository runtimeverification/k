--- conflicted
+++ resolved
@@ -13,15 +13,8 @@
   def KVariable(name: String, att: Att): KVariable
   def KRewrite(left: K, right: K, att: Att): KRewrite
   def InjectedKLabel(klabel: KLabel, att: Att): InjectedKLabel
-<<<<<<< HEAD
 
   val injectedKListLabel = "INJECTED-KLIST"
 }
+abstract class AbstractConstructors extends Constructors
 
-=======
-
-  lazy val injectedKListLabel = KLabel("INJECTED-KLIST")
-}
-
-abstract class AbstractConstructors extends Constructors
->>>>>>> 8c33db83
