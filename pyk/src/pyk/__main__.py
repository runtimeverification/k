--- conflicted
+++ resolved
@@ -91,12 +91,8 @@
             args['output'].write('\n\n')
             args['output'].write('Rule: ' + rid.strip())
             args['output'].write('\nUnparsed:\n')
-<<<<<<< HEAD
-            args['output'].write(prettyPrintKast(rule, symbol_table))
+            args['output'].write(pretty_print_kast(rule, symbol_table))
         _LOGGER.info(f'Wrote file: {args["output"].name}')
-=======
-            args['output'].write(pretty_print_kast(rule, symbol_table))
->>>>>>> 84491b6f
 
     else:
         raise ValueError(f'Unknown command: {args["command"]}')
