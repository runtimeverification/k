// Copyright (c) 2014 K Team. All Rights Reserved.

module KERNELC-SYNTAX
  syntax File ::= Globals

  syntax Global ::= FunctionDefinition
                  | FunctionDeclaration
                  | StructDeclaration
                  | "#include" "<" "stdlib.h" ">"
                  | "#include" "<" "stdio.h" ">"
  syntax Globals ::= List{Global, ""}

  syntax FunctionDefinition ::= Type Id "(" ParameterDeclarations ")" Block
  syntax FunctionDeclaration ::= Type Id "(" ParameterDeclarations ")" ";"
  syntax ParameterDeclaration ::= Type Id
  syntax ParameterDeclarations ::= List{ParameterDeclaration, ","}
  syntax StructDeclaration ::= "struct" Id "{" VariableDeclarations "}" ";"

  syntax VariableDeclaration ::= Type Id ";"
  syntax VariableDeclarations ::= List{VariableDeclaration, ""}

  syntax Type ::= IntType
                | "void"
                | Type "*"
                | "struct" Id
  syntax IntType ::= "int"

  syntax Statement ::=
      Expression "=" Expression ";"                         [seqstrict(2)]
    | Expression ";"                                        [seqstrict]
    | "if" "(" Expression ")" Statement "else" Statement    [avoid]
    | "if" "(" Expression ")" Statement
    | "while" "(" Expression ")" Statement
    | "return" Expression ";"                               [seqstrict]
    | "return" ";"
    | ";"
    | Block
  syntax Block ::= "{" VariableDeclarations Statements  "}"
  syntax Statements ::= List{Statement, ""}

  syntax Expression ::=
      Constant
    | Id
    | "(" Expression ")"                                [bracket]
    //| Expression "." Id
    | Expression "->" Id
    | Id "(" Expressions ")"                            [seqstrict(2)]
    //| Expression "[" Expression "]"
    > "-" Expression                                    [seqstrict]
    | "+" Expression                                    [seqstrict]
    | "!" Expression                                    [seqstrict]
    | "~" Expression                                    [seqstrict]
    | "*" Expression                                    [seqstrict]
    | "&" Expression
    | "sizeof" "(" Type ")"
    > "(" Type ")" Expression                           [seqstrict(2)]
    > left:
      Expression "*" Expression                         [seqstrict]
    | Expression "/" Expression                         [seqstrict]
    | Expression "%" Expression                         [seqstrict]
    > left:
      Expression "+" Expression                         [seqstrict]
    | Expression "-" Expression                         [seqstrict]
    > left:
      Expression "<<" Expression                        [seqstrict]
    | Expression ">>" Expression                        [seqstrict]
    > left:
      Expression "<"  Expression                        [seqstrict]
    | Expression "<=" Expression                        [seqstrict]
    | Expression ">"  Expression                        [seqstrict]
    | Expression ">=" Expression                        [seqstrict]
    > left:
      Expression "==" Expression                        [seqstrict]
    | Expression "!=" Expression                        [seqstrict]
    > left: Expression "&" Expression                   [seqstrict]
    > left: Expression "^" Expression                   [seqstrict]
    > left: Expression "|" Expression                   [seqstrict]
    > left: Expression "&&" Expression                  [prefer, seqstrict(1)]
    > left: Expression "||" Expression                  [seqstrict(1)]
    > right: Expression "?" Expression ":" Expression
  syntax Constant ::= Int
                    | "NULL"
                    | String
  syntax Expressions ::= List{Expression, ","}          [seqstrict]

  syntax Id ::= "main"
              | "malloc"
              | "free"
              | "scanf"
              | "printf"


  /*
   * Macros
   */
  rule if (E:Expression) S:Statement => if (E) S else ;     [macro]
  rule E1:Expression || E2:Expression => (E1 ? 1 : E2)      [macro]
  rule E1:Expression && E2:Expression => (E1 ? E2 : 0)      [macro]
  rule ! E:Expression => E ? 0 : 1                          [macro]


  /*
   * Verification specific stuff
   */
  syntax Statement ::= "breakpoint"
  syntax Id ::= "find" | "insert" | "delete" | "new_node" | "find_min" | "max" | "update_height"
              | "left_rotate" | "right_rotate" | "balance"
<<<<<<< HEAD
              | "head" | "tail" | "add" | "swap" | "deallocate" | "length_recursive" | "sum_recursive" | "reverse"
              | "height" | "compute_size" | "mirror" | "inorder" | "preorder" | "postorder"
  syntax Id ::= "listNode" | "val" | "next"
  syntax Id ::= "treeNode" | "node" | "value" | "left" | "right"
  syntax Id ::= "a" | "b" | "c" | "x" | "y" | "z" | "t" | "u" | "v" | "p" | "temp" | "min"
=======
              | "head" | "tail" | "add" | "swap" | "deallocate" | "length_recursive" | "length_iterative" | "sum_recursive" | "sum_iterative" | "reverse"
              | "height" | "compute_size" | "mirror" | "inorder" | "preorder" | "postorder"
  syntax Id ::= "listNode" | "val" | "next"
  syntax Id ::= "treeNode" | "node" | "value" | "left" | "right"
  syntax Id ::= "a" | "b" | "c" | "x" | "y" | "z" | "t" | "u" | "v" | "p" | "s" | "temp" | "min"
>>>>>>> ba95470a
endmodule<|MERGE_RESOLUTION|>--- conflicted
+++ resolved
@@ -105,17 +105,9 @@
   syntax Statement ::= "breakpoint"
   syntax Id ::= "find" | "insert" | "delete" | "new_node" | "find_min" | "max" | "update_height"
               | "left_rotate" | "right_rotate" | "balance"
-<<<<<<< HEAD
-              | "head" | "tail" | "add" | "swap" | "deallocate" | "length_recursive" | "sum_recursive" | "reverse"
-              | "height" | "compute_size" | "mirror" | "inorder" | "preorder" | "postorder"
-  syntax Id ::= "listNode" | "val" | "next"
-  syntax Id ::= "treeNode" | "node" | "value" | "left" | "right"
-  syntax Id ::= "a" | "b" | "c" | "x" | "y" | "z" | "t" | "u" | "v" | "p" | "temp" | "min"
-=======
               | "head" | "tail" | "add" | "swap" | "deallocate" | "length_recursive" | "length_iterative" | "sum_recursive" | "sum_iterative" | "reverse"
               | "height" | "compute_size" | "mirror" | "inorder" | "preorder" | "postorder"
   syntax Id ::= "listNode" | "val" | "next"
   syntax Id ::= "treeNode" | "node" | "value" | "left" | "right"
   syntax Id ::= "a" | "b" | "c" | "x" | "y" | "z" | "t" | "u" | "v" | "p" | "s" | "temp" | "min"
->>>>>>> ba95470a
 endmodule