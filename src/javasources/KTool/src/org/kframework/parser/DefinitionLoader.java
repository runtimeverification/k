--- conflicted
+++ resolved
@@ -326,13 +326,8 @@
      *            - the context for disambiguation purposes.
      * @return A lightweight Definition element which contain all the definition items found in the string.
      */
-<<<<<<< HEAD
     public static Definition parseString(String content, Source source, Context context) throws ParseFailedException {
-        List<DefinitionItem> di = Basic.parse(source, content, context);
-=======
-    public static Definition parseString(String content, String filename, Context context) throws ParseFailedException {
-        List<DefinitionItem> di = Outer.parse(filename, content, context);
->>>>>>> 792c4372
+        List<DefinitionItem> di = Outer.parse(source, content, context);
 
         org.kframework.kil.Definition def = new org.kframework.kil.Definition();
         def.setItems(di);
