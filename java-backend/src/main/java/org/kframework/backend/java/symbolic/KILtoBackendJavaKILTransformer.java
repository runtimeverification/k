// Copyright (c) 2013-2014 K Team. All Rights Reserved.
package org.kframework.backend.java.symbolic;

import static org.kframework.kil.KLabelConstant.ANDBOOL_KLABEL;
import static org.kframework.kil.KLabelConstant.BOOL_ANDBOOL_KLABEL;

import org.kframework.backend.java.builtins.BoolToken;
import org.kframework.backend.java.builtins.FloatToken;
import org.kframework.backend.java.builtins.IntToken;
import org.kframework.backend.java.builtins.StringToken;
import org.kframework.backend.java.builtins.UninterpretedToken;
import org.kframework.backend.java.indexing.IndexingTable;
import org.kframework.backend.java.kil.BuiltinList;
import org.kframework.backend.java.kil.BuiltinMap;
import org.kframework.backend.java.kil.BuiltinSet;
import org.kframework.backend.java.kil.CellCollection;
import org.kframework.backend.java.kil.CellLabel;
import org.kframework.backend.java.kil.ConcreteCollectionVariable;
import org.kframework.backend.java.kil.DataStructures;
import org.kframework.backend.java.kil.Definition;
import org.kframework.backend.java.kil.GlobalContext;
import org.kframework.backend.java.kil.Hole;
import org.kframework.backend.java.kil.JavaBackendRuleData;
import org.kframework.backend.java.kil.KItem;
import org.kframework.backend.java.kil.KItemProjection;
import org.kframework.backend.java.kil.KLabelConstant;
import org.kframework.backend.java.kil.KLabelFreezer;
import org.kframework.backend.java.kil.KLabelInjection;
import org.kframework.backend.java.kil.KList;
import org.kframework.backend.java.kil.KSequence;
import org.kframework.backend.java.kil.Kind;
import org.kframework.backend.java.kil.Rule;
import org.kframework.backend.java.kil.Sort;
import org.kframework.backend.java.kil.Term;
import org.kframework.backend.java.kil.TermContext;
import org.kframework.backend.java.kil.Token;
import org.kframework.backend.java.kil.Variable;
import org.kframework.kil.ASTNode;
import org.kframework.kil.Attribute;
import org.kframework.kil.BoolBuiltin;
import org.kframework.kil.DataStructureSort;
import org.kframework.kil.FloatBuiltin;
import org.kframework.kil.GenericToken;
import org.kframework.kil.IntBuiltin;
import org.kframework.kil.Module;
import org.kframework.kil.Production;
import org.kframework.kil.StringBuiltin;
import org.kframework.kil.TermComment;
import org.kframework.kil.loader.Context;
import org.kframework.kil.visitors.CopyOnWriteTransformer;
import org.kframework.utils.errorsystem.KExceptionManager;
import org.kframework.utils.errorsystem.KExceptionManager.KEMException;

import java.util.ArrayList;
import java.util.Collection;
import java.util.Collections;
import java.util.HashMap;
import java.util.HashSet;
import java.util.List;
import java.util.Map;
import java.util.Set;
import java.util.stream.Collectors;

import com.google.common.collect.Iterables;
import com.google.common.collect.Maps;
import com.google.common.collect.Sets;
import com.google.inject.Inject;


/**
 * Convert a term from the KIL representation into the Java Rewrite engine internal representation.
 *
 * @author AndreiS
 */
public class KILtoBackendJavaKILTransformer extends CopyOnWriteTransformer {

    private boolean freshRules;

    /**
     * Maps variables representing concrete collections to their sizes. This
     * field is set at the beginning of
     * {@link #visit(org.kframework.kil.Rule)} and reset before that method
     * returns. Moreover, it is only used in
     * {@link #visit(org.kframework.kil.Variable)} when transforming
     * {@code Variable}s inside that {@code Rule}.
     */
    private Map<org.kframework.kil.Variable, Integer> concreteCollectionSize
            = Collections.emptyMap();
    private final GlobalContext globalContext;
    private final IndexingTable.Data indexingData;
    private final KExceptionManager kem;

    @Inject
    public KILtoBackendJavaKILTransformer(
            Context context,
            GlobalContext globalContext,
            @FreshRules boolean freshRules,
            IndexingTable.Data data,
            KExceptionManager kem) {
        super("Transform KIL into java backend KIL", context);
        this.freshRules = freshRules;
        this.globalContext = globalContext;
        this.indexingData = data;
        this.kem = kem;
    }

    public Definition transformDefinition(org.kframework.kil.Definition node) {
        Definition transformedDef = (Definition) this.visitNode(node);
        globalContext.setDefinition(transformedDef);

        Definition expandedDefinition = new MacroExpander(TermContext.of(globalContext), kem).processDefinition();
        globalContext.setDefinition(expandedDefinition);

        Definition evaluatedDefinition = evaluateDefinition(globalContext);
        globalContext.setDefinition(evaluatedDefinition);
        return evaluatedDefinition;
    }

    public Rule transformAndEval(org.kframework.kil.Rule node) {
        Rule rule = null;
        rule = new MacroExpander(TermContext.of(globalContext), kem).processRule((Rule) this.visitNode(node));
        rule = evaluateRule(rule, globalContext);

        return rule;
    }

    public Term transformAndEval(org.kframework.kil.Term node) {
        Term term = null;
        term = new MacroExpander(TermContext.of(globalContext), kem).processTerm((Term) this.visitNode(node));
        term = term.evaluate(TermContext.of(globalContext));

        return term;
    }

    @Override
    public ASTNode complete(ASTNode node, ASTNode r) {
        r.copyAttributesFrom(node);
        return super.complete(node, r);
    }

    @Override
    public ASTNode visit(org.kframework.kil.KApp node, Void _void)  {
        if (node.getLabel() instanceof org.kframework.kil.Token) {
            if (node.getLabel() instanceof BoolBuiltin) {
                return BoolToken.of(((BoolBuiltin) node.getLabel()).booleanValue());
            } else if (node.getLabel() instanceof IntBuiltin) {
                return IntToken.of(((IntBuiltin) node.getLabel()).bigIntegerValue());
            } else if (node.getLabel() instanceof StringBuiltin) {
                return StringToken.of(((StringBuiltin) node.getLabel()).stringValue());
            } else if (node.getLabel() instanceof FloatBuiltin) {
                return FloatToken.of(
                        ((FloatBuiltin) node.getLabel()).bigFloatValue(),
                        ((FloatBuiltin) node.getLabel()).exponent());
            } else if (node.getLabel() instanceof GenericToken) {
                return UninterpretedToken.of(
                        Sort.of(((GenericToken) node.getLabel()).tokenSort()),
                        ((GenericToken) node.getLabel()).value());
            } else {
                assert false : "unsupported Token " + node.getLabel();
            }
        }

        Term kLabel = (Term) this.visitNode(node.getLabel());
        Term kList = (Term) this.visitNode(node.getChild());
        if (kList instanceof Variable) {
            kList = kList.sort().equals(Sort.KLIST) ? kList : KList.singleton(kList);
        }
        return KItem.of(kLabel, kList, TermContext.of(globalContext));
    }

    @Override
    public ASTNode visit(org.kframework.kil.KItemProjection node, Void _void)  {
        return new KItemProjection(Kind.of(Sort.of(node.projectedKind())), (Term) this.visitNode(node.getTerm()));
    }

    @Override
    public ASTNode visit(org.kframework.kil.KLabelConstant node, Void _void)  {
        return KLabelConstant.of(node.getLabel(), context);
    }

    @Override
    public ASTNode visit(org.kframework.kil.KLabelInjection node, Void _void)  {
        return new KLabelInjection((Term) this.visitNode(node.getTerm()));
    }

    @Override
    public ASTNode visit(org.kframework.kil.KInjectedLabel node, Void _void)  {
        Term term = (Term) this.visitNode(node.getTerm());
        return new KLabelInjection(term);
    }

    @Override
    public ASTNode visit(org.kframework.kil.FreezerLabel node, Void _void)  {
        Term term = (Term) this.visitNode(node.getTerm());
        return new KLabelFreezer(term);
    }

    @Override
    public ASTNode visit(org.kframework.kil.Hole node, Void _void)  {
        return Hole.HOLE;
    }

    @Override
    public ASTNode visit(org.kframework.kil.FreezerHole node, Void _void)  {
        return Hole.HOLE;
    }

    @Override
    public ASTNode visit(org.kframework.kil.Token node, Void _void)  {
        throw new UnsupportedOperationException();
    }

    @Override
    public ASTNode visit(org.kframework.kil.KSequence node, Void _void)  {
        List<org.kframework.kil.Term> list = new ArrayList<>();
        KILtoBackendJavaKILTransformer.flattenKSequence(list, node.getContents());

        Variable variable = null;
        if (!list.isEmpty()
                && list.get(list.size() - 1) instanceof org.kframework.kil.Variable
                && list.get(list.size() - 1).getSort().equals(org.kframework.kil.Sort.K)) {
            variable = (Variable) this.visitNode(list.remove(list.size() - 1));
        }

        KSequence.Builder builder = KSequence.builder();
        for (org.kframework.kil.Term term : list) {
            builder.concatenate((Term) this.visitNode(term));
        }
        if (variable != null) {
            builder.concatenate(variable);
        }

        return builder.build();
    }

    @Override
    public ASTNode visit(org.kframework.kil.KList node, Void _void)  {
        List<org.kframework.kil.Term> list = new ArrayList<org.kframework.kil.Term>();
        KILtoBackendJavaKILTransformer.flattenKList(list, node.getContents());

        Variable variable = null;
        if (!list.isEmpty()
                && list.get(list.size() - 1) instanceof org.kframework.kil.Variable
                && list.get(list.size() - 1).getSort().equals(org.kframework.kil.Sort.KLIST)) {
            variable = (Variable) this.visitNode(list.remove(list.size() - 1));
        }

        KList.Builder builder = KList.builder();
        for (org.kframework.kil.Term term : list) {
            builder.concatenate((Term) this.visitNode(term));
        }
        if (variable != null) {
            builder.concatenate(variable);
        }

        return builder.build();
    }

    @Override
<<<<<<< HEAD
    public ASTNode visit(org.kframework.kil.Cell node, Void _)  {
        return CellCollection.singleton(
                CellLabel.of(node.getLabel()),
                (Term) this.visitNode(node.getContents()),
                context);
=======
    public ASTNode visit(org.kframework.kil.Cell node, Void _void)  {
        if (node.getContents() instanceof org.kframework.kil.Bag) {
            Term contents = (Term) this.visitNode(node.getContents());
            if (contents instanceof CellCollection) {
                return new Cell<CellCollection>(CellLabel.of(node.getLabel()), (CellCollection) contents);
            } else if (contents instanceof Cell) {
                return new Cell<Cell<?>>(CellLabel.of(node.getLabel()), (Cell<?>) contents);
            } else if (contents instanceof Variable) {
                return new Cell<Variable>(CellLabel.of(node.getLabel()), (Variable) contents);
            } else {
                throw new RuntimeException();
            }
        } else if (node.getContents() instanceof org.kframework.kil.Cell) {
            return new Cell<Cell<?>>(CellLabel.of(node.getLabel()), (Cell<?>) this.visitNode(node.getContents()));
        } else {
            Term content = (Term) this.visitNode(node.getContents());

            if (content instanceof KItem) {
                return new Cell<KItem>(CellLabel.of(node.getLabel()), (KItem) content);
            } else if (content instanceof Token) {
                return new Cell<Token>(CellLabel.of(node.getLabel()), (Token) content);
            } else if (content instanceof KSequence) {
                return new Cell<KSequence>(CellLabel.of(node.getLabel()), (KSequence) content);
            } else if (content instanceof KList) {
                return new Cell<KList>(CellLabel.of(node.getLabel()), (KList) content);
            } else if (content instanceof BuiltinList) {
                return new Cell<BuiltinList>(CellLabel.of(node.getLabel()), (BuiltinList) content);
            } else if (content instanceof BuiltinSet) {
                return new Cell<BuiltinSet>(CellLabel.of(node.getLabel()), (BuiltinSet) content);
            } else if (content instanceof BuiltinMap) {
                return new Cell<BuiltinMap>(CellLabel.of(node.getLabel()), (BuiltinMap) content);
            } else if (content instanceof Variable) {
                return new Cell<Term>(CellLabel.of(node.getLabel()), content);
            } else if (content instanceof KItemProjection) {
                return new Cell<KItemProjection>(CellLabel.of(node.getLabel()), (KItemProjection) content);
            } else {
                throw new RuntimeException();
            }
        }
>>>>>>> 0c3f0332
    }

    @Override
    public ASTNode visit(org.kframework.kil.Bag node, Void _void) {
        List<org.kframework.kil.Term> contents = new ArrayList<org.kframework.kil.Term>();
        org.kframework.kil.Bag.flatten(contents, node.getContents());

        CellCollection.Builder builder = CellCollection.builder(context);
        for (org.kframework.kil.Term term : contents) {
            if (term instanceof TermComment) {
                continue;
            }
            builder.concatenate((Term) this.visitNode(term));
        }

        return builder.build();
    }

    @Override
    public ASTNode visit(org.kframework.kil.ListBuiltin node, Void _void)  {
        BuiltinList.Builder builder = BuiltinList.builder();
        for (org.kframework.kil.Term element : node.elementsLeft()) {
            builder.addItem((Term) this.visitNode(element));
        }
        for (org.kframework.kil.Term term : node.baseTerms()) {
            builder.concatenate((Term) this.visitNode(term));
        }
        for (org.kframework.kil.Term element : node.elementsRight()) {
            builder.addItem((Term) this.visitNode(element));
        }
        return builder.build();
    }

    @Override
    public ASTNode visit(org.kframework.kil.SetBuiltin node, Void _void)  {
        BuiltinSet.Builder builder = BuiltinSet.builder();
        for (org.kframework.kil.Term element : node.elements()) {
            builder.add((Term) this.visitNode(element));
        }
        for (org.kframework.kil.Term term : node.baseTerms()) {
            builder.concatenate((Term) this.visitNode(term));
        }
        return builder.build();
    }

    @Override
    public ASTNode visit(org.kframework.kil.MapBuiltin node, Void _void)  {
        BuiltinMap.Builder builder = BuiltinMap.builder();
        for (Map.Entry<org.kframework.kil.Term, org.kframework.kil.Term> entry :
                node.elements().entrySet()) {
            builder.put(
                    (Term) this.visitNode(entry.getKey()),
                    (Term) this.visitNode(entry.getValue()));
        }
        for (org.kframework.kil.Term term : node.baseTerms()) {
            builder.concatenate((Term) this.visitNode(term));
        }
        return builder.build();
    }

    @Override
    public ASTNode visit(org.kframework.kil.ListUpdate node, Void _void)  {
        Variable base = (Variable) this.visitNode(node.base());

        return DataStructures.listRange(
                base,
                node.removeLeft().size(),
                node.removeRight().size(),
                TermContext.of(globalContext));
    }

    @Override
    public ASTNode visit(org.kframework.kil.SetUpdate node, Void _void)  {
        Variable set = (Variable) this.visitNode(node.set());

        HashSet<Term> removeSet = new HashSet<Term>(node.removeEntries().size());
        for (org.kframework.kil.Term term : node.removeEntries()) {
            removeSet.add((Term) this.visitNode(term));
        }

        return DataStructures.setDifference(set, removeSet, TermContext.of(globalContext));
    }

     @Override
    public ASTNode visit(org.kframework.kil.MapUpdate node, Void _void)  {
        Variable map = (Variable) this.visitNode(node.map());

        HashSet<Term> removeSet = new HashSet<Term>(node.removeEntries().size());
        for (org.kframework.kil.Term term : node.removeEntries().keySet()) {
            removeSet.add((Term) this.visitNode(term));
        }

        HashMap<Term, Term> updateMap = new HashMap<Term, Term>(node.updateEntries().size());
        for (Map.Entry<org.kframework.kil.Term, org.kframework.kil.Term> entry :
                node.updateEntries().entrySet()) {
            Term key = (Term) this.visitNode(entry.getKey());
            Term value = (Term) this.visitNode(entry.getValue());
            updateMap.put(key, value);
        }

        return DataStructures.mapUpdateAll(
                DataStructures.mapRemoveAll(map, removeSet, TermContext.of(globalContext)),
                updateMap,
                TermContext.of(globalContext));
    }

    @Override
    public ASTNode visit(org.kframework.kil.Variable node, Void _void)  {
        String name = node.fullName();

        if (node.getSort().equals(org.kframework.kil.Sort.BAG)) {
            return new Variable(name, Kind.CELL_COLLECTION.asSort());
        }

        if (node.getSort().equals(org.kframework.kil.Sort.K)) {
            return new Variable(name, Sort.KSEQUENCE);
        }
        if (node.getSort().equals(org.kframework.kil.Sort.KLIST)) {
            return new Variable(name, Sort.KLIST);
        }

        DataStructureSort dataStructureSort = context.dataStructureSortOf(node.getSort());
        if (dataStructureSort != null) {
            Sort sort = null;
            if (dataStructureSort.type().equals(org.kframework.kil.Sort.LIST)) {
                sort = Sort.LIST;
            } else if (dataStructureSort.type().equals(org.kframework.kil.Sort.MAP)) {
                sort = Sort.MAP;
            } else if (dataStructureSort.type().equals(org.kframework.kil.Sort.SET)) {
                sort = Sort.SET;
            } else {
                assert false: "unexpected data structure " + dataStructureSort.type();
            }

            if (concreteCollectionSize.containsKey(node)) {
                return new ConcreteCollectionVariable(
                        name,
                        sort,
                        concreteCollectionSize.get(node));
            } else {
                return new Variable(name, sort);
            }
        }

        return new Variable(name, Sort.of(node.getSort()));
    }

    @Override
    public ASTNode visit(org.kframework.kil.Rule node, Void _void)  {
        assert node.getBody() instanceof org.kframework.kil.Rewrite;

        JavaBackendRuleData ruleData = node.getAttribute(JavaBackendRuleData.class);
        if (ruleData == null) {
            ruleData = new JavaBackendRuleData();
        }
        concreteCollectionSize = ruleData.getConcreteDataStructureSize();

        org.kframework.kil.Rewrite rewrite = (org.kframework.kil.Rewrite) node.getBody();
        Term leftHandSide = (Term) this.visitNode(rewrite.getLeft());
        Term rightHandSide = (Term) this.visitNode(rewrite.getRight());

        List<Term> requires = new ArrayList<>();
        if (node.getRequires() != null) {
            transformConjunction(requires, (Term) this.visitNode(node.getRequires()));
        }

        List<Term> ensures = new ArrayList<>();
        if (node.getEnsures() != null) {
            transformConjunction(ensures, (Term) this.visitNode(node.getEnsures()));
        }

        UninterpretedConstraint.Builder lookupsBuilder = UninterpretedConstraint.builder();
        for (org.kframework.kil.BuiltinLookup lookup : ruleData.getLookups()) {
            Variable base = (Variable) this.visitNode(lookup.base());
            Term key = (Term) this.visitNode(lookup.key());
            if (lookup instanceof org.kframework.kil.SetLookup) {
                if (lookup.choice()) {
                    lookupsBuilder.add(DataStructures.choice(base, TermContext.of(globalContext)), key);
                } else {
                    lookupsBuilder.add(DataStructures.lookup(base, key, TermContext.of(globalContext)), BoolToken.TRUE);
                }
            } else {
                Term value = (Term) this.visitNode(lookup.value());
                if (lookup instanceof org.kframework.kil.MapLookup) {
                    if (lookup.choice()) {
                        lookupsBuilder.add(DataStructures.choice(base, TermContext.of(globalContext)), key);
                    }
                    lookupsBuilder.add(DataStructures.lookup(base, key, TermContext.of(globalContext)), value);
                } else { // ListLookup
                    lookupsBuilder.add(DataStructures.lookup(base, key, TermContext.of(globalContext)), value);
                }
            }

        }

        // TODO(AndreiS): check !Variable only appears in the RHS
        Set<Variable> freshConstants = node.getBody().variables().stream()
                .filter(v -> v.isFreshConstant())
                .map(v -> (Variable) this.visitNode(v))
                .collect(Collectors.toSet());

        Set<Variable> freshVariables = node.getBody().variables().stream()
                .filter(v -> v.isFreshVariable())
                .map(v -> (Variable) this.visitNode(v))
                .collect(Collectors.toSet());

        assert leftHandSide.kind() == rightHandSide.kind()
                || leftHandSide.kind().isComputational() && rightHandSide.kind().isComputational();

        concreteCollectionSize = Collections.emptyMap();

        java.util.Map<CellLabel, Term> lhsOfReadCell = null;
        java.util.Map<CellLabel, Term> rhsOfWriteCell = null;
        if (ruleData.isCompiledForFastRewriting()) {
            lhsOfReadCell = Maps.newHashMap();
            for (java.util.Map.Entry<String, org.kframework.kil.Term> entry : ruleData.getLhsOfReadCell().entrySet()) {
                lhsOfReadCell.put(CellLabel.of(entry.getKey()), (Term) this.visitNode(entry.getValue()));
            }
            rhsOfWriteCell = Maps.newHashMap();
            for (java.util.Map.Entry<String, org.kframework.kil.Term> entry : ruleData.getRhsOfWriteCell().entrySet()) {
                rhsOfWriteCell.put(CellLabel.of(entry.getKey()), (Term) this.visitNode(entry.getValue()));
            }
        }

        java.util.Set<CellLabel> cellsToCopy = null;
        if (ruleData.getCellsToCopy() != null) {
            cellsToCopy = Sets.newHashSet();
            for (String cellLabelName : ruleData.getCellsToCopy()) {
                cellsToCopy.add(CellLabel.of(cellLabelName));
            }
        }

        Rule rule = new Rule(
                node.getLabel(),
                leftHandSide,
                rightHandSide,
                requires,
                ensures,
                freshConstants,
                freshVariables,
                lookupsBuilder.build(),
                ruleData.isCompiledForFastRewriting(),
                lhsOfReadCell,
                rhsOfWriteCell,
                cellsToCopy,
                ruleData.getInstructions(),
                node,
                globalContext.getDefinition());

        if (freshRules) {
            return rule.getFreshRule(TermContext.of(globalContext));
        }
        return rule;
    }

    private void transformConjunction(Collection<Term> requires, Term term) {
        if (term instanceof KItem &&
               (((KItem) term).kLabel().toString().equals(ANDBOOL_KLABEL.getLabel()) ||
                ((KItem) term).kLabel().toString().equals(BOOL_ANDBOOL_KLABEL.getLabel()))) {
            for (Term item : ((KList) ((KItem) term).kList()).getContents()) {
                requires.add(item);
            }
        } else {
            requires.add(term);
        }
    }

    @Override
    public ASTNode visit(org.kframework.kil.Definition node, Void _void) {
        Definition definition = new Definition(context, kem, indexingData);
        globalContext.setDefinition(definition);

        Module singletonModule = node.getSingletonModule();

        for (org.kframework.kil.Rule rule : singletonModule.getRules()) {
            if (rule.containsAttribute(Attribute.PREDICATE_KEY)) {
                continue;
            }

            definition.addRule((Rule) this.visitNode(rule));
        }

        for (String kLabelName : singletonModule.getModuleKLabels()) {
            definition.addKLabel(KLabelConstant.of(kLabelName, context));
        }

        /* collect the productions which have the attributes strict and seqstrict */
        Set<Production> productions = singletonModule.getSyntaxByTag("strict", context);
        productions.addAll(singletonModule.getSyntaxByTag("seqstrict", context));
        for (Production production : productions) {
            definition.addFrozenKLabel(KLabelConstant.of(production.getKLabel(), context));
        }

        return definition;
    }

    /**
     * Partially evaluate the right-hand side and the conditions for each rule.
     *
     * @param definition
     *            the definition used for evaluation
     * @return the partially evaluated definition
     */
    private static Definition evaluateDefinition(GlobalContext globalContext) {
        Definition definition = globalContext.getDefinition();
        /* replace the unevaluated rules defining functions with their partially evaluated counterparts */
        ArrayList<Rule> partiallyEvaluatedRules = new ArrayList<>();
        /* iterate until a fixpoint is reached, because the evaluation with functions uses Term#substituteAndEvalaute */
        while (true) {
            boolean change = false;

            partiallyEvaluatedRules.clear();
            for (Rule rule : Iterables.concat(definition.functionRules().values(),
                    definition.anywhereRules().values())) {
                Rule evaluatedRule = evaluateRule(rule, globalContext);
                partiallyEvaluatedRules.add(evaluatedRule);

                if (!evaluatedRule.equals(rule)) {
                    change = true;
                }
            }

            if (!change) {
                break;
            }

            definition.functionRules().clear();
            definition.anywhereRules().clear();
            definition.addRuleCollection(partiallyEvaluatedRules);
        }

        /* replace the unevaluated rules and macros with their partially evaluated counterparts */
        partiallyEvaluatedRules.clear();
        Iterable<Rule> rules = Iterables.concat(
                definition.rules(),
                definition.macros(),
                definition.patternRules().values(),
                definition.patternFoldingRules());
        for (Rule rule : rules) {
            partiallyEvaluatedRules.add(evaluateRule(rule, globalContext));
        }
        definition.rules().clear();
        definition.macros().clear();
        definition.patternRules().clear();
        definition.patternFoldingRules().clear();
        definition.addRuleCollection(partiallyEvaluatedRules);

        return definition;
    }

    /**
     * Partially evaluate the right-hand side and the conditions of a specified rule.
     * @param rule
     *          the rule being partially evaluated
     * @param definition
     *          the definition used for evaluation
     * @return
     *          the partially evaluated rule
     */
    private static Rule evaluateRule(Rule rule, GlobalContext globalContext) {
        try {
            TermContext termContext = TermContext.of(globalContext);
            // TODO(AndreiS): some evaluation is required in the LHS as well
            // TODO(YilongL): cannot simply uncomment the following code because it
            // may evaluate the LHS using the rule itself
            //Term leftHandSide = rule.leftHandSide().evaluate(termContext);

            Rule origRule = rule;
            Term rightHandSide = rule.rightHandSide().evaluate(termContext);
            List<Term> requires = new ArrayList<>();
            for (Term term : rule.requires()) {
                requires.add(term.evaluate(termContext));
            }
            List<Term> ensures = new ArrayList<>();
            for (Term term : rule.ensures()) {
                ensures.add(term.evaluate(termContext));
            }
            UninterpretedConstraint.Builder lookupsBuilder = UninterpretedConstraint.builder();
            for (UninterpretedConstraint.Equality equality : rule.lookups().equalities()) {
                lookupsBuilder.add(
                        equality.leftHandSide().evaluate(termContext),
                        equality.rightHandSide().evaluate(termContext));
            }

            Map<CellLabel, Term> rhsOfWriteCell = null;
            if (rule.isCompiledForFastRewriting()) {
                rhsOfWriteCell = new HashMap<>();
                for (Map.Entry<CellLabel, Term> entry : rule.rhsOfWriteCell().entrySet()) {
                    rhsOfWriteCell.put(entry.getKey(), entry.getValue().evaluate(termContext));
                }
            }

            Rule newRule = new Rule(
                    rule.label(),
                    rule.leftHandSide(),
                    rightHandSide,
                    requires,
                    ensures,
                    rule.freshConstants(),
                    rule.freshVariables(),
                    lookupsBuilder.build(),
                    rule.isCompiledForFastRewriting(),
                    rule.lhsOfReadCell(),
                    rhsOfWriteCell,
                    rule.cellsToCopy(),
                    rule.instructions(),
                    rule,
                    globalContext.getDefinition());
            return newRule.equals(rule) ? origRule : newRule;
        } catch (KEMException e) {
            e.exception.addTraceFrame("while compiling rule at location " + rule.getSource() + rule.getLocation());
            throw e;
        }
    }

    private static void flattenKSequence(
            List<org.kframework.kil.Term> flatList,
            List<org.kframework.kil.Term> nestedList) {
        for (org.kframework.kil.Term term : nestedList) {
            if (term instanceof org.kframework.kil.KSequence) {
                org.kframework.kil.KSequence kSequence = (org.kframework.kil.KSequence) term;
                KILtoBackendJavaKILTransformer.flattenKSequence(flatList, kSequence.getContents());
            } else {
                flatList.add(term);
            }
        }
    }

    private static void flattenKList(
            List<org.kframework.kil.Term> flatList,
            List<org.kframework.kil.Term> nestedList) {
        for (org.kframework.kil.Term term : nestedList) {
            if (term instanceof org.kframework.kil.KList) {
                org.kframework.kil.KList kList = (org.kframework.kil.KList) term;
                KILtoBackendJavaKILTransformer.flattenKList(flatList, kList.getContents());
            } else {
                flatList.add(term);
            }
        }
    }
}<|MERGE_RESOLUTION|>--- conflicted
+++ resolved
@@ -257,53 +257,11 @@
     }
 
     @Override
-<<<<<<< HEAD
-    public ASTNode visit(org.kframework.kil.Cell node, Void _)  {
+    public ASTNode visit(org.kframework.kil.Cell node, Void _void)  {
         return CellCollection.singleton(
                 CellLabel.of(node.getLabel()),
                 (Term) this.visitNode(node.getContents()),
                 context);
-=======
-    public ASTNode visit(org.kframework.kil.Cell node, Void _void)  {
-        if (node.getContents() instanceof org.kframework.kil.Bag) {
-            Term contents = (Term) this.visitNode(node.getContents());
-            if (contents instanceof CellCollection) {
-                return new Cell<CellCollection>(CellLabel.of(node.getLabel()), (CellCollection) contents);
-            } else if (contents instanceof Cell) {
-                return new Cell<Cell<?>>(CellLabel.of(node.getLabel()), (Cell<?>) contents);
-            } else if (contents instanceof Variable) {
-                return new Cell<Variable>(CellLabel.of(node.getLabel()), (Variable) contents);
-            } else {
-                throw new RuntimeException();
-            }
-        } else if (node.getContents() instanceof org.kframework.kil.Cell) {
-            return new Cell<Cell<?>>(CellLabel.of(node.getLabel()), (Cell<?>) this.visitNode(node.getContents()));
-        } else {
-            Term content = (Term) this.visitNode(node.getContents());
-
-            if (content instanceof KItem) {
-                return new Cell<KItem>(CellLabel.of(node.getLabel()), (KItem) content);
-            } else if (content instanceof Token) {
-                return new Cell<Token>(CellLabel.of(node.getLabel()), (Token) content);
-            } else if (content instanceof KSequence) {
-                return new Cell<KSequence>(CellLabel.of(node.getLabel()), (KSequence) content);
-            } else if (content instanceof KList) {
-                return new Cell<KList>(CellLabel.of(node.getLabel()), (KList) content);
-            } else if (content instanceof BuiltinList) {
-                return new Cell<BuiltinList>(CellLabel.of(node.getLabel()), (BuiltinList) content);
-            } else if (content instanceof BuiltinSet) {
-                return new Cell<BuiltinSet>(CellLabel.of(node.getLabel()), (BuiltinSet) content);
-            } else if (content instanceof BuiltinMap) {
-                return new Cell<BuiltinMap>(CellLabel.of(node.getLabel()), (BuiltinMap) content);
-            } else if (content instanceof Variable) {
-                return new Cell<Term>(CellLabel.of(node.getLabel()), content);
-            } else if (content instanceof KItemProjection) {
-                return new Cell<KItemProjection>(CellLabel.of(node.getLabel()), (KItemProjection) content);
-            } else {
-                throw new RuntimeException();
-            }
-        }
->>>>>>> 0c3f0332
     }
 
     @Override
