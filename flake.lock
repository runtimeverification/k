--- conflicted
+++ resolved
@@ -204,19 +204,11 @@
         "z3-src": "z3-src"
       },
       "locked": {
-<<<<<<< HEAD
-        "lastModified": 1658896445,
-        "narHash": "sha256-t1+w8iRLGs7NIscdDV/LceQBi2dsL7B2Xb1WX8lml08=",
-        "owner": "runtimeverification",
-        "repo": "haskell-backend",
-        "rev": "9f7010f5ec2fb13c38b1628538ef1733d99c4485",
-=======
         "lastModified": 1659082875,
         "narHash": "sha256-0/zQpO9zh0xkVwcGuNutIOR2Sgr26CpGPXAhl/A3/1s=",
         "owner": "runtimeverification",
         "repo": "haskell-backend",
         "rev": "3c37aabb2ef9f7645e12ae8819e287577969216a",
->>>>>>> f1de21e9
         "type": "github"
       },
       "original": {
