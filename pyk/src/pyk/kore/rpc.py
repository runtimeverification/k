from __future__ import annotations

import http.client
import json
import logging
import os
import socket
import sys
from abc import ABC, abstractmethod
from dataclasses import dataclass
from datetime import datetime, timedelta
from enum import Enum, auto
from pathlib import Path
from signal import SIGINT
from subprocess import DEVNULL, PIPE, Popen
from threading import Thread
from time import sleep
from typing import ClassVar  # noqa: TC003
from typing import TYPE_CHECKING, ContextManager, NamedTuple, TypedDict, final

from psutil import Process

from ..utils import FrozenDict, check_dir_path, check_file_path, filter_none, run_process_2
from . import manip
from .prelude import SORT_GENERATED_TOP_CELL
from .syntax import And, Equals, EVar, kore_term

if TYPE_CHECKING:
    from collections.abc import Iterable, Mapping
    from typing import IO, Any, Final, TypeVar

    from typing_extensions import Required

    from ..utils import BugReport
    from .syntax import Module, Pattern

    ER = TypeVar('ER', bound='ExecuteResult')
    RR = TypeVar('RR', bound='RewriteResult')
    LE = TypeVar('LE', bound='LogEntry')

_LOGGER: Final = logging.getLogger(__name__)


class KoreExecLogFormat(Enum):
    STANDARD = 'standard'
    ONELINE = 'oneline'


@final
@dataclass
class JsonRpcError(Exception):
    def __init__(self, message: str, code: int, data: Any = None):
        super().__init__(message)
        self.message = message
        self.code = code
        self.data = data


class Transport(ContextManager['Transport'], ABC):
    _bug_report: BugReport | None
    _bug_report_id: str | None

    def __init__(self, bug_report_id: str | None = None, bug_report: BugReport | None = None) -> None:
        if (bug_report_id is None and bug_report is not None) or (bug_report_id is not None and bug_report is None):
            raise ValueError('bug_report and bug_report_id must be passed together.')
        self._bug_report_id = bug_report_id
        self._bug_report = bug_report

    def request(self, req: str, request_id: str, method_name: str) -> str:
        base_name = self._bug_report_id if self._bug_report_id is not None else 'kore_rpc'
        req_name = f'{base_name}/{id(self)}/{request_id}'
        if self._bug_report:
            bug_report_request = f'{req_name}_request.json'
            self._bug_report.add_file_contents(req, Path(bug_report_request))
            self._bug_report.add_request(f'{req_name}_request.json')

        server_addr = self._description()
        _LOGGER.info(f'Sending request to {server_addr}: {request_id} - {method_name}')
        _LOGGER.debug(f'Sending request to {server_addr}: {req}')
        resp = self._request(req)
        _LOGGER.info(f'Received response from {server_addr}: {request_id} - {method_name}')
        _LOGGER.debug(f'Received response from {server_addr}: {resp}')

        if self._bug_report:
            bug_report_response = f'{req_name}_response.json'
            self._bug_report.add_file_contents(resp, Path(bug_report_response))
            self._bug_report.add_request(f'{req_name}_response.json')
        return resp

    @abstractmethod
    def _command(self, req_name: str, bug_report_request: str) -> list[str]: ...

    @abstractmethod
    def _request(self, req: str) -> str: ...

    @abstractmethod
    def _description(self) -> str: ...

    def __enter__(self) -> Transport:
        return self

    def __exit__(self, *args: Any) -> None:
        self.close()

    @abstractmethod
    def close(self) -> None: ...


class TransportType(Enum):
    SINGLE_SOCKET = auto()
    HTTP = auto()


@final
class SingleSocketTransport(Transport):
    _host: str
    _port: int
    _sock: socket.socket
    _file: IO[str]

    def __init__(
        self,
        host: str,
        port: int,
        *,
        timeout: int | None = None,
        bug_report_id: str | None = None,
        bug_report: BugReport | None = None,
    ):
        super().__init__(bug_report_id, bug_report)
        self._host = host
        self._port = port
        self._sock = self._create_connection(host, port, timeout)
        self._file = self._sock.makefile('r')

    @staticmethod
    def _create_connection(host: str, port: int, timeout: int | None) -> socket.socket:
        if timeout is not None and timeout < 0:
            raise ValueError(f'Expected nonnegative timeout value, got: {timeout}')

        _LOGGER.info(f'Connecting to host: {host}:{port}')

        timeout_datetime = datetime.now() + timedelta(milliseconds=timeout) if timeout is not None else None
        while timeout_datetime is None or datetime.now() < timeout_datetime:
            try:
                sock = socket.socket(socket.AF_INET, socket.SOCK_STREAM)
                sock.connect((host, port))
                _LOGGER.info(f'Connected to host: {host}:{port}')
                return sock
            except ConnectionRefusedError:
                sock.close()
                sleep(0.1)

        raise RuntimeError(f'Connection timed out: {host}:{port}')

    def close(self) -> None:
        self._file.close()
        self._sock.close()

    def _command(self, req_name: str, bug_report_request: str) -> list[str]:
        return [
            'cat',
            bug_report_request,
            '|',
            'nc',
            '-Nv',
            self._host,
            str(self._port),
            '>',
            f'{req_name}_actual.json',
        ]

    def _request(self, req: str) -> str:
        self._sock.sendall(req.encode())
        server_addr = self._description()
        _LOGGER.debug(f'Waiting for response from {server_addr}...')
        return self._file.readline().rstrip()

    def _description(self) -> str:
        return f'{self._host}:{self._port}'


@final
class HttpTransport(Transport):
    _host: str
    _port: int
    _timeout: int | None

    def __init__(
        self,
        host: str,
        port: int,
        *,
        timeout: int | None = None,
        bug_report_id: str | None = None,
        bug_report: BugReport | None = None,
    ):
        super().__init__(bug_report_id, bug_report)
        self._host = host
        self._port = port
        self._timeout = timeout

    def close(self) -> None:
        pass

    def _command(self, req_name: str, bug_report_request: str) -> list[str]:
        return [
            'curl',
            '-X',
            'POST',
            '-H',
            'Content-Type: application/json',
            '-d',
            '@' + bug_report_request,
            'http://' + self._host + ':' + str(self._port),
            '>',
            f'{req_name}_actual.json',
        ]

    def _request(self, req: str) -> str:
        connection = http.client.HTTPConnection(self._host, self._port, timeout=self._timeout)
        connection.request('POST', '/', body=req, headers={'Content-Type': 'application/json'})
        server_addr = self._description()
        _LOGGER.debug(f'Waiting for response from {server_addr}...')
        response = connection.getresponse()
        if response.status != 200:
            raise JsonRpcError('Internal server error', -32603)
        return response.read().decode()

    def _description(self) -> str:
        return f'{self._host}:{self._port}'


class JsonRpcClientFacade(ContextManager['JsonRpcClientFacade']):
    _JSON_RPC_VERSION: Final = '2.0'

    _clients: dict[str, list[JsonRpcClient]]
    _default_client: JsonRpcClient

    def __init__(
        self,
        default_host: str,
        default_port: int,
        default_transport: TransportType,
        dispatch: dict[str, list[tuple[str, int, TransportType]]],
        *,
        timeout: int | None = None,
        bug_report: BugReport | None = None,
        bug_report_id: str | None = None,
    ):
        client_cache = {}
        self._clients = {}
        self._default_client = JsonRpcClient(
            default_host,
            default_port,
            timeout=timeout,
            bug_report=bug_report,
            bug_report_id=bug_report_id,
            transport=default_transport,
        )
        client_cache[(default_host, default_port)] = self._default_client
        for method, servers in dispatch.items():
            for host, port, transport in servers:
                if (host, port) in client_cache:
                    self._update_clients(method, client_cache[(host, port)])
                else:
                    new_id = None if bug_report_id is None else bug_report_id + '_' + str(transport)
                    new_client = JsonRpcClient(
                        host, port, timeout=timeout, bug_report=bug_report, bug_report_id=new_id, transport=transport
                    )
                    self._update_clients(method, new_client)
                    client_cache[(host, port)] = new_client

    def _update_clients(self, method: str, client: JsonRpcClient) -> None:
        clients = self._clients.get(method, [])
        self._clients[method] = clients
        clients.append(client)

    def __enter__(self) -> JsonRpcClientFacade:
        return self

    def __exit__(self, *args: Any) -> None:
        self._default_client.__exit__(*args)
        for clients in self._clients.values():
            for client in clients:
                client.__exit__(*args)

    def close(self) -> None:
        self._default_client.close()
        for clients in self._clients.values():
            for client in clients:
                client.close()

    def request(self, method: str, **params: Any) -> dict[str, Any]:
        if method in self._clients:
            for client in self._clients[method]:
                response = client.request(method, **params)
                if 'error' in response:
                    return response
            return response
        else:
            return self._default_client.request(method, **params)


class JsonRpcClient(ContextManager['JsonRpcClient']):
    _JSON_RPC_VERSION: Final = '2.0'

    _transport: Transport
    _req_id: int

    def __init__(
        self,
        host: str,
        port: int,
        *,
        timeout: int | None = None,
        bug_report: BugReport | None = None,
        bug_report_id: str | None = None,
        transport: TransportType = TransportType.SINGLE_SOCKET,
    ):
        if transport is TransportType.SINGLE_SOCKET:
            self._transport = SingleSocketTransport(
                host, port, timeout=timeout, bug_report=bug_report, bug_report_id=bug_report_id
            )
        elif transport is TransportType.HTTP:
            self._transport = HttpTransport(
                host, port, timeout=timeout, bug_report=bug_report, bug_report_id=bug_report_id
            )
        else:
            raise AssertionError()
        self._req_id = 1

    def __enter__(self) -> JsonRpcClient:
        return self

    def __exit__(self, *args: Any) -> None:
        self._transport.__exit__(*args)

    def close(self) -> None:
        self._transport.close()

    def request(self, method: str, **params: Any) -> dict[str, Any]:
<<<<<<< HEAD
        req_id = f'{id(self)}_{self._req_id:03}'
=======
        old_id = self._req_id
        req_id = f'{id(self)}-{old_id:03}'
>>>>>>> 618419bb
        self._req_id += 1

        payload = {
            'jsonrpc': self._JSON_RPC_VERSION,
            'id': req_id,
            'method': method,
            'params': params,
        }

        req = json.dumps(payload)
        resp = self._transport.request(req, req_id, method)
        if not resp:
            raise RuntimeError('Empty response received')

        data = json.loads(resp)
        self._check(data)
        assert data['id'] == req_id

        return data['result']

    @staticmethod
    def _check(response: Mapping[str, Any]) -> None:
        if 'error' not in response:
            return

        assert response['error']['code'] not in {-32700, -32600}, 'Malformed JSON-RPC request'
        raise JsonRpcError(**response['error'])


class KoreClientError(Exception, ABC):
    def __init__(self, message: str):
        super().__init__(message)


@final
@dataclass
class ParseError(KoreClientError):
    error: str

    def __init__(self, error: str):
        self.error = error
        super().__init__(f'Could not parse pattern: {self.error}')


@final
@dataclass
class PatternError(KoreClientError):
    error: str
    context: tuple[str, ...]

    def __init__(self, error: str, context: Iterable[str]):
        self.error = error
        self.context = tuple(context)
        context_str = ' ;; '.join(self.context)
        super().__init__(f'Could not verify pattern: {self.error} Context: {context_str}')


@final
@dataclass
class UnknownModuleError(KoreClientError):
    module_name: str

    def __init__(self, module_name: str):
        self.module_name = module_name
        super().__init__(f'Could not find module: {self.module_name}')


@final
@dataclass
class InvalidModuleError(KoreClientError):
    error: str
    context: tuple[str, ...] | None

    def __init__(self, error: str, context: Iterable[str] | None):
        self.error = error
        self.context = tuple(context) if context else None
        context_str = ' Context: ' + ' ;; '.join(self.context) if self.context else ''
        super().__init__(f'Could not verify module: {self.error}{context_str}')


@final
@dataclass
class DuplicateModuleError(KoreClientError):
    module_name: str

    def __init__(self, module_name: str):
        self.module_name = module_name
        super().__init__(f'Duplicate module name: {self.module_name}')


@final
@dataclass
class ImplicationError(KoreClientError):
    error: str
    context: tuple[str, ...]

    def __init__(self, error: str, context: Iterable[str]):
        self.error = error
        self.context = tuple(context)
        context_str = ' ;; '.join(self.context)
        super().__init__(f'Implication check error: {self.error} Context: {context_str}')


@final
@dataclass
class SmtSolverError(KoreClientError):
    error: str
    pattern: Pattern

    def __init__(self, error: str, pattern: Pattern):
        self.error = error
        self.pattern = pattern
        super().__init__(f'SMT solver error: {self.error} Pattern: {self.pattern.text}')


@final
@dataclass
class DefaultError(KoreClientError):
    message: str
    code: int
    data: Any

    def __init__(self, message: str, code: int, data: Any = None):
        self.message = message
        self.code = code
        self.data = data
        message = f'{self.message} | code: {self.code}' + (f' | data: {self.data}' if data is not None else '')
        super().__init__(message)


class StopReason(str, Enum):
    STUCK = 'stuck'
    DEPTH_BOUND = 'depth-bound'
    TIMEOUT = 'timeout'
    BRANCHING = 'branching'
    CUT_POINT_RULE = 'cut-point-rule'
    TERMINAL_RULE = 'terminal-rule'
    VACUOUS = 'vacuous'
    ABORTED = 'aborted'


@final
@dataclass(frozen=True)
class State:
    term: Pattern
    substitution: FrozenDict[EVar, Pattern] | None
    predicate: Pattern | None
    rule_id: str | None
    rule_substitution: FrozenDict[EVar, Pattern] | None
    rule_predicate: Pattern | None

    def __init__(
        self,
        term: Pattern,
        *,
        substitution: Mapping[EVar, Pattern] | None = None,
        predicate: Pattern | None = None,
        rule_id: str | None = None,
        rule_substitution: Mapping[EVar, Pattern] | None = None,
        rule_predicate: Pattern | None = None,
    ):
        substitution = FrozenDict(substitution) if substitution is not None else None
        rule_substitution = FrozenDict(rule_substitution) if rule_substitution is not None else None
        object.__setattr__(self, 'term', term)
        object.__setattr__(self, 'substitution', substitution)
        object.__setattr__(self, 'predicate', predicate)
        object.__setattr__(self, 'rule_id', rule_id)
        object.__setattr__(self, 'rule_substitution', rule_substitution)
        object.__setattr__(self, 'rule_predicate', rule_predicate)

    @staticmethod
    def from_dict(dct: Mapping[str, Any]) -> State:
        return State(
            term=kore_term(dct['term']),
            substitution=State._subst_to_dict(kore_term(dct['substitution'])) if 'substitution' in dct else None,
            predicate=kore_term(dct['predicate']) if 'predicate' in dct else None,
            rule_id=dct.get('rule-id'),
            rule_substitution=(
                State._subst_to_dict(kore_term(dct['rule-substitution'])) if 'rule-substitution' in dct else None
            ),
            rule_predicate=kore_term(dct['rule-predicate']) if 'rule-predicate' in dct else None,
        )

    @staticmethod
    def _subst_to_dict(pattern: Pattern) -> dict[EVar, Pattern]:
        def extract_entry(pattern: Pattern) -> tuple[EVar, Pattern]:
            if not isinstance(pattern, Equals):
                raise ValueError(fr'Expected \equals as substituion entry, got: {pattern.text}')
            if pattern.sort != SORT_GENERATED_TOP_CELL:
                raise ValueError(
                    f'Expected {SORT_GENERATED_TOP_CELL.text} as substitution entry sort, got: {pattern.sort.text}'
                )
            if not isinstance(pattern.left, EVar):
                raise ValueError(f'Expected EVar as substitution entry key, got: {pattern.left.text}')
            if pattern.left.sort != pattern.op_sort:
                raise ValueError(
                    f'Mismatch between substitution entry and key sort: {pattern.op_sort.text} and {pattern.left.sort.text}'
                )
            return pattern.left, pattern.right

        res: dict[EVar, Pattern] = {}
        for conjunct in manip.conjuncts(pattern):
            key, value = extract_entry(conjunct)
            if key in res:
                raise ValueError(f'Duplicate substitution entry key: {key.text} -> {[res[key].text, value.text]}')
            res[key] = value
        return res

    @staticmethod
    def _dict_to_subst(dct: Mapping[EVar, Pattern]) -> And:
        return And(
            SORT_GENERATED_TOP_CELL,
            tuple(Equals(var.sort, SORT_GENERATED_TOP_CELL, var, val) for var, val in dct.items()),
        )

    @property
    def kore(self) -> Pattern:
        _kore = self.term
        if self.substitution is not None:
            _kore = And(SORT_GENERATED_TOP_CELL, (_kore,) + self._dict_to_subst(self.substitution).ops)
        if self.predicate is not None:
            _kore = And(SORT_GENERATED_TOP_CELL, (_kore, self.predicate))
        return _kore


class LogEntry(ABC):
    @classmethod
    def from_dict(cls: type[LE], dct: Mapping[str, Any]) -> LE:
        match dct['tag']:
            case 'processing-time':
                return LogTiming.from_dict(dct)  # type: ignore
            case 'rewrite':
                return LogRewrite.from_dict(dct)  # type: ignore
            case _:
                raise ValueError(f'Unsupported LogEntry tag: {dct["tag"]!r}')

    @abstractmethod
    def to_dict(self) -> dict[str, Any]: ...


@final
@dataclass(frozen=True)
class LogTiming(LogEntry):
    class Component(Enum):
        KORE_RPC = 'kore-rpc'
        BOOSTER = 'booster'
        PROXY = 'proxy'

    time: float
    component: Component | None

    @classmethod
    def from_dict(cls, dct: Mapping[str, Any]) -> LogTiming:
        return LogTiming(
            time=dct['time'], component=LogTiming.Component(dct['component']) if 'component' in dct else None
        )

    def to_dict(self) -> dict[str, Any]:
        return {'tag': 'processing-time', 'time': self.time, 'component': self.component}


@final
@dataclass(frozen=True)
class LogRewrite(LogEntry):
    origin: LogOrigin
    result: RewriteResult

    @classmethod
    def from_dict(cls: type[LogRewrite], dct: Mapping[str, Any]) -> LogRewrite:
        return LogRewrite(
            origin=LogOrigin(dct['origin']),
            result=RewriteResult.from_dict(dct['result']),
        )

    def to_dict(self) -> dict[str, Any]:
        return {'tag': 'rewrite', 'origin': self.origin.value, 'result': self.result.to_dict()}


class LogOrigin(str, Enum):
    KORE_RPC = 'kore-rpc'
    BOOSTER = 'booster'
    PROXY = 'proxy'
    LLVM = 'llvm'


class RewriteResult(ABC):
    rule_id: str | None

    @classmethod
    def from_dict(cls: type[RR], dct: Mapping[str, Any]) -> RR:
        if dct['tag'] == 'success':
            return globals()['RewriteSuccess'].from_dict(dct)
        elif dct['tag'] == 'failure':
            return globals()['RewriteFailure'].from_dict(dct)
        else:
            raise ValueError(f"Expected {dct['tag']} as 'success'/'failure'")

    @abstractmethod
    def to_dict(self) -> dict[str, Any]: ...


@final
@dataclass(frozen=True)
class RewriteSuccess(RewriteResult):
    rule_id: str
    rewritten_term: Pattern | None = None

    @classmethod
    def from_dict(cls: type[RewriteSuccess], dct: Mapping[str, Any]) -> RewriteSuccess:
        return RewriteSuccess(
            rule_id=dct['rule-id'],
            rewritten_term=kore_term(dct['rewritten-term']) if 'rewritten-term' in dct else None,
        )

    def to_dict(self) -> dict[str, Any]:
        rewritten_term = {'rewritten-term': KoreClient._state(self.rewritten_term)} if self.rewritten_term else {}
        return {'tag': 'success', 'rule-id': self.rule_id} | rewritten_term


@final
@dataclass(frozen=True)
class RewriteFailure(RewriteResult):
    rule_id: str | None
    reason: str

    @classmethod
    def from_dict(cls: type[RewriteFailure], dct: Mapping[str, Any]) -> RewriteFailure:
        return RewriteFailure(rule_id=dct.get('rule-id'), reason=dct['reason'])

    def to_dict(self) -> dict[str, Any]:
        return {'tag': 'failure', 'rule-id': self.rule_id, 'reason': self.reason}


class ExecuteResult(ABC):
    _TYPES: Mapping[StopReason, str] = {
        StopReason.STUCK: 'StuckResult',
        StopReason.DEPTH_BOUND: 'DepthBoundResult',
        StopReason.TIMEOUT: 'TimeoutResult',
        StopReason.BRANCHING: 'BranchingResult',
        StopReason.CUT_POINT_RULE: 'CutPointResult',
        StopReason.TERMINAL_RULE: 'TerminalResult',
        StopReason.VACUOUS: 'VacuousResult',
        StopReason.ABORTED: 'AbortedResult',
    }

    reason: ClassVar[StopReason]

    state: State
    depth: int
    next_states: tuple[State, ...] | None
    rule: str | None
    logs: tuple[LogEntry, ...]

    @classmethod
    def from_dict(cls: type[ER], dct: Mapping[str, Any]) -> ER:
        return globals()[ExecuteResult._TYPES[StopReason(dct['reason'])]].from_dict(dct)  # type: ignore

    @classmethod
    def _check_reason(cls: type[ER], dct: Mapping[str, Any]) -> None:
        reason = StopReason(dct['reason'])
        if reason is not cls.reason:
            raise AssertionError(f"Expected {cls.reason} as 'reason', found: {reason}")


@final
@dataclass(frozen=True)
class StuckResult(ExecuteResult):
    # These fields should be Final, but it makes mypy crash
    # https://github.com/python/mypy/issues/10090
    reason = StopReason.STUCK
    next_states = None
    rule = None

    state: State
    depth: int
    logs: tuple[LogEntry, ...]

    @classmethod
    def from_dict(cls: type[StuckResult], dct: Mapping[str, Any]) -> StuckResult:
        cls._check_reason(dct)
        logs = tuple(LogEntry.from_dict(l) for l in dct['logs']) if 'logs' in dct else ()
        return StuckResult(
            state=State.from_dict(dct['state']),
            depth=dct['depth'],
            logs=logs,
        )


@final
@dataclass(frozen=True)
class DepthBoundResult(ExecuteResult):
    reason = StopReason.DEPTH_BOUND
    next_states = None
    rule = None

    state: State
    depth: int
    logs: tuple[LogEntry, ...]

    @classmethod
    def from_dict(cls: type[DepthBoundResult], dct: Mapping[str, Any]) -> DepthBoundResult:
        cls._check_reason(dct)
        logs = tuple(LogEntry.from_dict(l) for l in dct['logs']) if 'logs' in dct else ()
        return DepthBoundResult(
            state=State.from_dict(dct['state']),
            depth=dct['depth'],
            logs=logs,
        )


@final
@dataclass(frozen=True)
class TimeoutResult(ExecuteResult):
    reason = StopReason.TIMEOUT
    next_states = None
    rule = None

    state: State
    depth: int
    logs: tuple[LogEntry, ...]

    @classmethod
    def from_dict(cls: type[TimeoutResult], dct: Mapping[str, Any]) -> TimeoutResult:
        cls._check_reason(dct)
        logs = tuple(LogEntry.from_dict(l) for l in dct['logs']) if 'logs' in dct else ()
        return TimeoutResult(
            state=State.from_dict(dct['state']),
            depth=dct['depth'],
            logs=logs,
        )


@final
@dataclass(frozen=True)
class BranchingResult(ExecuteResult):
    reason = StopReason.BRANCHING
    rule = None

    state: State
    depth: int
    next_states: tuple[State, ...]
    logs: tuple[LogEntry, ...]

    @classmethod
    def from_dict(cls: type[BranchingResult], dct: Mapping[str, Any]) -> BranchingResult:
        cls._check_reason(dct)
        logs = tuple(LogEntry.from_dict(l) for l in dct['logs']) if 'logs' in dct else ()
        return BranchingResult(
            state=State.from_dict(dct['state']),
            depth=dct['depth'],
            next_states=tuple(State.from_dict(next_state) for next_state in dct['next-states']),
            logs=logs,
        )


@final
@dataclass(frozen=True)
class CutPointResult(ExecuteResult):
    reason = StopReason.CUT_POINT_RULE

    state: State
    depth: int
    next_states: tuple[State, ...]
    rule: str
    logs: tuple[LogEntry, ...]

    @classmethod
    def from_dict(cls: type[CutPointResult], dct: Mapping[str, Any]) -> CutPointResult:
        cls._check_reason(dct)
        logs = tuple(LogEntry.from_dict(l) for l in dct['logs']) if 'logs' in dct else ()
        return CutPointResult(
            state=State.from_dict(dct['state']),
            depth=dct['depth'],
            next_states=tuple(State.from_dict(next_state) for next_state in dct['next-states']),
            rule=dct['rule'],
            logs=logs,
        )


@final
@dataclass(frozen=True)
class TerminalResult(ExecuteResult):
    reason = StopReason.TERMINAL_RULE
    next_states = None

    state: State
    depth: int
    rule: str
    logs: tuple[LogEntry, ...]

    @classmethod
    def from_dict(cls: type[TerminalResult], dct: Mapping[str, Any]) -> TerminalResult:
        cls._check_reason(dct)
        logs = tuple(LogEntry.from_dict(l) for l in dct['logs']) if 'logs' in dct else ()
        return TerminalResult(state=State.from_dict(dct['state']), depth=dct['depth'], rule=dct['rule'], logs=logs)


@final
@dataclass(frozen=True)
class VacuousResult(ExecuteResult):
    reason = StopReason.VACUOUS
    next_states = None
    rule = None

    state: State
    depth: int
    logs: tuple[LogEntry, ...]

    @classmethod
    def from_dict(cls: type[VacuousResult], dct: Mapping[str, Any]) -> VacuousResult:
        cls._check_reason(dct)
        logs = tuple(LogEntry.from_dict(l) for l in dct['logs']) if 'logs' in dct else ()
        return VacuousResult(
            state=State.from_dict(dct['state']),
            depth=dct['depth'],
            logs=logs,
        )


@final
@dataclass(frozen=True)
class AbortedResult(ExecuteResult):
    reason = StopReason.ABORTED
    next_states = None
    rule = None

    state: State
    depth: int
    unknown_predicate: Pattern | None
    logs: tuple[LogEntry, ...]

    @classmethod
    def from_dict(cls: type[AbortedResult], dct: Mapping[str, Any]) -> AbortedResult:
        cls._check_reason(dct)
        logs = tuple(LogEntry.from_dict(l) for l in dct['logs']) if 'logs' in dct else ()
        return AbortedResult(
            state=State.from_dict(dct['state']),
            depth=dct['depth'],
            unknown_predicate=kore_term(dct['unknown-predicate']) if dct.get('unknown-predicate') else None,
            logs=logs,
        )


@final
@dataclass(frozen=True)
class ImpliesResult:
    valid: bool
    implication: Pattern
    substitution: Pattern | None
    predicate: Pattern | None
    logs: tuple[LogEntry, ...]

    @staticmethod
    def from_dict(dct: Mapping[str, Any]) -> ImpliesResult:
        substitution = dct.get('condition', {}).get('substitution')
        predicate = dct.get('condition', {}).get('predicate')
        logs = tuple(LogEntry.from_dict(l) for l in dct['logs']) if 'logs' in dct else ()
        return ImpliesResult(
            valid=dct['valid'],
            implication=kore_term(dct['implication']),
            substitution=kore_term(substitution) if substitution is not None else None,
            predicate=kore_term(predicate) if predicate is not None else None,
            logs=logs,
        )


class GetModelResult(ABC):  # noqa: B024
    @staticmethod
    def from_dict(dct: Mapping[str, Any]) -> GetModelResult:
        status = dct['satisfiable']
        match status:
            case 'Unknown':
                return UnknownResult()
            case 'Unsat':
                return UnsatResult()
            case 'Sat':
                substitution = dct.get('substitution')
                return SatResult(model=kore_term(substitution) if substitution else None)
            case _:
                raise ValueError(f'Unknown status: {status}')


@final
@dataclass(frozen=True)
class UnknownResult(GetModelResult): ...


@final
@dataclass(frozen=True)
class UnsatResult(GetModelResult): ...


@final
@dataclass(frozen=True)
class SatResult(GetModelResult):
    model: Pattern | None


class KoreClient(ContextManager['KoreClient']):
    _KORE_JSON_VERSION: Final = 1

    port: int
    _client: JsonRpcClientFacade

    def __init__(
        self,
        host: str,
        port: int,
        *,
        timeout: int | None = None,
        bug_report: BugReport | None = None,
        bug_report_id: str | None = None,
        transport: TransportType = TransportType.SINGLE_SOCKET,
        dispatch: dict[str, list[tuple[str, int, TransportType]]] | None = None,
    ):
        if dispatch is None:
            dispatch = {}
        self.port = port
        self._client = JsonRpcClientFacade(
            host,
            port,
            transport,
            timeout=timeout,
            bug_report=bug_report,
            bug_report_id=bug_report_id,
            dispatch=dispatch,
        )

    def __enter__(self) -> KoreClient:
        return self

    def __exit__(self, *args: Any) -> None:
        self._client.__exit__(*args)

    def close(self) -> None:
        self._client.close()

    def _request(self, method: str, **params: Any) -> dict[str, Any]:
        try:
            return self._client.request(method, **params)
        except JsonRpcError as err:
            raise self._error(err) from err

    def _error(self, err: JsonRpcError) -> KoreClientError:
        assert err.code not in {-32601, -32602}, 'Malformed Kore-RPC request'
        match err.code:
            case 1:
                return ParseError(error=err.data)
            case 2:
                return PatternError(error=err.data['error'], context=err.data['context'])
            case 3:
                return UnknownModuleError(module_name=err.data)
            case 4:
                return ImplicationError(error=err.data['error'], context=err.data['context'])
            case 5:
                return SmtSolverError(error=err.data['error'], pattern=kore_term(err.data['term']))
            case 8:
                return InvalidModuleError(error=err.data['error'], context=err.data.get('context'))
            case 9:
                return DuplicateModuleError(module_name=err.data)
            case _:
                return DefaultError(message=err.message, code=err.code, data=err.data)

    @staticmethod
    def _state(pattern: Pattern) -> dict[str, Any]:
        return {
            'format': 'KORE',
            'version': KoreClient._KORE_JSON_VERSION,
            'term': pattern.dict,
        }

    def execute(
        self,
        pattern: Pattern,
        *,
        max_depth: int | None = None,
        assume_state_defined: bool | None = None,
        cut_point_rules: Iterable[str] | None = None,
        terminal_rules: Iterable[str] | None = None,
        moving_average_step_timeout: bool | None = None,
        step_timeout: int | None = None,
        module_name: str | None = None,
        log_successful_rewrites: bool | None = None,
        log_failed_rewrites: bool | None = None,
        log_timing: bool | None = None,
    ) -> ExecuteResult:
        params = filter_none(
            {
                'max-depth': max_depth,
                'assume-state-defined': assume_state_defined,
                'cut-point-rules': list(cut_point_rules) if cut_point_rules is not None else None,
                'terminal-rules': list(terminal_rules) if terminal_rules is not None else None,
                'moving-average-step-timeout': moving_average_step_timeout,
                'step-timeout': step_timeout,
                'module': module_name,
                'state': self._state(pattern),
                'log-successful-rewrites': log_successful_rewrites,
                'log-failed-rewrites': log_failed_rewrites,
                'log-timing': log_timing,
            }
        )

        result = self._request('execute', **params)
        return ExecuteResult.from_dict(result)

    def implies(
        self,
        antecedent: Pattern,
        consequent: Pattern,
        *,
        module_name: str | None = None,
        log_timing: bool | None = None,
    ) -> ImpliesResult:
        params = filter_none(
            {
                'antecedent': self._state(antecedent),
                'consequent': self._state(consequent),
                'module': module_name,
                'log-timing': log_timing,
            }
        )

        result = self._request('implies', **params)
        return ImpliesResult.from_dict(result)

    def simplify(
        self,
        pattern: Pattern,
        *,
        module_name: str | None = None,
        log_timing: bool | None = None,
    ) -> tuple[Pattern, tuple[LogEntry, ...]]:
        params = filter_none(
            {
                'state': self._state(pattern),
                'module': module_name,
                'log-timing': log_timing,
            }
        )

        result = self._request('simplify', **params)
        logs = tuple(LogEntry.from_dict(l) for l in result['logs']) if 'logs' in result else ()
        return kore_term(result['state']), logs

    def get_model(self, pattern: Pattern, module_name: str | None = None) -> GetModelResult:
        params = filter_none(
            {
                'state': self._state(pattern),
                'module': module_name,
            }
        )

        result = self._request('get-model', **params)
        return GetModelResult.from_dict(result)

    def add_module(self, module: Module, *, name_as_id: bool | None = None) -> str:
        params = filter_none(
            {
                'module': module.text,
                'name-as-id': name_as_id,
            }
        )
        result = self._request('add-module', **params)
        return result['module']


class KoreServerArgs(TypedDict, total=False):
    kompiled_dir: Required[str | Path]
    module_name: Required[str]
    port: int | None
    command: str | Iterable[str] | None
    smt_timeout: int | None
    smt_retry_limit: int | None
    smt_reset_interval: int | None
    smt_tactic: str | None
    log_axioms_file: Path | None
    haskell_log_format: KoreExecLogFormat | None
    haskell_log_entries: Iterable[str] | None
    bug_report: BugReport | None
    haskell_threads: int | None


class KoreServerInfo(NamedTuple):
    pid: int
    host: str
    port: int


class KoreServer(ContextManager['KoreServer']):
    _proc: Popen
    _stdout_reader: Thread
    _stderr_reader: Thread
    _info: KoreServerInfo

    _kompiled_dir: Path
    _definition_file: Path
    _module_name: str
    _port: int
    _command: list[str]
    _smt_timeout: int | None
    _smt_retry_limit: int | None
    _smt_reset_interval: int | None
    _smt_tactic: str | None
    _log_axioms_file: Path | None
    _haskell_log_format: KoreExecLogFormat
    _haskell_log_entries: list[str]
    _haskell_threads: int | None

    _bug_report: BugReport | None

    def __init__(self, args: KoreServerArgs):
        self._kompiled_dir = Path(args['kompiled_dir'])
        self._definition_file = self._kompiled_dir / 'definition.kore'
        self._module_name = args['module_name']
        self._port = args.get('port') or 0

        if not (command := args.get('command')):
            self._command = ['kore-rpc']
        elif type(command) is str:
            self._command = command.split()
        else:
            self._command = list(command)

        self._smt_timeout = args.get('smt_timeout')
        self._smt_retry_limit = args.get('smt_retry_limit')
        self._smt_reset_interval = args.get('smt_reset_interval')
        self._smt_tactic = args.get('smt_tactic')
        self._log_axioms_file = args.get('log_axioms_file')

        self._haskell_log_format = args.get('haskell_log_format') or KoreExecLogFormat.ONELINE

        if haskell_log_entries := args.get('haskell_log_entries'):
            self._haskell_log_entries = list(haskell_log_entries)
        else:
            self._haskell_log_entries = []

        self._haskell_threads = args.get('haskell_threads') or 1

        self._bug_report = args.get('bug_report')

        self._validate()
        self.start()

    @property
    def pid(self) -> int:
        return self._info.pid

    @property
    def host(self) -> str:
        return self._info.host

    @property
    def port(self) -> int:
        return self._info.port

    def __enter__(self) -> KoreServer:
        return self

    def __exit__(self, *args: Any) -> None:
        self.close()

    def start(self) -> None:
        if self._bug_report:
            self._populate_bug_report(self._bug_report)

        cli_args = self._cli_args()

        new_env = os.environ.copy()
        new_env['GHCRTS'] = f'-N{self._haskell_threads}'

        _LOGGER.info(f'Starting KoreServer: {" ".join(cli_args)}')
        self._proc, self._stdout_reader, self._stderr_reader = self._create_proc(cli_args, new_env)
        pid = self._proc.pid
        host, port = self._get_host_and_port(pid)
        if self._port:
            assert port == self._port
        self._info = KoreServerInfo(pid=pid, host=host, port=port)
        _LOGGER.info(f'KoreServer started: {self.host}:{self.port}, pid={self.pid}')

    @staticmethod
    def _create_proc(args: list[str], env: dict[str, str]) -> tuple[Popen, Thread, Thread]:
        popen = Popen(args, env=env, stdin=DEVNULL, stdout=PIPE, stderr=PIPE, text=True)

        def reader(fh: IO[str], prefix: str) -> None:
            for line in fh:
                _LOGGER.info(f'[PID={popen.pid}][{prefix}] {line.rstrip()}')

        stdout_reader = Thread(target=reader, args=(popen.stdout, 'stdo'))
        stdout_reader.daemon = True
        stdout_reader.start()

        stderr_reader = Thread(target=reader, args=(popen.stderr, 'stde'))
        stderr_reader.daemon = True
        stderr_reader.start()

        return popen, stdout_reader, stderr_reader

    def close(self) -> None:
        _LOGGER.info(f'Stopping KoreServer: {self.host}:{self.port}, pid={self.pid}')
        if '--solver-transcript' in self._command:
            self._proc.send_signal(SIGINT)
        else:
            self._proc.terminate()
        self._proc.wait()
        self._stdout_reader.join()
        self._stderr_reader.join()
        _LOGGER.info(f'KoreServer stopped: {self.host}:{self.port}, pid={self.pid}')

    def _validate(self) -> None:
        def _check_none_or_positive(n: int | None, param_name: str) -> None:
            if n is not None and n <= 0:
                raise ValueError(f'Expected positive integer for: {param_name}, got: {n}')

        check_dir_path(self._kompiled_dir)
        check_file_path(self._definition_file)
        _check_none_or_positive(self._smt_timeout, 'smt_timeout')
        _check_none_or_positive(self._smt_retry_limit, 'smt_retry_limit')
        _check_none_or_positive(self._smt_reset_interval, 'smt_reset_interval')

    def _cli_args(self) -> list[str]:
        server_args = ['--module', self._module_name, '--server-port', str(self._port)]
        res = list(self._command)
        res += [str(self._definition_file)]
        res += server_args
        res += self._extra_args()
        return res

    def _extra_args(self) -> list[str]:
        """Command line arguments that are intended to be included in the bug report."""
        smt_server_args = []
        if self._smt_timeout:
            smt_server_args += ['--smt-timeout', str(self._smt_timeout)]
        if self._smt_retry_limit:
            smt_server_args += ['--smt-retry-limit', str(self._smt_retry_limit)]
        if self._smt_reset_interval:
            smt_server_args += ['--smt-reset-interval', str(self._smt_reset_interval)]
        if self._smt_tactic:
            smt_server_args += ['--smt-tactic', self._smt_tactic]

        if self._log_axioms_file:
            haskell_log_args = [
                '--log',
                str(self._log_axioms_file),
                '--log-format',
                self._haskell_log_format.value,
                '--log-entries',
                ','.join(self._haskell_log_entries),
            ]
        else:
            haskell_log_args = []

        return smt_server_args + haskell_log_args

    def _populate_bug_report(self, bug_report: BugReport) -> None:
        prog_name = self._command[0]
        bug_report.add_file(self._definition_file, Path('definition.kore'))
        version_info = run_process_2((prog_name, '--version'), logger=_LOGGER).stdout.strip()
        bug_report.add_file_contents(version_info, Path('server_version.txt'))
        server_instance = {
            'exe': prog_name,
            'module': self._module_name,
            'extra_args': self._command[1:] + self._extra_args(),
        }
        bug_report.add_file_contents(json.dumps(server_instance), Path('server_instance.json'))

    @staticmethod
    def _get_host_and_port(pid: int) -> tuple[str, int]:
        proc = Process(pid)
        while not proc.connections():
            sleep(0.01)
        conns = proc.connections()
        assert len(conns) == 1
        conn = conns[0]
        return conn.laddr


class FallbackReason(Enum):
    BRANCHING = 'Branching'
    STUCK = 'Stuck'
    ABORTED = 'Aborted'


class BoosterServerArgs(KoreServerArgs, total=False):
    llvm_kompiled_dir: Required[str | Path]
    fallback_on: Iterable[str | FallbackReason] | None
    interim_simplification: int | None
    no_post_exec_simplify: bool | None
    log_context: Iterable[str] | None
    not_log_context: Iterable[str] | None


class BoosterServer(KoreServer):
    _llvm_kompiled_dir: Path
    _dylib: Path
    _llvm_definition: Path
    _llvm_dt: Path

    _fallback_on: list[FallbackReason] | None
    _interim_simplification: int | None
    _no_post_exec_simplify: bool
    _log_context: list[str]
    _not_log_context: list[str]

    def __init__(self, args: BoosterServerArgs):
        self._llvm_kompiled_dir = Path(args['llvm_kompiled_dir'])

        ext: str
        match sys.platform:
            case 'linux':
                ext = 'so'
            case 'darwin':
                ext = 'dylib'
            case _:
                raise ValueError('Unsupported platform: {sys.platform}')

        self._dylib = self._llvm_kompiled_dir / f'interpreter.{ext}'
        self._llvm_definition = self._llvm_kompiled_dir / 'definition.kore'
        self._llvm_dt = self._llvm_kompiled_dir / 'dt'

        if fallback_on := args.get('fallback_on'):
            self._fallback_on = [FallbackReason(reason) for reason in fallback_on]
        else:
            self._fallback_on = None

        self._interim_simplification = args.get('interim_simplification')
        self._no_post_exec_simplify = bool(args.get('no_post_exec_simplify'))
        self._log_context = list(args.get('log_context') or [])
        self._not_log_context = list(args.get('not_log_context') or [])

        if not args.get('command'):
            args['command'] = 'kore-rpc-booster'

        super().__init__(args)

    def _validate(self) -> None:
        check_dir_path(self._llvm_kompiled_dir)
        check_file_path(self._dylib)
        check_file_path(self._llvm_definition)
        check_dir_path(self._llvm_dt)

        if self._fallback_on is not None and not self._fallback_on:
            raise ValueError("'fallback_on' must not be empty")

        if self._interim_simplification and self._interim_simplification < 0:
            raise ValueError(f"'interim_simplification' must not be negative, got: {self._interim_simplification}")

    def _extra_args(self) -> list[str]:
        res = super()._extra_args()
        res += ['--llvm-backend-library', str(self._dylib)]
        if self._fallback_on is not None:
            res += ['--fallback-on', ','.join(reason.value for reason in self._fallback_on)]
        if self._interim_simplification is not None:
            res += ['--interim-simplification', str(self._interim_simplification)]
        if self._no_post_exec_simplify:
            res += ['--no-post-exec-simplify']
        res += [arg for glob in self._log_context for arg in ['--log-context', glob]]
        res += [arg for glob in self._not_log_context for arg in ['--not-log-context', glob]]
        return res

    def _populate_bug_report(self, bug_report: BugReport) -> None:
        super()._populate_bug_report(bug_report)
        bug_report.add_file(self._llvm_definition, Path('llvm_definition/definition.kore'))
        llvm_version = run_process_2('llvm-backend-version', logger=_LOGGER).stdout.strip()
        bug_report.add_file_contents(llvm_version, Path('llvm_version.txt'))


def kore_server(
    definition_dir: str | Path,
    module_name: str,
    *,
    port: int | None = None,
    command: str | Iterable[str] | None = None,
    smt_timeout: int | None = None,
    smt_retry_limit: int | None = None,
    smt_tactic: str | None = None,
    log_axioms_file: Path | None = None,
    haskell_log_format: KoreExecLogFormat | None = None,
    haskell_log_entries: Iterable[str] | None = None,
    haskell_threads: int | None = None,
    # booster
    llvm_definition_dir: Path | None = None,
    fallback_on: Iterable[str | FallbackReason] | None = None,
    interim_simplification: int | None = None,
    no_post_exec_simplify: bool | None = None,
    # ---
    bug_report: BugReport | None = None,
) -> KoreServer:
    kore_args: KoreServerArgs = {
        'kompiled_dir': definition_dir,
        'module_name': module_name,
        'port': port,
        'command': command,
        'smt_timeout': smt_timeout,
        'smt_retry_limit': smt_retry_limit,
        'log_axioms_file': log_axioms_file,
        'smt_tactic': smt_tactic,
        'haskell_log_format': haskell_log_format,
        'haskell_log_entries': haskell_log_entries,
        'haskell_threads': haskell_threads,
        'bug_report': bug_report,
    }
    if llvm_definition_dir:
        booster_args: BoosterServerArgs = {
            'llvm_kompiled_dir': llvm_definition_dir,
            'fallback_on': fallback_on,
            'interim_simplification': interim_simplification,
            'no_post_exec_simplify': no_post_exec_simplify,
            **kore_args,
        }
        return BoosterServer(booster_args)
    return KoreServer(kore_args)<|MERGE_RESOLUTION|>--- conflicted
+++ resolved
@@ -340,12 +340,7 @@
         self._transport.close()
 
     def request(self, method: str, **params: Any) -> dict[str, Any]:
-<<<<<<< HEAD
-        req_id = f'{id(self)}_{self._req_id:03}'
-=======
-        old_id = self._req_id
-        req_id = f'{id(self)}-{old_id:03}'
->>>>>>> 618419bb
+        req_id = f'{id(self)}-{self._req_id:03}'
         self._req_id += 1
 
         payload = {
