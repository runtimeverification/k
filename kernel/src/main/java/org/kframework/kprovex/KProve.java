// Copyright (c) 2015-2019 K Team. All Rights Reserved.
package org.kframework.kprovex;

import com.google.inject.Inject;
import org.kframework.RewriterResult;
import org.kframework.attributes.Source;
import org.kframework.definition.Definition;
import org.kframework.definition.Module;
import org.kframework.definition.Rule;
import org.kframework.kompile.CompiledDefinition;
import org.kframework.kprove.KProveOptions;
import org.kframework.krun.KRun;
import org.kframework.rewriter.Rewriter;
import org.kframework.unparser.KPrint;
import org.kframework.unparser.ToJson;
import org.kframework.utils.BinaryLoader;
import org.kframework.utils.Stopwatch;
import org.kframework.utils.errorsystem.KEMException;
import org.kframework.utils.errorsystem.KExceptionManager;
import org.kframework.utils.file.FileUtil;
import scala.Tuple2;

import java.io.UnsupportedEncodingException;
import java.util.function.Function;

public class KProve {

    public static final String BOUNDARY_CELL_PREFIX = "BOUND_";

    private final KExceptionManager kem;
    private final FileUtil files;
    private final KPrint kprint;
    private final KProveOptions kproveOptions;
    private final CompiledDefinition compiledDefinition;
    private final BinaryLoader loader;
    private final ProofDefinitionBuilder proofDefinitionBuilder;
    private final Function<Definition, Rewriter> rewriterGenerator;
    private final Stopwatch sw;

    @Inject
    public KProve(KExceptionManager kem, FileUtil files, KPrint kprint, KProveOptions kproveOptions,
                  CompiledDefinition compiledDefinition, BinaryLoader loader,
                  ProofDefinitionBuilder proofDefinitionBuilder, Function<Definition, Rewriter> rewriterGenerator, Stopwatch sw) {
        this.kem = kem;
        this.files = files;
        this.kprint = kprint;
        this.kproveOptions = kproveOptions;
        this.compiledDefinition = compiledDefinition;
        this.loader = loader;
        this.proofDefinitionBuilder = proofDefinitionBuilder;
        this.rewriterGenerator = rewriterGenerator;
<<<<<<< HEAD
        this.sw = sw;
=======
        // validate kprovex options. There are too many dependencies to have duplicate options files
        // so use the same class, but throw an error if used by accident. It would have been silent anyway.
        // TODO: remove once transition to kprovex is finished
        if (kproveOptions.defModule != null) {
            throw KEMException.criticalError("Option `--def-module` no longer supported in the kprovex tool.");
        }
        if (kproveOptions.saveProofDefinitionTo != null) {
            throw KEMException.criticalError("Option `--save-proof-definition-to` no longer supported in the kprovex tool.");
        }
        if (!kproveOptions.extraConcreteRuleLabels.isEmpty()) {
            throw KEMException.criticalError("Option `--concrete-rules` no longer supported in the kprovex tool.");
        }
>>>>>>> 3fe43d94
    }

    public int run() {
        if (!kproveOptions.specFile(files).exists()) {
            throw KEMException.criticalError("Definition file doesn't exist: " +
                    kproveOptions.specFile(files).getAbsolutePath());
        }

        Tuple2<Definition, Module> compiled = proofDefinitionBuilder
                .build(kproveOptions.specFile(files), kproveOptions.specModule, compiledDefinition.kompileOptions.readOnlyKompiledDirectory);

        Rewriter rewriter = rewriterGenerator.apply(compiled._1());
        Module specModule = compiled._2();
        Rule boundaryPattern = buildBoundaryPattern(compiledDefinition);

        if (kproveOptions.emitJson) {
            try {
                files.saveToKompiled("prove-definition.json", new String(ToJson.apply(compiled._1()), "UTF-8"));
            } catch (UnsupportedEncodingException e) {
                throw KEMException.criticalError("Unsupported encoding `UTF-8` when saving JSON definition.");
            }
        }

        RewriterResult results = rewriter.prove(specModule, boundaryPattern, true);
        sw.printIntermediate("Backend");
        kprint.prettyPrint(compiled._1(), compiled._1().getModule("LANGUAGE-PARSING").get(), kprint::outputFile,
                results.k());
        sw.printTotal("Total");
        return results.exitCode().orElse(KEMException.TERMINATED_WITH_ERRORS_EXIT_CODE);
    }

    /**
     * A pattern that implements --boundary-cells functionality. When this pattern matches, in the resulting
     * substitution, for each boundary cell there will be a variable starting with {@code "BOUND_"}. Other variables
     * must be ignored.
     *
     * @return the rule corresponding to boundary pattern, or null if no boundary cells were set.
     */
    public Rule buildBoundaryPattern(CompiledDefinition compiledDefinition) {
        if (kproveOptions.boundaryCells.isEmpty()) {
            return null;
        }
        StringBuilder patternStr = new StringBuilder();
        for (String cell : kproveOptions.boundaryCells) {
            //for each boundary cell add a sequence of the form `<cell> VAR </cell>`
            patternStr.append(String.format("<%2$s> %1$s%2$s </%2$s> ", BOUNDARY_CELL_PREFIX, cell));
        }

        return KRun.compilePattern(files, kem, patternStr.toString(), compiledDefinition,
                Source.apply("<option --boundary-cells>"));
    }
}<|MERGE_RESOLUTION|>--- conflicted
+++ resolved
@@ -49,9 +49,7 @@
         this.loader = loader;
         this.proofDefinitionBuilder = proofDefinitionBuilder;
         this.rewriterGenerator = rewriterGenerator;
-<<<<<<< HEAD
         this.sw = sw;
-=======
         // validate kprovex options. There are too many dependencies to have duplicate options files
         // so use the same class, but throw an error if used by accident. It would have been silent anyway.
         // TODO: remove once transition to kprovex is finished
@@ -64,7 +62,6 @@
         if (!kproveOptions.extraConcreteRuleLabels.isEmpty()) {
             throw KEMException.criticalError("Option `--concrete-rules` no longer supported in the kprovex tool.");
         }
->>>>>>> 3fe43d94
     }
 
     public int run() {
