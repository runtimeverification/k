{
  "nodes": {
    "HTTP": {
      "flake": false,
      "locked": {
        "lastModified": 1451647621,
        "narHash": "sha256-oHIyw3x0iKBexEo49YeUDV1k74ZtyYKGR2gNJXXRxts=",
        "owner": "phadej",
        "repo": "HTTP",
        "rev": "9bc0996d412fef1787449d841277ef663ad9a915",
        "type": "github"
      },
      "original": {
        "owner": "phadej",
        "repo": "HTTP",
        "type": "github"
      }
    },
    "HTTP_2": {
      "flake": false,
      "locked": {
        "lastModified": 1451647621,
        "narHash": "sha256-oHIyw3x0iKBexEo49YeUDV1k74ZtyYKGR2gNJXXRxts=",
        "owner": "phadej",
        "repo": "HTTP",
        "rev": "9bc0996d412fef1787449d841277ef663ad9a915",
        "type": "github"
      },
      "original": {
        "owner": "phadej",
        "repo": "HTTP",
        "type": "github"
      }
    },
    "booster-backend": {
      "inputs": {
        "flake-compat": "flake-compat",
        "haskell-backend": "haskell-backend",
        "haskell-nix": [
          "booster-backend",
          "haskell-backend",
          "haskell-nix"
        ],
        "k-framework": [],
        "nixpkgs": [
          "haskell-backend",
          "nixpkgs"
        ]
      },
      "locked": {
<<<<<<< HEAD
        "lastModified": 1689116229,
        "narHash": "sha256-7gjD4hFDBLAo14oLUppIYW+7EhhGYSSiTREf6uIOlVQ=",
        "owner": "runtimeverification",
        "repo": "hs-backend-booster",
        "rev": "9152f48a96365aaadb5b0e52465f4200d8f09450",
=======
        "lastModified": 1689210054,
        "narHash": "sha256-KTNhXTivkkdmFtL4RLGF47PiRwsnemEkEqxqb7ZfRuA=",
        "owner": "runtimeverification",
        "repo": "hs-backend-booster",
        "rev": "5958731bed4ba1c49780fbc92ec6c14e74210fd8",
>>>>>>> 59b26f56
        "type": "github"
      },
      "original": {
        "owner": "runtimeverification",
        "repo": "hs-backend-booster",
        "rev": "5958731bed4ba1c49780fbc92ec6c14e74210fd8",
        "type": "github"
      }
    },
    "cabal-32": {
      "flake": false,
      "locked": {
        "lastModified": 1603716527,
        "narHash": "sha256-X0TFfdD4KZpwl0Zr6x+PLxUt/VyKQfX7ylXHdmZIL+w=",
        "owner": "haskell",
        "repo": "cabal",
        "rev": "48bf10787e27364730dd37a42b603cee8d6af7ee",
        "type": "github"
      },
      "original": {
        "owner": "haskell",
        "ref": "3.2",
        "repo": "cabal",
        "type": "github"
      }
    },
    "cabal-32_2": {
      "flake": false,
      "locked": {
        "lastModified": 1603716527,
        "narHash": "sha256-X0TFfdD4KZpwl0Zr6x+PLxUt/VyKQfX7ylXHdmZIL+w=",
        "owner": "haskell",
        "repo": "cabal",
        "rev": "48bf10787e27364730dd37a42b603cee8d6af7ee",
        "type": "github"
      },
      "original": {
        "owner": "haskell",
        "ref": "3.2",
        "repo": "cabal",
        "type": "github"
      }
    },
    "cabal-34": {
      "flake": false,
      "locked": {
        "lastModified": 1645834128,
        "narHash": "sha256-wG3d+dOt14z8+ydz4SL7pwGfe7SiimxcD/LOuPCV6xM=",
        "owner": "haskell",
        "repo": "cabal",
        "rev": "5ff598c67f53f7c4f48e31d722ba37172230c462",
        "type": "github"
      },
      "original": {
        "owner": "haskell",
        "ref": "3.4",
        "repo": "cabal",
        "type": "github"
      }
    },
    "cabal-34_2": {
      "flake": false,
      "locked": {
        "lastModified": 1645834128,
        "narHash": "sha256-wG3d+dOt14z8+ydz4SL7pwGfe7SiimxcD/LOuPCV6xM=",
        "owner": "haskell",
        "repo": "cabal",
        "rev": "5ff598c67f53f7c4f48e31d722ba37172230c462",
        "type": "github"
      },
      "original": {
        "owner": "haskell",
        "ref": "3.4",
        "repo": "cabal",
        "type": "github"
      }
    },
    "cabal-36": {
      "flake": false,
      "locked": {
        "lastModified": 1669081697,
        "narHash": "sha256-I5or+V7LZvMxfbYgZATU4awzkicBwwok4mVoje+sGmU=",
        "owner": "haskell",
        "repo": "cabal",
        "rev": "8fd619e33d34924a94e691c5fea2c42f0fc7f144",
        "type": "github"
      },
      "original": {
        "owner": "haskell",
        "ref": "3.6",
        "repo": "cabal",
        "type": "github"
      }
    },
    "cabal-36_2": {
      "flake": false,
      "locked": {
        "lastModified": 1669081697,
        "narHash": "sha256-I5or+V7LZvMxfbYgZATU4awzkicBwwok4mVoje+sGmU=",
        "owner": "haskell",
        "repo": "cabal",
        "rev": "8fd619e33d34924a94e691c5fea2c42f0fc7f144",
        "type": "github"
      },
      "original": {
        "owner": "haskell",
        "ref": "3.6",
        "repo": "cabal",
        "type": "github"
      }
    },
    "cardano-shell": {
      "flake": false,
      "locked": {
        "lastModified": 1608537748,
        "narHash": "sha256-PulY1GfiMgKVnBci3ex4ptk2UNYMXqGjJOxcPy2KYT4=",
        "owner": "input-output-hk",
        "repo": "cardano-shell",
        "rev": "9392c75087cb9a3d453998f4230930dea3a95725",
        "type": "github"
      },
      "original": {
        "owner": "input-output-hk",
        "repo": "cardano-shell",
        "type": "github"
      }
    },
    "cardano-shell_2": {
      "flake": false,
      "locked": {
        "lastModified": 1608537748,
        "narHash": "sha256-PulY1GfiMgKVnBci3ex4ptk2UNYMXqGjJOxcPy2KYT4=",
        "owner": "input-output-hk",
        "repo": "cardano-shell",
        "rev": "9392c75087cb9a3d453998f4230930dea3a95725",
        "type": "github"
      },
      "original": {
        "owner": "input-output-hk",
        "repo": "cardano-shell",
        "type": "github"
      }
    },
    "flake-compat": {
      "flake": false,
      "locked": {
        "lastModified": 1673956053,
        "narHash": "sha256-4gtG9iQuiKITOjNQQeQIpoIB6b16fm+504Ch3sNKLd8=",
        "owner": "edolstra",
        "repo": "flake-compat",
        "rev": "35bb57c0c8d8b62bbfd284272c928ceb64ddbde9",
        "type": "github"
      },
      "original": {
        "owner": "edolstra",
        "repo": "flake-compat",
        "type": "github"
      }
    },
    "flake-compat_2": {
      "flake": false,
      "locked": {
        "lastModified": 1673956053,
        "narHash": "sha256-4gtG9iQuiKITOjNQQeQIpoIB6b16fm+504Ch3sNKLd8=",
        "owner": "edolstra",
        "repo": "flake-compat",
        "rev": "35bb57c0c8d8b62bbfd284272c928ceb64ddbde9",
        "type": "github"
      },
      "original": {
        "owner": "edolstra",
        "repo": "flake-compat",
        "type": "github"
      }
    },
    "flake-compat_3": {
      "flake": false,
      "locked": {
        "lastModified": 1672831974,
        "narHash": "sha256-z9k3MfslLjWQfnjBtEtJZdq3H7kyi2kQtUThfTgdRk0=",
        "owner": "input-output-hk",
        "repo": "flake-compat",
        "rev": "45f2638735f8cdc40fe302742b79f248d23eb368",
        "type": "github"
      },
      "original": {
        "owner": "input-output-hk",
        "ref": "hkm/gitlab-fix",
        "repo": "flake-compat",
        "type": "github"
      }
    },
    "flake-compat_4": {
      "flake": false,
      "locked": {
        "lastModified": 1673956053,
        "narHash": "sha256-4gtG9iQuiKITOjNQQeQIpoIB6b16fm+504Ch3sNKLd8=",
        "owner": "edolstra",
        "repo": "flake-compat",
        "rev": "35bb57c0c8d8b62bbfd284272c928ceb64ddbde9",
        "type": "github"
      },
      "original": {
        "owner": "edolstra",
        "repo": "flake-compat",
        "type": "github"
      }
    },
    "flake-compat_5": {
      "flake": false,
      "locked": {
        "lastModified": 1673956053,
        "narHash": "sha256-4gtG9iQuiKITOjNQQeQIpoIB6b16fm+504Ch3sNKLd8=",
        "owner": "edolstra",
        "repo": "flake-compat",
        "rev": "35bb57c0c8d8b62bbfd284272c928ceb64ddbde9",
        "type": "github"
      },
      "original": {
        "owner": "edolstra",
        "repo": "flake-compat",
        "type": "github"
      }
    },
    "flake-compat_6": {
      "flake": false,
      "locked": {
        "lastModified": 1672831974,
        "narHash": "sha256-z9k3MfslLjWQfnjBtEtJZdq3H7kyi2kQtUThfTgdRk0=",
        "owner": "input-output-hk",
        "repo": "flake-compat",
        "rev": "45f2638735f8cdc40fe302742b79f248d23eb368",
        "type": "github"
      },
      "original": {
        "owner": "input-output-hk",
        "ref": "hkm/gitlab-fix",
        "repo": "flake-compat",
        "type": "github"
      }
    },
    "flake-utils": {
      "locked": {
        "lastModified": 1679360468,
        "narHash": "sha256-LGnza3cfXF10Biw3ZTg0u9o9t7s680Ww200t5KkHTh8=",
        "owner": "hamishmack",
        "repo": "flake-utils",
        "rev": "e1ea268ff47ad475443dbabcd54744b4e5b9d4f5",
        "type": "github"
      },
      "original": {
        "owner": "hamishmack",
        "ref": "hkm/nested-hydraJobs",
        "repo": "flake-utils",
        "type": "github"
      }
    },
    "flake-utils_2": {
      "locked": {
        "lastModified": 1642700792,
        "narHash": "sha256-XqHrk7hFb+zBvRg6Ghl+AZDq03ov6OshJLiSWOoX5es=",
        "owner": "numtide",
        "repo": "flake-utils",
        "rev": "846b2ae0fc4cc943637d3d1def4454213e203cba",
        "type": "github"
      },
      "original": {
        "owner": "numtide",
        "repo": "flake-utils",
        "type": "github"
      }
    },
    "flake-utils_3": {
      "inputs": {
        "systems": "systems"
      },
      "locked": {
        "lastModified": 1689068808,
        "narHash": "sha256-6ixXo3wt24N/melDWjq70UuHQLxGV8jZvooRanIHXw0=",
        "owner": "numtide",
        "repo": "flake-utils",
        "rev": "919d646de7be200f3bf08cb76ae1f09402b6f9b4",
        "type": "github"
      },
      "original": {
        "owner": "numtide",
        "repo": "flake-utils",
        "type": "github"
      }
    },
    "flake-utils_4": {
      "locked": {
        "lastModified": 1679360468,
        "narHash": "sha256-LGnza3cfXF10Biw3ZTg0u9o9t7s680Ww200t5KkHTh8=",
        "owner": "hamishmack",
        "repo": "flake-utils",
        "rev": "e1ea268ff47ad475443dbabcd54744b4e5b9d4f5",
        "type": "github"
      },
      "original": {
        "owner": "hamishmack",
        "ref": "hkm/nested-hydraJobs",
        "repo": "flake-utils",
        "type": "github"
      }
    },
    "flake-utils_5": {
      "locked": {
        "lastModified": 1642700792,
        "narHash": "sha256-XqHrk7hFb+zBvRg6Ghl+AZDq03ov6OshJLiSWOoX5es=",
        "owner": "numtide",
        "repo": "flake-utils",
        "rev": "846b2ae0fc4cc943637d3d1def4454213e203cba",
        "type": "github"
      },
      "original": {
        "owner": "numtide",
        "repo": "flake-utils",
        "type": "github"
      }
    },
    "fmt-src": {
      "flake": false,
      "locked": {
        "lastModified": 1661615830,
        "narHash": "sha256-rP6ymyRc7LnKxUXwPpzhHOQvpJkpnRFOt2ctvUNlYI0=",
        "owner": "fmtlib",
        "repo": "fmt",
        "rev": "a33701196adfad74917046096bf5a2aa0ab0bb50",
        "type": "github"
      },
      "original": {
        "owner": "fmtlib",
        "ref": "9.1.0",
        "repo": "fmt",
        "type": "github"
      }
    },
    "ghc-8.6.5-iohk": {
      "flake": false,
      "locked": {
        "lastModified": 1600920045,
        "narHash": "sha256-DO6kxJz248djebZLpSzTGD6s8WRpNI9BTwUeOf5RwY8=",
        "owner": "input-output-hk",
        "repo": "ghc",
        "rev": "95713a6ecce4551240da7c96b6176f980af75cae",
        "type": "github"
      },
      "original": {
        "owner": "input-output-hk",
        "ref": "release/8.6.5-iohk",
        "repo": "ghc",
        "type": "github"
      }
    },
    "ghc-8.6.5-iohk_2": {
      "flake": false,
      "locked": {
        "lastModified": 1600920045,
        "narHash": "sha256-DO6kxJz248djebZLpSzTGD6s8WRpNI9BTwUeOf5RwY8=",
        "owner": "input-output-hk",
        "repo": "ghc",
        "rev": "95713a6ecce4551240da7c96b6176f980af75cae",
        "type": "github"
      },
      "original": {
        "owner": "input-output-hk",
        "ref": "release/8.6.5-iohk",
        "repo": "ghc",
        "type": "github"
      }
    },
    "hackage": {
      "flake": false,
      "locked": {
        "lastModified": 1687998569,
        "narHash": "sha256-VfTZVu2JV5z8KgPV++JAwn51gug02PDnTSnVrmt2YL8=",
        "owner": "input-output-hk",
        "repo": "hackage.nix",
        "rev": "2ef1dc1b2cac3fec82df01d8ee3fb3dd0a33815a",
        "type": "github"
      },
      "original": {
        "owner": "input-output-hk",
        "repo": "hackage.nix",
        "type": "github"
      }
    },
    "hackage_2": {
      "flake": false,
      "locked": {
        "lastModified": 1687998569,
        "narHash": "sha256-VfTZVu2JV5z8KgPV++JAwn51gug02PDnTSnVrmt2YL8=",
        "owner": "input-output-hk",
        "repo": "hackage.nix",
        "rev": "2ef1dc1b2cac3fec82df01d8ee3fb3dd0a33815a",
        "type": "github"
      },
      "original": {
        "owner": "input-output-hk",
        "repo": "hackage.nix",
        "type": "github"
      }
    },
    "haskell-backend": {
      "inputs": {
        "flake-compat": "flake-compat_2",
        "haskell-nix": "haskell-nix",
        "mach-nix": "mach-nix",
        "nixpkgs": [
          "booster-backend",
          "haskell-backend",
          "haskell-nix",
          "nixpkgs-unstable"
        ],
        "z3-src": "z3-src"
      },
      "locked": {
        "lastModified": 1688483898,
        "narHash": "sha256-Y4AUxocbScrL44BekC2dLfAYoT+syRN+Sq/TqIIoyg8=",
        "owner": "runtimeverification",
        "repo": "haskell-backend",
        "rev": "a6230144a37ee9ebf0f6dffc849faf5ce10df380",
        "type": "github"
      },
      "original": {
        "owner": "runtimeverification",
        "repo": "haskell-backend",
        "rev": "a6230144a37ee9ebf0f6dffc849faf5ce10df380",
        "type": "github"
      }
    },
    "haskell-backend_2": {
      "inputs": {
        "flake-compat": "flake-compat_5",
        "haskell-nix": "haskell-nix_2",
        "mach-nix": "mach-nix_2",
        "nixpkgs": [
          "haskell-backend",
          "haskell-nix",
          "nixpkgs-unstable"
        ],
        "z3-src": "z3-src_2"
      },
      "locked": {
        "lastModified": 1688483898,
        "narHash": "sha256-Y4AUxocbScrL44BekC2dLfAYoT+syRN+Sq/TqIIoyg8=",
        "owner": "runtimeverification",
        "repo": "haskell-backend",
        "rev": "a6230144a37ee9ebf0f6dffc849faf5ce10df380",
        "type": "github"
      },
      "original": {
        "owner": "runtimeverification",
        "repo": "haskell-backend",
        "rev": "a6230144a37ee9ebf0f6dffc849faf5ce10df380",
        "type": "github"
      }
    },
    "haskell-nix": {
      "inputs": {
        "HTTP": "HTTP",
        "cabal-32": "cabal-32",
        "cabal-34": "cabal-34",
        "cabal-36": "cabal-36",
        "cardano-shell": "cardano-shell",
        "flake-compat": "flake-compat_3",
        "flake-utils": "flake-utils",
        "ghc-8.6.5-iohk": "ghc-8.6.5-iohk",
        "hackage": "hackage",
        "hls-1.10": "hls-1.10",
        "hls-2.0": "hls-2.0",
        "hpc-coveralls": "hpc-coveralls",
        "hydra": "hydra",
        "iserv-proxy": "iserv-proxy",
        "nixpkgs": [
          "booster-backend",
          "haskell-backend",
          "haskell-nix",
          "nixpkgs-unstable"
        ],
        "nixpkgs-2003": "nixpkgs-2003",
        "nixpkgs-2105": "nixpkgs-2105",
        "nixpkgs-2111": "nixpkgs-2111",
        "nixpkgs-2205": "nixpkgs-2205",
        "nixpkgs-2211": "nixpkgs-2211",
        "nixpkgs-2305": "nixpkgs-2305",
        "nixpkgs-unstable": "nixpkgs-unstable",
        "old-ghc-nix": "old-ghc-nix",
        "stackage": "stackage"
      },
      "locked": {
        "lastModified": 1687999883,
        "narHash": "sha256-4PxsyJekURUD/cZ7q0OAxfA6ZOoiton+6G1vgo9u+98=",
        "owner": "input-output-hk",
        "repo": "haskell.nix",
        "rev": "b113a4a63c54f34d49d9f5d48ba6bbd65300bfa3",
        "type": "github"
      },
      "original": {
        "owner": "input-output-hk",
        "repo": "haskell.nix",
        "type": "github"
      }
    },
    "haskell-nix_2": {
      "inputs": {
        "HTTP": "HTTP_2",
        "cabal-32": "cabal-32_2",
        "cabal-34": "cabal-34_2",
        "cabal-36": "cabal-36_2",
        "cardano-shell": "cardano-shell_2",
        "flake-compat": "flake-compat_6",
        "flake-utils": "flake-utils_4",
        "ghc-8.6.5-iohk": "ghc-8.6.5-iohk_2",
        "hackage": "hackage_2",
        "hls-1.10": "hls-1.10_2",
        "hls-2.0": "hls-2.0_2",
        "hpc-coveralls": "hpc-coveralls_2",
        "hydra": "hydra_2",
        "iserv-proxy": "iserv-proxy_2",
        "nixpkgs": [
          "haskell-backend",
          "haskell-nix",
          "nixpkgs-unstable"
        ],
        "nixpkgs-2003": "nixpkgs-2003_2",
        "nixpkgs-2105": "nixpkgs-2105_2",
        "nixpkgs-2111": "nixpkgs-2111_2",
        "nixpkgs-2205": "nixpkgs-2205_2",
        "nixpkgs-2211": "nixpkgs-2211_2",
        "nixpkgs-2305": "nixpkgs-2305_2",
        "nixpkgs-unstable": "nixpkgs-unstable_2",
        "old-ghc-nix": "old-ghc-nix_2",
        "stackage": "stackage_2"
      },
      "locked": {
        "lastModified": 1687999883,
        "narHash": "sha256-4PxsyJekURUD/cZ7q0OAxfA6ZOoiton+6G1vgo9u+98=",
        "owner": "input-output-hk",
        "repo": "haskell.nix",
        "rev": "b113a4a63c54f34d49d9f5d48ba6bbd65300bfa3",
        "type": "github"
      },
      "original": {
        "owner": "input-output-hk",
        "repo": "haskell.nix",
        "type": "github"
      }
    },
    "hls-1.10": {
      "flake": false,
      "locked": {
        "lastModified": 1680000865,
        "narHash": "sha256-rc7iiUAcrHxwRM/s0ErEsSPxOR3u8t7DvFeWlMycWgo=",
        "owner": "haskell",
        "repo": "haskell-language-server",
        "rev": "b08691db779f7a35ff322b71e72a12f6e3376fd9",
        "type": "github"
      },
      "original": {
        "owner": "haskell",
        "ref": "1.10.0.0",
        "repo": "haskell-language-server",
        "type": "github"
      }
    },
    "hls-1.10_2": {
      "flake": false,
      "locked": {
        "lastModified": 1680000865,
        "narHash": "sha256-rc7iiUAcrHxwRM/s0ErEsSPxOR3u8t7DvFeWlMycWgo=",
        "owner": "haskell",
        "repo": "haskell-language-server",
        "rev": "b08691db779f7a35ff322b71e72a12f6e3376fd9",
        "type": "github"
      },
      "original": {
        "owner": "haskell",
        "ref": "1.10.0.0",
        "repo": "haskell-language-server",
        "type": "github"
      }
    },
    "hls-2.0": {
      "flake": false,
      "locked": {
        "lastModified": 1684398654,
        "narHash": "sha256-RW44up2BIyBBYN6tZur5f9kDDR3kr0Rd+TgPbLTfwB4=",
        "owner": "haskell",
        "repo": "haskell-language-server",
        "rev": "20c6d1e731cd9c0beef7338e2fc7a8126ba9b6fb",
        "type": "github"
      },
      "original": {
        "owner": "haskell",
        "ref": "2.0.0.0",
        "repo": "haskell-language-server",
        "type": "github"
      }
    },
    "hls-2.0_2": {
      "flake": false,
      "locked": {
        "lastModified": 1684398654,
        "narHash": "sha256-RW44up2BIyBBYN6tZur5f9kDDR3kr0Rd+TgPbLTfwB4=",
        "owner": "haskell",
        "repo": "haskell-language-server",
        "rev": "20c6d1e731cd9c0beef7338e2fc7a8126ba9b6fb",
        "type": "github"
      },
      "original": {
        "owner": "haskell",
        "ref": "2.0.0.0",
        "repo": "haskell-language-server",
        "type": "github"
      }
    },
    "hpc-coveralls": {
      "flake": false,
      "locked": {
        "lastModified": 1607498076,
        "narHash": "sha256-8uqsEtivphgZWYeUo5RDUhp6bO9j2vaaProQxHBltQk=",
        "owner": "sevanspowell",
        "repo": "hpc-coveralls",
        "rev": "14df0f7d229f4cd2e79f8eabb1a740097fdfa430",
        "type": "github"
      },
      "original": {
        "owner": "sevanspowell",
        "repo": "hpc-coveralls",
        "type": "github"
      }
    },
    "hpc-coveralls_2": {
      "flake": false,
      "locked": {
        "lastModified": 1607498076,
        "narHash": "sha256-8uqsEtivphgZWYeUo5RDUhp6bO9j2vaaProQxHBltQk=",
        "owner": "sevanspowell",
        "repo": "hpc-coveralls",
        "rev": "14df0f7d229f4cd2e79f8eabb1a740097fdfa430",
        "type": "github"
      },
      "original": {
        "owner": "sevanspowell",
        "repo": "hpc-coveralls",
        "type": "github"
      }
    },
    "hydra": {
      "inputs": {
        "nix": "nix",
        "nixpkgs": [
          "booster-backend",
          "haskell-backend",
          "haskell-nix",
          "hydra",
          "nix",
          "nixpkgs"
        ]
      },
      "locked": {
        "lastModified": 1671755331,
        "narHash": "sha256-hXsgJj0Cy0ZiCiYdW2OdBz5WmFyOMKuw4zyxKpgUKm4=",
        "owner": "NixOS",
        "repo": "hydra",
        "rev": "f48f00ee6d5727ae3e488cbf9ce157460853fea8",
        "type": "github"
      },
      "original": {
        "id": "hydra",
        "type": "indirect"
      }
    },
    "hydra_2": {
      "inputs": {
        "nix": "nix_2",
        "nixpkgs": [
          "haskell-backend",
          "haskell-nix",
          "hydra",
          "nix",
          "nixpkgs"
        ]
      },
      "locked": {
        "lastModified": 1671755331,
        "narHash": "sha256-hXsgJj0Cy0ZiCiYdW2OdBz5WmFyOMKuw4zyxKpgUKm4=",
        "owner": "NixOS",
        "repo": "hydra",
        "rev": "f48f00ee6d5727ae3e488cbf9ce157460853fea8",
        "type": "github"
      },
      "original": {
        "id": "hydra",
        "type": "indirect"
      }
    },
    "immer-src": {
      "flake": false,
      "locked": {
        "lastModified": 1634324349,
        "narHash": "sha256-1OicqmyM3Rcrs/jkRMip2pXITQnVDRrHbQbEpZZ4nnU=",
        "owner": "runtimeverification",
        "repo": "immer",
        "rev": "198c2ae260d49ef1800a2fe4433e07d7dec20059",
        "type": "github"
      },
      "original": {
        "owner": "runtimeverification",
        "repo": "immer",
        "rev": "198c2ae260d49ef1800a2fe4433e07d7dec20059",
        "type": "github"
      }
    },
    "iserv-proxy": {
      "flake": false,
      "locked": {
        "lastModified": 1670983692,
        "narHash": "sha256-avLo34JnI9HNyOuauK5R69usJm+GfW3MlyGlYxZhTgY=",
        "ref": "hkm/remote-iserv",
        "rev": "50d0abb3317ac439a4e7495b185a64af9b7b9300",
        "revCount": 10,
        "type": "git",
        "url": "https://gitlab.haskell.org/hamishmack/iserv-proxy.git"
      },
      "original": {
        "ref": "hkm/remote-iserv",
        "type": "git",
        "url": "https://gitlab.haskell.org/hamishmack/iserv-proxy.git"
      }
    },
    "iserv-proxy_2": {
      "flake": false,
      "locked": {
        "lastModified": 1670983692,
        "narHash": "sha256-avLo34JnI9HNyOuauK5R69usJm+GfW3MlyGlYxZhTgY=",
        "ref": "hkm/remote-iserv",
        "rev": "50d0abb3317ac439a4e7495b185a64af9b7b9300",
        "revCount": 10,
        "type": "git",
        "url": "https://gitlab.haskell.org/hamishmack/iserv-proxy.git"
      },
      "original": {
        "ref": "hkm/remote-iserv",
        "type": "git",
        "url": "https://gitlab.haskell.org/hamishmack/iserv-proxy.git"
      }
    },
    "llvm-backend": {
      "inputs": {
        "fmt-src": "fmt-src",
        "immer-src": "immer-src",
        "mavenix": "mavenix",
        "nixpkgs": [
          "haskell-backend",
          "nixpkgs"
        ],
        "pybind11-src": "pybind11-src",
        "rapidjson-src": "rapidjson-src",
        "utils": "utils_2"
      },
      "locked": {
        "lastModified": 1689172964,
        "narHash": "sha256-Ne3rjdIqvvixmXvxbHx6QSKGG16tdIAmfpG/VNsy1Gw=",
        "owner": "runtimeverification",
        "repo": "llvm-backend",
        "rev": "7de41d18992a58e03ef34629b10d582960d38d81",
        "type": "github"
      },
      "original": {
        "owner": "runtimeverification",
        "repo": "llvm-backend",
        "type": "github"
      }
    },
    "lowdown-src": {
      "flake": false,
      "locked": {
        "lastModified": 1633514407,
        "narHash": "sha256-Dw32tiMjdK9t3ETl5fzGrutQTzh2rufgZV4A/BbxuD4=",
        "owner": "kristapsdz",
        "repo": "lowdown",
        "rev": "d2c2b44ff6c27b936ec27358a2653caaef8f73b8",
        "type": "github"
      },
      "original": {
        "owner": "kristapsdz",
        "repo": "lowdown",
        "type": "github"
      }
    },
    "lowdown-src_2": {
      "flake": false,
      "locked": {
        "lastModified": 1633514407,
        "narHash": "sha256-Dw32tiMjdK9t3ETl5fzGrutQTzh2rufgZV4A/BbxuD4=",
        "owner": "kristapsdz",
        "repo": "lowdown",
        "rev": "d2c2b44ff6c27b936ec27358a2653caaef8f73b8",
        "type": "github"
      },
      "original": {
        "owner": "kristapsdz",
        "repo": "lowdown",
        "type": "github"
      }
    },
    "mach-nix": {
      "inputs": {
        "flake-utils": "flake-utils_2",
        "nixpkgs": "nixpkgs_2",
        "pypi-deps-db": "pypi-deps-db"
      },
      "locked": {
        "lastModified": 1681814846,
        "narHash": "sha256-IMQ1Twf/ozE53CwrunXNlYD3D31xqgz/mZyZG38Ov/Y=",
        "owner": "DavHau",
        "repo": "mach-nix",
        "rev": "8d903072c7b5426d90bc42a008242c76590af916",
        "type": "github"
      },
      "original": {
        "owner": "DavHau",
        "repo": "mach-nix",
        "type": "github"
      }
    },
    "mach-nix_2": {
      "inputs": {
        "flake-utils": "flake-utils_5",
        "nixpkgs": "nixpkgs_4",
        "pypi-deps-db": "pypi-deps-db_2"
      },
      "locked": {
        "lastModified": 1681814846,
        "narHash": "sha256-IMQ1Twf/ozE53CwrunXNlYD3D31xqgz/mZyZG38Ov/Y=",
        "owner": "DavHau",
        "repo": "mach-nix",
        "rev": "8d903072c7b5426d90bc42a008242c76590af916",
        "type": "github"
      },
      "original": {
        "owner": "DavHau",
        "repo": "mach-nix",
        "type": "github"
      }
    },
    "mavenix": {
      "inputs": {
        "nixpkgs": "nixpkgs_5",
        "utils": "utils"
      },
      "locked": {
        "lastModified": 1643802645,
        "narHash": "sha256-BynM25iwp/l3FyrcHqiNJdDxvN6IxSM3/zkFR6PD3B0=",
        "owner": "nix-community",
        "repo": "mavenix",
        "rev": "ce9ddfd7f361190e8e8dcfaf6b8282eebbb3c7cb",
        "type": "github"
      },
      "original": {
        "owner": "nix-community",
        "repo": "mavenix",
        "type": "github"
      }
    },
    "mavenix_2": {
      "inputs": {
        "nixpkgs": "nixpkgs_6",
        "utils": "utils_3"
      },
      "locked": {
        "lastModified": 1689018333,
        "narHash": "sha256-sthxx50rj0E7gv38oeMj8GZOp7i1776P1qZsM7pVLd0=",
        "owner": "goodlyrottenapple",
        "repo": "mavenix",
        "rev": "153d69e62f87e5dd37d35492cc3e35dd80d2b5fa",
        "type": "github"
      },
      "original": {
        "owner": "goodlyrottenapple",
        "repo": "mavenix",
        "type": "github"
      }
    },
    "nix": {
      "inputs": {
        "lowdown-src": "lowdown-src",
        "nixpkgs": "nixpkgs",
        "nixpkgs-regression": "nixpkgs-regression"
      },
      "locked": {
        "lastModified": 1661606874,
        "narHash": "sha256-9+rpYzI+SmxJn+EbYxjGv68Ucp22bdFUSy/4LkHkkDQ=",
        "owner": "NixOS",
        "repo": "nix",
        "rev": "11e45768b34fdafdcf019ddbd337afa16127ff0f",
        "type": "github"
      },
      "original": {
        "owner": "NixOS",
        "ref": "2.11.0",
        "repo": "nix",
        "type": "github"
      }
    },
    "nix_2": {
      "inputs": {
        "lowdown-src": "lowdown-src_2",
        "nixpkgs": "nixpkgs_3",
        "nixpkgs-regression": "nixpkgs-regression_2"
      },
      "locked": {
        "lastModified": 1661606874,
        "narHash": "sha256-9+rpYzI+SmxJn+EbYxjGv68Ucp22bdFUSy/4LkHkkDQ=",
        "owner": "NixOS",
        "repo": "nix",
        "rev": "11e45768b34fdafdcf019ddbd337afa16127ff0f",
        "type": "github"
      },
      "original": {
        "owner": "NixOS",
        "ref": "2.11.0",
        "repo": "nix",
        "type": "github"
      }
    },
    "nixpkgs": {
      "locked": {
        "lastModified": 1657693803,
        "narHash": "sha256-G++2CJ9u0E7NNTAi9n5G8TdDmGJXcIjkJ3NF8cetQB8=",
        "owner": "NixOS",
        "repo": "nixpkgs",
        "rev": "365e1b3a859281cf11b94f87231adeabbdd878a2",
        "type": "github"
      },
      "original": {
        "owner": "NixOS",
        "ref": "nixos-22.05-small",
        "repo": "nixpkgs",
        "type": "github"
      }
    },
    "nixpkgs-2003": {
      "locked": {
        "lastModified": 1620055814,
        "narHash": "sha256-8LEHoYSJiL901bTMVatq+rf8y7QtWuZhwwpKE2fyaRY=",
        "owner": "NixOS",
        "repo": "nixpkgs",
        "rev": "1db42b7fe3878f3f5f7a4f2dc210772fd080e205",
        "type": "github"
      },
      "original": {
        "owner": "NixOS",
        "ref": "nixpkgs-20.03-darwin",
        "repo": "nixpkgs",
        "type": "github"
      }
    },
    "nixpkgs-2003_2": {
      "locked": {
        "lastModified": 1620055814,
        "narHash": "sha256-8LEHoYSJiL901bTMVatq+rf8y7QtWuZhwwpKE2fyaRY=",
        "owner": "NixOS",
        "repo": "nixpkgs",
        "rev": "1db42b7fe3878f3f5f7a4f2dc210772fd080e205",
        "type": "github"
      },
      "original": {
        "owner": "NixOS",
        "ref": "nixpkgs-20.03-darwin",
        "repo": "nixpkgs",
        "type": "github"
      }
    },
    "nixpkgs-2105": {
      "locked": {
        "lastModified": 1659914493,
        "narHash": "sha256-lkA5X3VNMKirvA+SUzvEhfA7XquWLci+CGi505YFAIs=",
        "owner": "NixOS",
        "repo": "nixpkgs",
        "rev": "022caabb5f2265ad4006c1fa5b1ebe69fb0c3faf",
        "type": "github"
      },
      "original": {
        "owner": "NixOS",
        "ref": "nixpkgs-21.05-darwin",
        "repo": "nixpkgs",
        "type": "github"
      }
    },
    "nixpkgs-2105_2": {
      "locked": {
        "lastModified": 1659914493,
        "narHash": "sha256-lkA5X3VNMKirvA+SUzvEhfA7XquWLci+CGi505YFAIs=",
        "owner": "NixOS",
        "repo": "nixpkgs",
        "rev": "022caabb5f2265ad4006c1fa5b1ebe69fb0c3faf",
        "type": "github"
      },
      "original": {
        "owner": "NixOS",
        "ref": "nixpkgs-21.05-darwin",
        "repo": "nixpkgs",
        "type": "github"
      }
    },
    "nixpkgs-2111": {
      "locked": {
        "lastModified": 1659446231,
        "narHash": "sha256-hekabNdTdgR/iLsgce5TGWmfIDZ86qjPhxDg/8TlzhE=",
        "owner": "NixOS",
        "repo": "nixpkgs",
        "rev": "eabc38219184cc3e04a974fe31857d8e0eac098d",
        "type": "github"
      },
      "original": {
        "owner": "NixOS",
        "ref": "nixpkgs-21.11-darwin",
        "repo": "nixpkgs",
        "type": "github"
      }
    },
    "nixpkgs-2111_2": {
      "locked": {
        "lastModified": 1659446231,
        "narHash": "sha256-hekabNdTdgR/iLsgce5TGWmfIDZ86qjPhxDg/8TlzhE=",
        "owner": "NixOS",
        "repo": "nixpkgs",
        "rev": "eabc38219184cc3e04a974fe31857d8e0eac098d",
        "type": "github"
      },
      "original": {
        "owner": "NixOS",
        "ref": "nixpkgs-21.11-darwin",
        "repo": "nixpkgs",
        "type": "github"
      }
    },
    "nixpkgs-2205": {
      "locked": {
        "lastModified": 1682600000,
        "narHash": "sha256-ha4BehR1dh8EnXSoE1m/wyyYVvHI9txjW4w5/oxsW5Y=",
        "owner": "NixOS",
        "repo": "nixpkgs",
        "rev": "50fc86b75d2744e1ab3837ef74b53f103a9b55a0",
        "type": "github"
      },
      "original": {
        "owner": "NixOS",
        "ref": "nixpkgs-22.05-darwin",
        "repo": "nixpkgs",
        "type": "github"
      }
    },
    "nixpkgs-2205_2": {
      "locked": {
        "lastModified": 1682600000,
        "narHash": "sha256-ha4BehR1dh8EnXSoE1m/wyyYVvHI9txjW4w5/oxsW5Y=",
        "owner": "NixOS",
        "repo": "nixpkgs",
        "rev": "50fc86b75d2744e1ab3837ef74b53f103a9b55a0",
        "type": "github"
      },
      "original": {
        "owner": "NixOS",
        "ref": "nixpkgs-22.05-darwin",
        "repo": "nixpkgs",
        "type": "github"
      }
    },
    "nixpkgs-2211": {
      "locked": {
        "lastModified": 1685314633,
        "narHash": "sha256-8LXBPqTQXl5ofkjpJ18JcbmLJ/lWDoMxtUwiDYv0wro=",
        "owner": "NixOS",
        "repo": "nixpkgs",
        "rev": "c8a17ce7abc03c50cd072e9e6c9b389c5f61836b",
        "type": "github"
      },
      "original": {
        "owner": "NixOS",
        "ref": "nixpkgs-22.11-darwin",
        "repo": "nixpkgs",
        "type": "github"
      }
    },
    "nixpkgs-2211_2": {
      "locked": {
        "lastModified": 1685314633,
        "narHash": "sha256-8LXBPqTQXl5ofkjpJ18JcbmLJ/lWDoMxtUwiDYv0wro=",
        "owner": "NixOS",
        "repo": "nixpkgs",
        "rev": "c8a17ce7abc03c50cd072e9e6c9b389c5f61836b",
        "type": "github"
      },
      "original": {
        "owner": "NixOS",
        "ref": "nixpkgs-22.11-darwin",
        "repo": "nixpkgs",
        "type": "github"
      }
    },
    "nixpkgs-2305": {
      "locked": {
        "lastModified": 1685338297,
        "narHash": "sha256-+Aq4O0Jn1W1q927ZHc3Zn6RO7bwQGmb6O8xYoGy0KrM=",
        "owner": "NixOS",
        "repo": "nixpkgs",
        "rev": "6287b47dbfabbb8bfbb9b1b53d198ad58a774de4",
        "type": "github"
      },
      "original": {
        "owner": "NixOS",
        "ref": "nixpkgs-23.05-darwin",
        "repo": "nixpkgs",
        "type": "github"
      }
    },
    "nixpkgs-2305_2": {
      "locked": {
        "lastModified": 1685338297,
        "narHash": "sha256-+Aq4O0Jn1W1q927ZHc3Zn6RO7bwQGmb6O8xYoGy0KrM=",
        "owner": "NixOS",
        "repo": "nixpkgs",
        "rev": "6287b47dbfabbb8bfbb9b1b53d198ad58a774de4",
        "type": "github"
      },
      "original": {
        "owner": "NixOS",
        "ref": "nixpkgs-23.05-darwin",
        "repo": "nixpkgs",
        "type": "github"
      }
    },
    "nixpkgs-regression": {
      "locked": {
        "lastModified": 1643052045,
        "narHash": "sha256-uGJ0VXIhWKGXxkeNnq4TvV3CIOkUJ3PAoLZ3HMzNVMw=",
        "owner": "NixOS",
        "repo": "nixpkgs",
        "rev": "215d4d0fd80ca5163643b03a33fde804a29cc1e2",
        "type": "github"
      },
      "original": {
        "owner": "NixOS",
        "repo": "nixpkgs",
        "rev": "215d4d0fd80ca5163643b03a33fde804a29cc1e2",
        "type": "github"
      }
    },
    "nixpkgs-regression_2": {
      "locked": {
        "lastModified": 1643052045,
        "narHash": "sha256-uGJ0VXIhWKGXxkeNnq4TvV3CIOkUJ3PAoLZ3HMzNVMw=",
        "owner": "NixOS",
        "repo": "nixpkgs",
        "rev": "215d4d0fd80ca5163643b03a33fde804a29cc1e2",
        "type": "github"
      },
      "original": {
        "owner": "NixOS",
        "repo": "nixpkgs",
        "rev": "215d4d0fd80ca5163643b03a33fde804a29cc1e2",
        "type": "github"
      }
    },
    "nixpkgs-unstable": {
      "locked": {
        "lastModified": 1685347552,
        "narHash": "sha256-9woSppRyUFo26yUffORTzttJ+apOt8MmCv6RxpPNTU4=",
        "owner": "NixOS",
        "repo": "nixpkgs",
        "rev": "f2f1ec390714d303cf84ba086e34e45b450dd8c4",
        "type": "github"
      },
      "original": {
        "owner": "NixOS",
        "ref": "nixpkgs-unstable",
        "repo": "nixpkgs",
        "type": "github"
      }
    },
    "nixpkgs-unstable_2": {
      "locked": {
        "lastModified": 1685347552,
        "narHash": "sha256-9woSppRyUFo26yUffORTzttJ+apOt8MmCv6RxpPNTU4=",
        "owner": "NixOS",
        "repo": "nixpkgs",
        "rev": "f2f1ec390714d303cf84ba086e34e45b450dd8c4",
        "type": "github"
      },
      "original": {
        "owner": "NixOS",
        "ref": "nixpkgs-unstable",
        "repo": "nixpkgs",
        "type": "github"
      }
    },
    "nixpkgs_2": {
      "locked": {
        "lastModified": 1643805626,
        "narHash": "sha256-AXLDVMG+UaAGsGSpOtQHPIKB+IZ0KSd9WS77aanGzgc=",
        "owner": "NixOS",
        "repo": "nixpkgs",
        "rev": "554d2d8aa25b6e583575459c297ec23750adb6cb",
        "type": "github"
      },
      "original": {
        "id": "nixpkgs",
        "ref": "nixos-unstable",
        "type": "indirect"
      }
    },
    "nixpkgs_3": {
      "locked": {
        "lastModified": 1657693803,
        "narHash": "sha256-G++2CJ9u0E7NNTAi9n5G8TdDmGJXcIjkJ3NF8cetQB8=",
        "owner": "NixOS",
        "repo": "nixpkgs",
        "rev": "365e1b3a859281cf11b94f87231adeabbdd878a2",
        "type": "github"
      },
      "original": {
        "owner": "NixOS",
        "ref": "nixos-22.05-small",
        "repo": "nixpkgs",
        "type": "github"
      }
    },
    "nixpkgs_4": {
      "locked": {
        "lastModified": 1643805626,
        "narHash": "sha256-AXLDVMG+UaAGsGSpOtQHPIKB+IZ0KSd9WS77aanGzgc=",
        "owner": "NixOS",
        "repo": "nixpkgs",
        "rev": "554d2d8aa25b6e583575459c297ec23750adb6cb",
        "type": "github"
      },
      "original": {
        "id": "nixpkgs",
        "ref": "nixos-unstable",
        "type": "indirect"
      }
    },
    "nixpkgs_5": {
      "locked": {
        "lastModified": 1621552131,
        "narHash": "sha256-AD/AEXv+QOYAg0PIqMYv2nbGOGTIwfOGKtz3rE+y+Tc=",
        "owner": "NixOS",
        "repo": "nixpkgs",
        "rev": "d42cd445dde587e9a993cd9434cb43da07c4c5de",
        "type": "github"
      },
      "original": {
        "id": "nixpkgs",
        "type": "indirect"
      }
    },
    "nixpkgs_6": {
      "locked": {
        "lastModified": 1621552131,
        "narHash": "sha256-AD/AEXv+QOYAg0PIqMYv2nbGOGTIwfOGKtz3rE+y+Tc=",
        "owner": "NixOS",
        "repo": "nixpkgs",
        "rev": "d42cd445dde587e9a993cd9434cb43da07c4c5de",
        "type": "github"
      },
      "original": {
        "id": "nixpkgs",
        "type": "indirect"
      }
    },
    "nixpkgs_7": {
      "locked": {
        "lastModified": 1689137672,
        "narHash": "sha256-QZoHxr0a73x6rQcAo5CiwYpysHbSnk7lAR8/16um7mM=",
        "owner": "NixOS",
        "repo": "nixpkgs",
        "rev": "98da3dd0de6660d4abed7bb74e748694bd803413",
        "type": "github"
      },
      "original": {
        "id": "nixpkgs",
        "ref": "nixos-23.05",
        "type": "indirect"
      }
    },
    "old-ghc-nix": {
      "flake": false,
      "locked": {
        "lastModified": 1631092763,
        "narHash": "sha256-sIKgO+z7tj4lw3u6oBZxqIhDrzSkvpHtv0Kki+lh9Fg=",
        "owner": "angerman",
        "repo": "old-ghc-nix",
        "rev": "af48a7a7353e418119b6dfe3cd1463a657f342b8",
        "type": "github"
      },
      "original": {
        "owner": "angerman",
        "ref": "master",
        "repo": "old-ghc-nix",
        "type": "github"
      }
    },
    "old-ghc-nix_2": {
      "flake": false,
      "locked": {
        "lastModified": 1631092763,
        "narHash": "sha256-sIKgO+z7tj4lw3u6oBZxqIhDrzSkvpHtv0Kki+lh9Fg=",
        "owner": "angerman",
        "repo": "old-ghc-nix",
        "rev": "af48a7a7353e418119b6dfe3cd1463a657f342b8",
        "type": "github"
      },
      "original": {
        "owner": "angerman",
        "ref": "master",
        "repo": "old-ghc-nix",
        "type": "github"
      }
    },
    "pybind11-src": {
      "flake": false,
      "locked": {
        "lastModified": 1657936673,
        "narHash": "sha256-/X8DZPFsNrKGbhjZ1GFOj17/NU6p4R+saCW3pLKVNeA=",
        "owner": "pybind",
        "repo": "pybind11",
        "rev": "0ba639d6177659c5dc2955ac06ad7b5b0d22e05c",
        "type": "github"
      },
      "original": {
        "owner": "pybind",
        "repo": "pybind11",
        "rev": "0ba639d6177659c5dc2955ac06ad7b5b0d22e05c",
        "type": "github"
      }
    },
    "pypi-deps-db": {
      "flake": false,
      "locked": {
        "lastModified": 1678051695,
        "narHash": "sha256-kFFP8TN8pEKARtjK9loGdH+TU23ZbHdVLCUdNcufKPs=",
        "owner": "DavHau",
        "repo": "pypi-deps-db",
        "rev": "e00b22ead9d3534ba1c448e1af3076af6b234acf",
        "type": "github"
      },
      "original": {
        "owner": "DavHau",
        "repo": "pypi-deps-db",
        "type": "github"
      }
    },
    "pypi-deps-db_2": {
      "flake": false,
      "locked": {
        "lastModified": 1678051695,
        "narHash": "sha256-kFFP8TN8pEKARtjK9loGdH+TU23ZbHdVLCUdNcufKPs=",
        "owner": "DavHau",
        "repo": "pypi-deps-db",
        "rev": "e00b22ead9d3534ba1c448e1af3076af6b234acf",
        "type": "github"
      },
      "original": {
        "owner": "DavHau",
        "repo": "pypi-deps-db",
        "type": "github"
      }
    },
    "rapidjson-src": {
      "flake": false,
      "locked": {
        "lastModified": 1472111945,
        "narHash": "sha256-SxUXSOQDZ0/3zlFI4R84J56/1fkw2jhge4mexNF6Pco=",
        "owner": "Tencent",
        "repo": "rapidjson",
        "rev": "f54b0e47a08782a6131cc3d60f94d038fa6e0a51",
        "type": "github"
      },
      "original": {
        "owner": "Tencent",
        "repo": "rapidjson",
        "rev": "f54b0e47a08782a6131cc3d60f94d038fa6e0a51",
        "type": "github"
      }
    },
    "root": {
      "inputs": {
        "booster-backend": "booster-backend",
        "flake-compat": "flake-compat_4",
        "flake-utils": "flake-utils_3",
        "haskell-backend": "haskell-backend_2",
        "llvm-backend": "llvm-backend",
        "mavenix": "mavenix_2",
        "nixpkgs": "nixpkgs_7",
        "rv-utils": "rv-utils"
      }
    },
    "rv-utils": {
      "locked": {
        "lastModified": 1659349707,
        "narHash": "sha256-+RwJvYwRS4In+pl8R5Uz+R/yZ5yO5SAa7X6UR+eSC2U=",
        "owner": "runtimeverification",
        "repo": "rv-nix-tools",
        "rev": "7026604726c5247ceb6e7a1a7532302a58e7e2bf",
        "type": "github"
      },
      "original": {
        "owner": "runtimeverification",
        "repo": "rv-nix-tools",
        "type": "github"
      }
    },
    "stackage": {
      "flake": false,
      "locked": {
        "lastModified": 1687911052,
        "narHash": "sha256-iWrKX6JfcN1+uUQimaFXzvLwj3tLMvWTwf0zqflCf1s=",
        "owner": "input-output-hk",
        "repo": "stackage.nix",
        "rev": "8e758d849bd7cf8c423d9f9308a9c1b5f56c286c",
        "type": "github"
      },
      "original": {
        "owner": "input-output-hk",
        "repo": "stackage.nix",
        "type": "github"
      }
    },
    "stackage_2": {
      "flake": false,
      "locked": {
        "lastModified": 1687911052,
        "narHash": "sha256-iWrKX6JfcN1+uUQimaFXzvLwj3tLMvWTwf0zqflCf1s=",
        "owner": "input-output-hk",
        "repo": "stackage.nix",
        "rev": "8e758d849bd7cf8c423d9f9308a9c1b5f56c286c",
        "type": "github"
      },
      "original": {
        "owner": "input-output-hk",
        "repo": "stackage.nix",
        "type": "github"
      }
    },
    "systems": {
      "locked": {
        "lastModified": 1681028828,
        "narHash": "sha256-Vy1rq5AaRuLzOxct8nz4T6wlgyUR7zLU309k9mBC768=",
        "owner": "nix-systems",
        "repo": "default",
        "rev": "da67096a3b9bf56a91d16901293e51ba5b49a27e",
        "type": "github"
      },
      "original": {
        "owner": "nix-systems",
        "repo": "default",
        "type": "github"
      }
    },
    "utils": {
      "locked": {
        "lastModified": 1620759905,
        "narHash": "sha256-WiyWawrgmyN0EdmiHyG2V+fqReiVi8bM9cRdMaKQOFg=",
        "owner": "numtide",
        "repo": "flake-utils",
        "rev": "b543720b25df6ffdfcf9227afafc5b8c1fabfae8",
        "type": "github"
      },
      "original": {
        "owner": "numtide",
        "repo": "flake-utils",
        "type": "github"
      }
    },
    "utils_2": {
      "locked": {
        "lastModified": 1667395993,
        "narHash": "sha256-nuEHfE/LcWyuSWnS8t12N1wc105Qtau+/OdUAjtQ0rA=",
        "owner": "numtide",
        "repo": "flake-utils",
        "rev": "5aed5285a952e0b949eb3ba02c12fa4fcfef535f",
        "type": "github"
      },
      "original": {
        "owner": "numtide",
        "repo": "flake-utils",
        "type": "github"
      }
    },
    "utils_3": {
      "locked": {
        "lastModified": 1620759905,
        "narHash": "sha256-WiyWawrgmyN0EdmiHyG2V+fqReiVi8bM9cRdMaKQOFg=",
        "owner": "numtide",
        "repo": "flake-utils",
        "rev": "b543720b25df6ffdfcf9227afafc5b8c1fabfae8",
        "type": "github"
      },
      "original": {
        "owner": "numtide",
        "repo": "flake-utils",
        "type": "github"
      }
    },
    "z3-src": {
      "flake": false,
      "locked": {
        "lastModified": 1647807944,
        "narHash": "sha256-hXlwaLsrMKm0rPAhRtynCjdhkeXIYzfNcjS04sHHfHY=",
        "owner": "Z3Prover",
        "repo": "z3",
        "rev": "f1806d32d6f21fd4df7a08719abbc1f6493d9dc5",
        "type": "github"
      },
      "original": {
        "owner": "Z3Prover",
        "ref": "z3-4.8.15",
        "repo": "z3",
        "type": "github"
      }
    },
    "z3-src_2": {
      "flake": false,
      "locked": {
        "lastModified": 1647807944,
        "narHash": "sha256-hXlwaLsrMKm0rPAhRtynCjdhkeXIYzfNcjS04sHHfHY=",
        "owner": "Z3Prover",
        "repo": "z3",
        "rev": "f1806d32d6f21fd4df7a08719abbc1f6493d9dc5",
        "type": "github"
      },
      "original": {
        "owner": "Z3Prover",
        "ref": "z3-4.8.15",
        "repo": "z3",
        "type": "github"
      }
    }
  },
  "root": "root",
  "version": 7
}<|MERGE_RESOLUTION|>--- conflicted
+++ resolved
@@ -48,19 +48,11 @@
         ]
       },
       "locked": {
-<<<<<<< HEAD
-        "lastModified": 1689116229,
-        "narHash": "sha256-7gjD4hFDBLAo14oLUppIYW+7EhhGYSSiTREf6uIOlVQ=",
-        "owner": "runtimeverification",
-        "repo": "hs-backend-booster",
-        "rev": "9152f48a96365aaadb5b0e52465f4200d8f09450",
-=======
         "lastModified": 1689210054,
         "narHash": "sha256-KTNhXTivkkdmFtL4RLGF47PiRwsnemEkEqxqb7ZfRuA=",
         "owner": "runtimeverification",
         "repo": "hs-backend-booster",
         "rev": "5958731bed4ba1c49780fbc92ec6c14e74210fd8",
->>>>>>> 59b26f56
         "type": "github"
       },
       "original": {
