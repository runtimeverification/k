--- conflicted
+++ resolved
@@ -78,17 +78,11 @@
      * @return true if the application terminated normally; false otherwise
      */
     @Override
-<<<<<<< HEAD
-    public boolean run() {
+    public int run() {
         try {
             scope.enter(kompiledDir.get());
             Reader stringToParse = options.stringToParse();
             Source source = options.source();
-=======
-    public int run() {
-        Reader stringToParse = options.stringToParse();
-        Source source = options.source();
->>>>>>> 04a27c13
 
             Context context = contextProvider.get();
             Sort sort = sort(options.sort, context);
@@ -103,18 +97,12 @@
 
             System.out.print(kast.toString());
 
-<<<<<<< HEAD
             sw.printIntermediate("Maudify Program");
             sw.printTotal("Total");
-            return true;
+            return 0;
         } finally {
             scope.exit();
         }
-=======
-        sw.printIntermediate("Maudify Program");
-        sw.printTotal("Total");
-        return 0;
->>>>>>> 04a27c13
     }
 
 
