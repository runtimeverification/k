// Copyright (c) 2018-2019 K Team. All Rights Reserved.
package org.kframework.backend.kore;

import com.google.common.collect.ArrayListMultimap;
import com.google.common.collect.HashMultimap;
import com.google.common.collect.ListMultimap;
import com.google.common.collect.SetMultimap;
import org.kframework.Collections;
import org.kframework.attributes.Att;
import org.kframework.attributes.HasLocation;
import org.kframework.builtin.BooleanUtils;
import org.kframework.builtin.Hooks;
import org.kframework.builtin.KLabels;
import org.kframework.builtin.Sorts;
import org.kframework.compile.AddSortInjections;
import org.kframework.compile.ComputeTransitiveFunctionDependencies;
import org.kframework.compile.ConfigurationInfoFromModule;
import org.kframework.compile.ExpandMacros;
import org.kframework.compile.RefreshRules;
import org.kframework.compile.RewriteToTop;
import org.kframework.definition.Module;
import org.kframework.definition.NonTerminal;
import org.kframework.definition.Production;
import org.kframework.definition.ProductionItem;
import org.kframework.definition.Rule;
import org.kframework.definition.Sentence;
import org.kframework.definition.Tag;
import org.kframework.definition.Terminal;
import org.kframework.kompile.KompileOptions;
import org.kframework.kore.InjectedKLabel;
import org.kframework.kore.K;
import org.kframework.kore.KApply;
import org.kframework.kore.KAs;
import org.kframework.kore.KLabel;
import org.kframework.kore.KList;
import org.kframework.kore.KORE;
import org.kframework.kore.KRewrite;
import org.kframework.kore.KSequence;
import org.kframework.kore.KToken;
import org.kframework.kore.KVariable;
import org.kframework.kore.Sort;
import org.kframework.kore.SortHead;
import org.kframework.kore.VisitK;
import org.kframework.unparser.Formatter;
import org.kframework.utils.StringUtil;
import org.kframework.utils.errorsystem.KEMException;
import org.kframework.utils.file.FileUtil;
import scala.Int;
import scala.Option;
import scala.Tuple2;
import scala.collection.JavaConverters;
import scala.collection.Seq;

import java.util.ArrayList;
import java.util.Arrays;
import java.util.Collection;
import java.util.Comparator;
import java.util.HashMap;
import java.util.HashSet;
import java.util.List;
import java.util.Map;
import java.util.Optional;
import java.util.function.Function;
import java.util.regex.Pattern;
import java.util.Set;
import java.util.stream.Collectors;

import static org.kframework.Collections.*;
import static org.kframework.definition.Constructors.*;
import static org.kframework.kore.KORE.*;

class RuleInfo {
    boolean isEquation;
    boolean isOwise;
    boolean isKore;
    Production production;
    String productionSortStr;
    List<Sort> prodChildrenSorts;
    KLabel productionLabel;
    List<K> leftChildren;

    public RuleInfo(boolean equation, boolean owise, boolean kore, Production production,
                    String prodSortStr, List<Sort> prodChildrenSorts, KLabel prodLabel, List<K> leftChildren) {
        this.isEquation = equation;
        this.isOwise = owise;
        this.isKore = kore;
        this.production = production;
        this.productionSortStr = prodSortStr;
        this.prodChildrenSorts = prodChildrenSorts;
        this.productionLabel = prodLabel;
        this.leftChildren = leftChildren;
    }
}

public class ModuleToKORE {
    public enum SentenceType {
        REWRITE_RULE,
        ONE_PATH,
        ALL_PATH
    }

    public static final String ONE_PATH_OP = KLabels.RL_wEF.name();
    public static final String ALL_PATH_OP = KLabels.RL_wAF.name();
    public static final String HAS_DOMAIN_VALUES = "hasDomainValues";
    private final Module module;
    private final FileUtil files;
    private final Set<String> impureFunctions = new HashSet<>();
    private final KLabel topCellInitializer;
    private final Set<String> mlBinders = new HashSet<>();
    private final KompileOptions options;

    public ModuleToKORE(Module module, FileUtil files, KLabel topCellInitializer, KompileOptions options) {
        this.module = module;
        this.files = files;
        this.topCellInitializer = topCellInitializer;
        this.options = options;
    }
    private static final boolean METAVAR = false;

    public String convert(boolean heatCoolEq, StringBuilder sb) {
        ConfigurationInfoFromModule configInfo = new ConfigurationInfoFromModule(module);
        Sort topCellSort = configInfo.getRootCell();
        String topCellSortStr = getSortStr(topCellSort);
        String prelude = files.loadFromKIncludeDir("kore/prelude.kore");
        sb.append("[topCellInitializer{}(");
        convert(topCellInitializer, sb);
        sb.append("())]\n\n");
        sb.append(prelude);
        sb.append("\n");

        SentenceType sentenceType = getSentenceType(module.att()).orElse(SentenceType.REWRITE_RULE);
        sb.append("module ");
        convert(module.name(), sb);
        sb.append("\n\n// imports\n");
        sb.append("  import K []\n\n// sorts\n");

        Set<SortHead> tokenSorts = new HashSet<>();
        // Map attribute name to whether the attribute has a value
        Map<String, Boolean> attributes = new HashMap<>();
        attributes.put("nat", true);
        attributes.put("terminals", true);
        attributes.put("colors", true);
        Set<Integer> priorities = new HashSet<>();
        collectTokenSortsAndAttributes(tokenSorts, attributes, priorities, heatCoolEq, topCellSortStr);
        Map<Integer, String> priorityToPreviousGroup = new HashMap<>();
        List<Integer> priorityList = new ArrayList<>(priorities);
        java.util.Collections.sort(priorityList);
        if (priorityList.size() > 0 ) {
            priorityToPreviousGroup.put(priorityList.get(0), "");
        }
        for (int i = 1; i < priorityList.size(); i++) {
            Integer previous = priorityList.get(i - 1);
            Integer current = priorityList.get(i);
            priorityToPreviousGroup.put(current, String.format("priorityLE%d", previous));
        }

        Set<String> collectionSorts = new HashSet<>();
        collectionSorts.add("SET.Set");
        collectionSorts.add("MAP.Map");
        collectionSorts.add("LIST.List");
        collectionSorts.add("ARRAY.Array");
        attributes.remove(HAS_DOMAIN_VALUES);
        if (attributes.containsKey("token")) {
            attributes.put(HAS_DOMAIN_VALUES, false);
        }
        translateSorts(tokenSorts, attributes, collectionSorts, sb);

        List<Rule> sortedRules = new ArrayList<>(JavaConverters.seqAsJavaList(module.sortedRules()));
        if (options.backend.equals("haskell")) {
            module.sortedProductions().toStream().filter(this::isGeneratedInKeysOp).foreach(
                    prod -> {
                        genMapCeilAxioms(prod, sortedRules);
                        return prod;
                    }
            );
        }
        SetMultimap<KLabel, Rule> functionRules = HashMultimap.create();
        for (Rule rule : sortedRules) {
            K left = RewriteToTop.toLeft(rule.body());
            if (left instanceof KApply) {
                KApply kapp = (KApply) left;
                Production prod = production(kapp);
                if (prod.att().contains(Att.FUNCTION()) || rule.att().contains(Att.ANYWHERE()) || ExpandMacros.isMacro(rule)) {
                    functionRules.put(kapp.klabel(), rule);
                }
            }
        }
        ComputeTransitiveFunctionDependencies deps = new ComputeTransitiveFunctionDependencies(module);
        Set<KLabel> impurities = functionRules.keySet().stream().filter(lbl -> module.attributesFor().get(lbl).getOrElse(() -> Att()).contains(Att.IMPURE())).collect(Collectors.toSet());
        impurities.addAll(deps.ancestors(impurities));

        sb.append("\n// symbols\n");
        Set<Production> overloads = new HashSet<>();
        for (Production lesser : iterable(module.overloads().elements())) {
            for (Production greater : iterable(module.overloads().relations().get(lesser).getOrElse(Collections::<Production>Set))) {
                overloads.add(greater);
            }
        }
        translateSymbols(attributes, functionRules, impurities, overloads, sb);

        // print syntax definition
        int length = sb.length();
        for (Tuple2<Sort, scala.collection.immutable.List<Production>> sort : iterable(module.bracketProductionsFor())) {
            for (Production prod : iterable(sort._2())) {
                translateSymbol(attributes, functionRules, impurities, overloads, prod.att().get("bracketLabel", KLabel.class), prod, sb);
            }
        }
        for (Production prod : iterable(module.sortedProductions())) {
            if (isBuiltinProduction(prod)) {
                continue;
            }
            if (prod.isSubsort() && !prod.sort().equals(Sorts.K())) {
                genSubsortAxiom(prod, sb);
                continue;
            }
        }

        sb.append("endmodule []\n");
        files.saveToKompiled("syntaxDefinition.kore", sb.toString());
        sb.setLength(length);

        sb.append("\n// generated axioms\n");
        Set<Tuple2<Production, Production>> noConfusion = new HashSet<>();
        for (Production prod : iterable(module.sortedProductions())) {
            if (isBuiltinProduction(prod)) {
                continue;
            }
            if (prod.isSubsort() && !prod.sort().equals(Sorts.K())) {
                genSubsortAxiom(prod, sb);
                continue;
            }
            if (prod.klabel().isEmpty()) {
                continue;
            }
            if (prod.att().contains(Att.ASSOC())) {
                genAssocAxiom(prod, sb);
            }
            if (prod.att().contains(Att.COMM())) {
                genCommAxiom(prod, sb);
            }
            if (prod.att().contains(Att.IDEM())) {
                genIdemAxiom(prod, sb);
            }
            if (isFunction(prod) && prod.att().contains(Att.UNIT())) {
                genUnitAxiom(prod, sb);
            }
            if (isFunctional(prod, functionRules, impurities)) {
                genFunctionalAxiom(prod, sb);
            }
            if (isConstructor(prod, functionRules, impurities)) {
                genNoConfusionAxioms(prod, noConfusion, functionRules, impurities, sb);
            }
        }

        for (Sort sort : iterable(module.sortedAllSorts())) {
            genNoJunkAxiom(sort, sb);
        }

        for (Production lesser : iterable(module.overloads().elements())) {
            for (Production greater : iterable(module.overloads().relations().get(lesser).getOrElse(() -> Collections.<Production>Set()))) {
                genOverloadedAxiom(lesser, greater, sb);
            }
        }

        sb.append("\n// rules\n");
        int ruleIndex = 0;
        ListMultimap<Integer, String> priorityToAlias = ArrayListMultimap.create();
        for (Rule rule : sortedRules) {
            convertRule(rule, ruleIndex, heatCoolEq, topCellSortStr, attributes, functionRules,
                    priorityToPreviousGroup, priorityToAlias, sentenceType, sb);
            ruleIndex++;
        }

        sb.append("\n// priority groups\n");
        genPriorityGroups(priorityList, priorityToPreviousGroup, priorityToAlias, topCellSortStr, sb);
        sb.append("endmodule ");
        convert(attributes, module.att(), sb, null, null);
        sb.append("\n");
        return sb.toString();
    }

    private void collectTokenSortsAndAttributes(Set<SortHead> tokenSorts, Map<String, Boolean> attributes,
                                                Set<Integer> priorities, boolean heatCoolEq, String topCellSortStr) {
        for (SortHead sort : iterable(module.sortedDefinedSorts())) {
            Att att = module.sortAttributesFor().get(sort).getOrElse(() -> KORE.Att());
            if (att.contains("token")) {
                tokenSorts.add(sort);
            }
            collectAttributes(attributes, att);
        }
        for (Production prod : iterable(module.sortedProductions())) {
            Att att = prod.att();
            if (att.contains("token")) {
                tokenSorts.add(prod.sort().head());
            }
            if (att.contains("mlBinder")) {
                mlBinders.add(prod.klabel().get().name());
            }
            collectAttributes(attributes, att);
        }
        for (Rule r : iterable(module.sortedRules())) {
            Att att = r.att();
            collectAttributes(attributes, att);
            RuleInfo ruleInfo = getRuleInfo(r, heatCoolEq, topCellSortStr);
            // only collect priorities of semantics rules
            if (!ruleInfo.isEquation && !ruleInfo.isKore && !ExpandMacros.isMacro(r)) {
<<<<<<< HEAD
                if(ruleInfo.isOwise) {
                    // priority for owise rule is 200
                    priorities.add(200);
                } else {
                    Optional<String> priority = att.getOptional(Att.PRIORITY());
                    if (priority.isPresent()) {
                        priorities.add(Integer.valueOf(priority.get()));
                    } else {
                        // default priority for semantics rules is 50
                        priorities.add(50);
                    }
                }
=======
                priorities.add(getPriority(att));
>>>>>>> 11cb278d
            }
        }
    }

    private void translateSorts(Set<SortHead> tokenSorts, Map<String, Boolean> attributes,
                                Set<String> collectionSorts, StringBuilder sb) {
        for (SortHead sort : iterable(module.sortedDefinedSorts())) {
            if (sort.equals(Sorts.K().head()) || sort.equals(Sorts.KItem().head())) {
                continue;
            }
            sb.append("  ");
            Att att = module.sortAttributesFor().get(sort).getOrElse(() -> KORE.Att());
            if (att.contains(Att.HOOK())) {
                if (collectionSorts.contains(att.get(Att.HOOK()))) {
                    if (att.get(Att.HOOK()).equals("ARRAY.Array")) {
                        att = att.remove("element");
                        att = att.remove("unit");
                        att = att.remove(Att.HOOK());
                    } else {
                        Production concatProd = stream(module.productionsForSort().apply(sort)).filter(p -> p.att().contains("element")).findAny().get();
                        att = att.add("element", K.class, KApply(KLabel(concatProd.att().get("element"))));
                        att = att.add("concat", K.class, KApply(concatProd.klabel().get()));
                        att = att.add("unit", K.class, KApply(KLabel(concatProd.att().get("unit"))));
                        sb.append("hooked-");
                    }
                } else {
                    sb.append("hooked-");
                }
            }
            att = att.remove(HAS_DOMAIN_VALUES);
            if (tokenSorts.contains(sort)) {
                att = att.add(HAS_DOMAIN_VALUES);
            }
            if (sort.params() == 0 && Sort(sort).isNat()) {
              att = att.add("nat", sort.name());
            }
            sb.append("sort ");
            convert(sort, sb);
            sb.append(" ");
            convert(attributes, att, sb, null, null);
            sb.append("\n");
        }
    }

    private void translateSymbols(Map<String, Boolean> attributes, SetMultimap<KLabel, Rule> functionRules,
                                  Set<KLabel> impurities, Set<Production> overloads, StringBuilder sb) {
        for (Production prod : iterable(module.sortedProductions())) {
            if (isBuiltinProduction(prod)) {
                continue;
            }
            if (prod.klabel().isEmpty()) {
                continue;
            }
            if (impurities.contains(prod.klabel().get())) {
                impureFunctions.add(prod.klabel().get().name());
            }
            translateSymbol(attributes, functionRules, impurities, overloads, prod.klabel().get(), prod, sb);
        }
    }

    private void translateSymbol(Map<String, Boolean> attributes, SetMultimap<KLabel, Rule> functionRules, Set<KLabel> impurities, Set<Production> overloads, KLabel label, Production prod, StringBuilder sb) {
        sb.append("  ");
        if (isFunction(prod) && prod.att().contains(Att.HOOK()) && isRealHook(prod.att())) {
            sb.append("hooked-");
        }
        sb.append("symbol ");
        convert(label, prod.params(), sb);
        String conn;
        sb.append("(");
        conn = "";
        for (NonTerminal nt : iterable(prod.nonterminals())) {
            Sort sort = nt.sort();
            sb.append(conn);
            convert(sort, prod, sb);
            conn = ", ";
        }
        sb.append(") : ");
        convert(prod.sort(), prod, sb);
        sb.append(" ");
        Att koreAtt = addKoreAttributes(prod, functionRules, impurities, overloads);
        convert(attributes, koreAtt, sb, null, null);
        sb.append("\n");
    }


    private void genSubsortAxiom(Production prod, StringBuilder sb) {
        Production finalProd = prod;
        functionalPattern(prod, () -> {
            sb.append("inj{");
            convert(finalProd.getSubsortSort(), finalProd, sb);
            sb.append(", ");
            convert(finalProd.sort(), finalProd, sb);
            sb.append("} (From:");
            convert(finalProd.getSubsortSort(), finalProd, sb);
            sb.append(")");
        }, sb);
        sb.append(" [subsort{");
        convert(prod.getSubsortSort(), prod, sb);
        sb.append(", ");
        convert(prod.sort(), prod, sb);
        sb.append("}()] // subsort\n");
    }

    private void genAssocAxiom(Production prod, StringBuilder sb) {
        // s(s(K1,K2),K3) = s(K1,s(K2,K3))
        if (prod.arity() != 2) {
            throw KEMException.compilerError("Found a non-binary production with the assoc attribute", prod);
        }
        if (!(prod.sort().equals(prod.nonterminal(0).sort()) && prod.sort().equals(prod.nonterminal(1).sort()))) {
            throw KEMException.compilerError("Found an associative production with ill formed sorts", prod);
        }
        sb.append("  axiom");
        convertParams(prod.klabel(), true, sb);
        sb.append(" \\equals{");
        convert(prod.sort(), prod, sb);
        sb.append(", R} (");
        convert(prod.klabel().get(), prod, sb);
        sb.append("(");
        convert(prod.klabel().get(), prod, sb);
        sb.append("(K1:");
        convert(prod.sort(), prod, sb);
        sb.append(",K2:");
        convert(prod.sort(), prod, sb);
        sb.append("),K3:");
        convert(prod.sort(), prod, sb);
        sb.append("),");
        convert(prod.klabel().get(), prod, sb);
        sb.append("(K1:");
        convert(prod.sort(), prod, sb);
        sb.append(",");
        convert(prod.klabel().get(), prod, sb);
        sb.append("(K2:");
        convert(prod.sort(), prod, sb);
        sb.append(",K3:");
        convert(prod.sort(), prod, sb);
        sb.append("))) [assoc{}()] // associativity\n");
    }

    private void genCommAxiom(Production prod, StringBuilder sb) {
        // s(K1, K2) = s(K2, K1)
        if (prod.arity() != 2) {
            throw KEMException.compilerError("Found a non-binary production with the comm attribute", prod);
        }
        if (!(prod.nonterminal(0).sort().equals(prod.nonterminal(1).sort()))) {
            throw KEMException.compilerError("Found a commutative production with ill formed sorts", prod);
        }
        Sort childSort = prod.nonterminal(0).sort();
        sb.append("  axiom");
        convertParams(prod.klabel(), true, sb);
        sb.append(" \\equals{");
        convert(prod.sort(), prod, sb);
        sb.append(", R} (");
        convert(prod.klabel().get(), prod, sb);
        sb.append("(K1:");
        convert(childSort, prod, sb);
        sb.append(",K2:");
        convert(childSort, prod, sb);
        sb.append("),");
        convert(prod.klabel().get(), prod, sb);
        sb.append("(K2:");
        convert(childSort, prod, sb);
        sb.append(",K1:");
        convert(childSort, prod, sb);
        sb.append(")) [comm{}()] // commutativity\n");
    }

    private void genIdemAxiom(Production prod, StringBuilder sb) {
        // s(K, K) = K
        if (prod.arity() != 2) {
            throw KEMException.compilerError("Found a non-binary production with the assoc attribute", prod);
        }
        if (!(prod.sort().equals(prod.nonterminal(0).sort()) && prod.sort().equals(prod.nonterminal(1).sort()))) {
            throw KEMException.compilerError("Found an associative production with ill formed sorts", prod);
        }
        sb.append("  axiom");
        convertParams(prod.klabel(), true, sb);
        sb.append(" \\equals{");
        convert(prod.sort(), prod, sb);
        sb.append(", R} (");
        convert(prod.klabel().get(), prod, sb);
        sb.append("(K:");
        convert(prod.sort(), prod, sb);
        sb.append(",K:");
        convert(prod.sort(), prod, sb);
        sb.append("),K:");
        convert(prod.sort(), prod, sb);
        sb.append(") [idem{}()] // idempotency\n");
    }

    private void genUnitAxiom(Production prod, StringBuilder sb) {
        // s(K, unit) = K
        // s(unit, K) = K
        if (prod.arity() != 2) {
            throw KEMException.compilerError("Found a non-binary production with the assoc attribute", prod);
        }
        if (!(prod.sort().equals(prod.nonterminal(0).sort()) && prod.sort().equals(prod.nonterminal(1).sort()))) {
            throw KEMException.compilerError("Found an associative production with ill formed sorts", prod);
        }
        KLabel unit = KLabel(prod.att().get(Att.UNIT()));
        sb.append("  axiom");
        convertParams(prod.klabel(), true, sb);
        sb.append("\\equals{");
        convert(prod.sort(), prod, sb);
        sb.append(", R} (");
        convert(prod.klabel().get(), prod, sb);
        sb.append("(K:");
        convert(prod.sort(), prod, sb);
        sb.append(",");
        convert(unit, sb);
        sb.append("()),K:");
        convert(prod.sort(), prod, sb);
        sb.append(") [unit{}()] // right unit\n");

        sb.append("  axiom");
        convertParams(prod.klabel(), true, sb);
        sb.append("\\equals{");
        convert(prod.sort(), prod, sb);
        sb.append(", R} (");
        convert(prod.klabel().get(), prod, sb);
        sb.append("(");
        convert(unit, sb);
        sb.append("(),K:");
        convert(prod.sort(), prod, sb);
        sb.append("),K:");
        convert(prod.sort(), prod, sb);
        sb.append(") [unit{}()] // left unit\n");
    }

    private void genMapCeilAxioms(Production prod, Collection<Rule> rules) {
        Sort mapSort = prod.nonterminal(1).sort();
        scala.collection.Set<Production> mapProds = module.productionsForSort().apply(mapSort.head());
        Production concatProd = mapProds.find(p -> hasHookValue(p.att(), "MAP.concat")).get();
        Production elementProd = mapProds.find(p -> hasHookValue(p.att(), "MAP.element")).get();
        Seq<NonTerminal> nonterminals = elementProd.nonterminals();
        Sort sortParam = Sort(AddSortInjections.SORTPARAM_NAME, Sort("Q"));

        // rule
        //   #Ceil(MapItem(K1, K2, ..., Kn) Rest:Map)
        // =>
        //  {(@K1 in_keys(@Rest)) #Equals false} #And #Ceil(@K2) #And ... #And #Ceil(@Kn)
        // Note: The {_ in_keys(_) #Equals false} condition implies
        // #Ceil(@K1) and #Ceil(@Rest).
        // [anywhere, simplification]

        K restMapSet = KVariable("@Rest", Att.empty().add(Sort.class, mapSort));
        KLabel ceilMapLabel = KLabel(KLabels.ML_CEIL.name(), mapSort, sortParam);
        KLabel andLabel = KLabel(KLabels.ML_AND.name(), sortParam);

        // arguments of MapItem and their #Ceils
        List<K> setArgs = new ArrayList<>();
        K setArgsCeil = KApply(KLabel(KLabels.ML_TRUE.name(), sortParam));
        for (int i = 0; i < nonterminals.length(); i++) {
            Sort sort = nonterminals.apply(i).sort();
            KVariable setVar = KVariable("@K" + i, Att.empty().add(Sort.class, sort));
            setArgs.add(setVar);
            if (i > 0) {
                KLabel ceil = KLabel(KLabels.ML_CEIL.name(), sort, sortParam);
                setArgsCeil = KApply(andLabel, setArgsCeil, KApply(ceil, setVar));
            }
        }
        Seq<K> setArgsSeq = JavaConverters.iterableAsScalaIterable(setArgs).toSeq();

        KLabel equalsLabel = KLabel(KLabels.ML_EQUALS.name(), Sorts.Bool(), sortParam);
        Rule ceilMapRule =
                Rule(
                        KRewrite(
                                KApply(ceilMapLabel,
                                        KApply(concatProd.klabel().get(),
                                                KApply(elementProd.klabel().get(),
                                                        setArgsSeq,
                                                        Att.empty()
                                                ),
                                                restMapSet
                                        )
                                )
                                ,
                                KApply(andLabel,
                                        KApply(equalsLabel,
                                                KApply(prod.klabel().get(),
                                                        setArgs.get(0),
                                                        restMapSet
                                                ),
                                                BooleanUtils.FALSE
                                        ),
                                        setArgsCeil
                                )
                        )
                        , BooleanUtils.TRUE
                        , BooleanUtils.TRUE
                        , Att.empty().add("anywhere").add("simplification")
                );
        rules.add(ceilMapRule);
    }

    static boolean hasHookValue(Att atts, String value) {
        return atts.contains(Att.HOOK()) &&
                atts.get(Att.HOOK()).equals(value);
    }

    private void genFunctionalAxiom(Production prod, StringBuilder sb) {
        // exists y . f(...) = y
        Production finalProd = prod;
        functionalPattern(prod, () -> applyPattern(finalProd, "K", sb), sb);
        sb.append(" [functional{}()] // functional\n");
    }

    private void genNoConfusionAxioms(Production prod, Set<Tuple2<Production, Production>> noConfusion,
                                      SetMultimap<KLabel, Rule> functionRulesMap, Set<KLabel> impurities,
                                      StringBuilder sb) {
        // c(x1,x2,...) /\ c(y1,y2,...) -> c(x1/\y2,x2/\y2,...)
        if (prod.arity() > 0) {
            sb.append("  axiom");
            convertParams(prod.klabel(), false, sb);
            sb.append("\\implies{");
            convert(prod.sort(), prod, sb);
            sb.append("} (\\and{");
            convert(prod.sort(), prod, sb);
            sb.append("} (");
            applyPattern(prod, "X", sb);
            sb.append(", ");
            applyPattern(prod, "Y", sb);
            sb.append("), ");
            convert(prod.klabel().get(), prod, sb);
            sb.append("(");
            String conn = "";
            for (int i = 0; i < prod.arity(); i++) {
                sb.append(conn);
                sb.append("\\and{");
                convert(prod.nonterminal(i).sort(), prod, sb);
                sb.append("} (X").append(i).append(":");
                convert(prod.nonterminal(i).sort(), prod, sb);
                sb.append(", Y").append(i).append(":");
                convert(prod.nonterminal(i).sort(), prod, sb);
                sb.append(")");
                conn = ", ";
            }
            sb.append(")) [constructor{}()] // no confusion same constructor\n");
        }
        for (Production prod2 : iterable(module.productionsForSort().apply(prod.sort().head()).toSeq().sorted(Production.ord()))) {
            // !(cx(x1,x2,...) /\ cy(y1,y2,...))
            if (prod2.klabel().isEmpty() || noConfusion.contains(Tuple2.apply(prod, prod2)) || prod.equals(prod2)
                    || !isConstructor(prod2, functionRulesMap, impurities) || isBuiltinProduction(prod2)) {
                // TODO (traiansf): add no confusion axioms for constructor vs inj.
                continue;
            }
            noConfusion.add(Tuple2.apply(prod, prod2));
            noConfusion.add(Tuple2.apply(prod2, prod));
            sb.append("  axiom");
            convertParams(prod.klabel(), false, sb);
            sb.append("\\not{");
            convert(prod.sort(), prod, sb);
            sb.append("} (\\and{");
            convert(prod.sort(), prod, sb);
            sb.append("} (");
            applyPattern(prod, "X", sb);
            sb.append(", ");
            applyPattern(prod2, "Y", sb);
            sb.append(")) [constructor{}()] // no confusion different constructors\n");
        }
    }

    public static int getPriority(Att att) {
        if (att.contains(Att.PRIORITY())) {
            try {
                return Integer.parseInt(att.get(Att.PRIORITY()));
            } catch (NumberFormatException e) {
                throw KEMException.compilerError("Invalid value for priority attribute: " + att.get(Att.PRIORITY()) + ". Must be an integer.", e);
            }
        } else if (att.contains(Att.OWISE())) {
            return 200;
        }
        return 50;
    }

    private void genNoJunkAxiom(Sort sort, StringBuilder sb) {
        sb.append("  axiom{} ");
        boolean hasToken = false;
        int numTerms = 0;
        for (Production prod : iterable(mutable(module.productionsForSort()).getOrDefault(sort.head(), Set()).toSeq().sorted(Production.ord()))) {
            if (isFunction(prod) || prod.isSubsort() || isBuiltinProduction(prod)) {
                continue;
            }
            if (prod.klabel().isEmpty() && !((prod.att().contains("token") && !hasToken) || prod.isSubsort())) {
                continue;
            }
            numTerms++;
            sb.append("\\or{");
            convert(sort, sb);
            sb.append("} (");
            if (prod.att().contains("token") && !hasToken) {
                convertTokenProd(sort, sb);
                hasToken = true;
            } else if (prod.klabel().isDefined()) {
                for (int i = 0; i < prod.arity(); i++) {
                    sb.append("\\exists{");
                    convert(sort, sb);
                    sb.append("} (X").append(i).append(":");
                    convert(prod.nonterminal(i).sort(), prod, sb);
                    sb.append(", ");
                }
                convert(prod.klabel().get(), prod, sb);
                sb.append("(");
                String conn = "";
                for (int i = 0; i < prod.arity(); i++) {
                    sb.append(conn).append("X").append(i).append(":");
                    convert(prod.nonterminal(i).sort(), prod, sb);
                    conn = ", ";
                }
                sb.append(")");
                for (int i = 0; i < prod.arity(); i++) {
                    sb.append(")");
                }
            }
            sb.append(", ");
        }
        for (Sort s : iterable(module.sortedAllSorts())) {
            if (module.subsorts().lessThan(s, sort) && !sort.equals(Sorts.K())) {
                numTerms++;
                sb.append("\\or{");
                convert(sort, sb);
                sb.append("} (");
                sb.append("\\exists{");
                convert(sort, sb);
                sb.append("} (Val:");
                convert(s, sb);
                sb.append(", inj{");
                convert(s, sb);
                sb.append(", ");
                convert(sort, sb);
                sb.append("} (Val:");
                convert(s, sb);
                sb.append("))");
                sb.append(", ");
            }
        }
        Att sortAtt = module.sortAttributesFor().get(sort.head()).getOrElse(() -> KORE.Att());
        if (!hasToken && sortAtt.contains("token")) {
            numTerms++;
            sb.append("\\or{");
            convert(sort, sb);
            sb.append("} (");
            convertTokenProd(sort, sb);
            sb.append(", ");
            hasToken = true;
        }
        sb.append("\\bottom{");
        convert(sort, sb);
        sb.append("}()");
        for (int i = 0; i < numTerms; i++) {
            sb.append(")");
        }
        sb.append(" [constructor{}()] // no junk");
        if (hasToken && !METAVAR) {
            sb.append(" (TODO: fix bug with \\dv)");
        }
        sb.append("\n");
    }

    private void genOverloadedAxiom(Production lesser, Production greater, StringBuilder sb) {
        sb.append("  axiom{R} \\equals{");
        convert(greater.sort(), greater, sb);
        sb.append(", R} (");
        convert(greater.klabel().get(), greater, sb);
        sb.append("(");
        String conn = "";
        for (int i = 0; i < greater.nonterminals().size(); i++) {
            sb.append(conn);
            if (greater.nonterminal(i).sort().equals(lesser.nonterminal(i).sort())) {
                sb.append("K").append(i).append(":");
                convert(greater.nonterminal(i).sort(), greater, sb);
            } else {
                sb.append("inj{");
                convert(lesser.nonterminal(i).sort(), lesser, sb);
                sb.append(", ");
                convert(greater.nonterminal(i).sort(), greater, sb);
                sb.append("} (K").append(i).append(":");
                convert(lesser.nonterminal(i).sort(), lesser, sb);
                sb.append(")");
            }
            conn = ",";
        }
        sb.append("), inj{");
        convert(lesser.sort(), lesser, sb);
        sb.append(", ");
        convert(greater.sort(), greater, sb);
        sb.append("} (");
        convert(lesser.klabel().get(), lesser, sb);
        sb.append("(");
        conn = "";
        for (int i = 0; i < lesser.nonterminals().size(); i++) {
            sb.append(conn);
            sb.append("K").append(i).append(":");
            convert(lesser.nonterminal(i).sort(), lesser, sb);
            conn = ",";
        }
        sb.append("))) [overload{}(");
        convert(greater.klabel().get(), greater, sb);
        sb.append("(), ");
        convert(lesser.klabel().get(), lesser, sb);
        sb.append("())] // overloaded production\n");
    }

    private boolean isRealHook(Att att) {
      String hook = att.get(Att.HOOK());
      if (hook.startsWith("ARRAY.")) {
        return false;
      }
      if (options.hookNamespaces.stream().anyMatch(ns -> hook.startsWith(ns + "."))) {
        return true;
      }
      return Hooks.namespaces.stream().anyMatch(ns -> hook.startsWith(ns + "."));
    }

    private static boolean isBuiltinProduction(Production prod) {
        return prod.klabel().nonEmpty() && ConstructorChecks.isBuiltinLabel(prod.klabel().get());
    }

    public String convertSpecificationModule(Module definition, Module spec, SentenceType defaultSentenceType, StringBuilder sb) {
        SentenceType sentenceType = getSentenceType(spec.att()).orElse(defaultSentenceType);
        sb.setLength(0); // reset string writer
        ConfigurationInfoFromModule configInfo = new ConfigurationInfoFromModule(definition);
        Sort topCellSort = configInfo.getRootCell();
        String topCellSortStr = getSortStr(topCellSort);
        sb.append("[]\n");
        sb.append("module ");
        convert(spec.name(), sb);
        sb.append("\n\n// imports\n");
        sb.append("import ");
        convert(definition.name(), sb);
        sb.append(" []\n");
        sb.append("\n\n// claims\n");
        HashMap<String, Boolean> consideredAttributes = new HashMap<>();
        consideredAttributes.put(Att.PRIORITY(), true);
        consideredAttributes.put(Att.LABEL(), true);

        for (Sentence sentence : iterable(spec.sentencesExcept(definition))) {
            assert sentence instanceof Rule
                : "Unexpected non-rule claim " + sentence.toString();
            if (sentence instanceof Rule) {
                convertRule((Rule) sentence, 0, false, topCellSortStr,
                        consideredAttributes, HashMultimap.create(), new HashMap<>(), ArrayListMultimap.create(),
                        sentenceType, sb);
            }
        }
        sb.append("endmodule ");
        convert(new HashMap<>(), spec.att(), sb, null, null);
        sb.append("\n");
        return sb.toString();
    }

    private Optional<SentenceType> getSentenceType(Att att) {
        if (att.contains(Att.ONE_PATH())) {
            return Optional.of(SentenceType.ONE_PATH);
        } else if (att.contains(Att.ALL_PATH())) {
            return Optional.of(SentenceType.ALL_PATH);
        }
        return Optional.empty();
    }

    private RuleInfo getRuleInfo(Rule rule, boolean heatCoolEq, String topCellSortStr) {
        boolean equation = false;
        boolean owise = false;
        boolean kore = rule.att().contains(Att.KORE());
        Production production = null;
        Sort productionSort = null;
        String productionSortStr = null;
        List<Sort> productionSorts = null;
        KLabel productionLabel = null;
        List<K> leftChildren = null;

        K left = RewriteToTop.toLeft(rule.body());
        K leftPattern = left;
        while (leftPattern instanceof KAs) {
            leftPattern = ((KAs)leftPattern).pattern();
        }
        if (leftPattern instanceof KApply) {
            production = production((KApply) leftPattern, true);
            productionSort = production.sort();
            productionSortStr = getSortStr(productionSort);
            productionSorts = stream(production.items())
                    .filter(i -> i instanceof NonTerminal)
                    .map(i -> (NonTerminal) i)
                    .map(NonTerminal::sort).collect(Collectors.toList());
            productionLabel = production.klabel().get();
            if (isFunction(production) || rule.att().contains(Att.ANYWHERE()) && !kore) {
                leftChildren = ((KApply) leftPattern).items();
                equation = true;
            } else if ((rule.att().contains("heat") || rule.att().contains("cool")) && heatCoolEq) {
                equation = true;
                productionSortStr = topCellSortStr;
            }
            owise = rule.att().contains(Att.OWISE());
        }

        return new RuleInfo(equation, owise, kore, production,
                productionSortStr, productionSorts, productionLabel, leftChildren);
    }

    private void convertRule(Rule rule, int ruleIndex, boolean heatCoolEq, String topCellSortStr,
                             Map<String, Boolean> consideredAttributes, SetMultimap<KLabel, Rule> functionRules,
                             Map<Integer, String> priorityToPreviousGroup,
                             ListMultimap<Integer, String> priorityToAlias,
                             SentenceType defaultSentenceType, StringBuilder sb) {
        SentenceType sentenceType = getSentenceType(rule.att()).orElse(defaultSentenceType);
        // injections should already be present, but this is an ugly hack to get around the
        // cache persistence issue that means that Sort attributes on k terms might not be present.
        rule = new AddSortInjections(module).addInjections(rule);
        Set<KVariable> existentials = getExistentials(rule);
        ConstructorChecks constructorChecks = new ConstructorChecks(module);
        K left = RewriteToTop.toLeft(rule.body());
        K requires = rule.requires();
        K right =  RewriteToTop.toRight(rule.body());
        K ensures = rule.ensures();
        boolean constructorBased = constructorChecks.isConstructorBased(left);
        RuleInfo ruleInfo = getRuleInfo(rule, heatCoolEq, topCellSortStr);
        sb.append("// ");
        sb.append(rule.toString());
        sb.append("\n");
        Set<KVariable> freeVariables = collectLHSFreeVariables(requires, left);
        Map<String,KVariable> freeVarsMap = freeVariables
                .stream().collect(Collectors.toMap(KVariable::name, Function.identity()));
        if (ruleInfo.isEquation) {
            assertNoExistentials(rule, existentials);
            sb.append("  axiom{R");
            Option<Set> sortParams = rule.att().getOption("sortParams", Set.class);
            if (sortParams.nonEmpty()) {
                for (Object sortParamName : sortParams.get())
                    sb.append("," + sortParamName);
            }
            sb.append("} ");
            if (ruleInfo.isOwise) {
                Set<String> varNames = freeVariables
                        .stream().map(KVariable::name).collect(Collectors.toSet());
                sb.append("\\implies{R} (\n    \\and{R} (\n      \\not{R} (\n        ");
                for (Rule notMatching : RefreshRules.refresh(functionRules.get(ruleInfo.productionLabel), varNames)) {
                    if (ignoreOwise(notMatching)) {
                        continue;
                    }
                    sb.append("\\or{R} (\n");
                    K notMatchingRequires = notMatching.requires();
                    K notMatchingLeft = RewriteToTop.toLeft(notMatching.body());
                    Set<KVariable> vars = collectLHSFreeVariables(notMatchingRequires, notMatchingLeft);
                    sb.append("          ");
                    for (KVariable var : vars) {
                        sb.append("\\exists{R} (");
                        convert((K)var, sb);
                        sb.append(",\n          ");
                    }
                    sb.append("  \\and{R} (");
                    sb.append("\n              ");
                    convertSideCondition(notMatchingRequires, sb);
                    sb.append(",\n              ");

                    assert notMatchingLeft instanceof KApply : "expecting KApply but got " + notMatchingLeft.getClass();
                    List<K> notMatchingChildren = ((KApply) notMatchingLeft).items();
                    assert notMatchingChildren.size() == ruleInfo.leftChildren.size() : "assuming function with fixed arity";
                    for (int childIdx = 0; childIdx < ruleInfo.leftChildren.size(); childIdx++) {
                        sb.append("\\and{R} (");
                        sb.append("\n                ");
                        sb.append("\\in{");
                        Sort childSort = ruleInfo.prodChildrenSorts.get(childIdx);
                        convert(childSort, ruleInfo.production.params(), sb);
                        sb.append(", R} (");
                        sb.append("\n                  ");
                        sb.append("X").append(childIdx).append(":");
                        convert(childSort, ruleInfo.production.params(), sb);
                        sb.append(",\n                  ");
                        convert(notMatchingChildren.get(childIdx), sb);
                        sb.append("\n                ),");
                    }
                    sb.append("\n                \\top{R} ()");
                    sb.append("\n              ");
                    for (int childIdx = 0; childIdx < ruleInfo.leftChildren.size(); childIdx++) {
                        sb.append(')');
                    }
                    sb.append("\n          )");
                    for (KVariable ignored : vars) {
                        sb.append(")");
                    }
                    sb.append(",\n          ");
                }
                sb.append("\\bottom{R}()");
                sb.append("\n        ");
                for (Rule notMatching : functionRules.get(ruleInfo.productionLabel)) {
                    if (ignoreOwise(notMatching)) {
                        continue;
                    }
                    sb.append(")");
                }
                sb.append("\n      ),\n      \\and{R}(\n        ");
                convertSideCondition(requires, sb);
                sb.append(",\n        ");

                for (int childIdx = 0; childIdx < ruleInfo.leftChildren.size(); childIdx++) {
                    sb.append("\\and{R} (");
                    sb.append("\n          ");
                    sb.append("\\in{");
                    Sort childSort = ruleInfo.prodChildrenSorts.get(childIdx);
                    convert(childSort, ruleInfo.production.params(), sb);
                    sb.append(", R} (");
                    sb.append("\n            ");
                    sb.append("X").append(childIdx).append(":");
                    convert(childSort, ruleInfo.production.params(), sb);
                    sb.append(",\n            ");
                    convert(ruleInfo.leftChildren.get(childIdx), sb);
                    sb.append("\n          ),");
                }
                sb.append("\n          \\top{R} ()");
                sb.append("\n        ");
                for (int childIdx = 0; childIdx < ruleInfo.leftChildren.size(); childIdx++) {
                    sb.append(')');
                }

                sb.append("\n    )),\n    \\and{R} (\n      \\equals{");
                sb.append(ruleInfo.productionSortStr);
                sb.append(",R} (\n        ");
                convert(ruleInfo.productionLabel, sb);
                sb.append("(");
                String conn = "";
                for (int childIdx = 0; childIdx < ruleInfo.leftChildren.size(); childIdx++) {
                    sb.append(conn).append("X").append(childIdx).append(":");
                    Sort childSort = ruleInfo.prodChildrenSorts.get(childIdx);
                    convert(childSort, ruleInfo.production.params(), sb);
                    conn = ",";
                }
                sb.append(")");
                sb.append(",\n        ");
                convert(right, sb);
                sb.append("),\n      ");
                convertSideCondition(ensures, sb);
                sb.append("))\n  ");
                convert(consideredAttributes, rule.att(), sb, freeVarsMap, rule);
                sb.append("\n\n");
            } else if (rule.att().contains(Att.SIMPLIFICATION())) {
                sb.append("\\implies{R} (\n    ");
                convertSideCondition(requires, sb);
                sb.append(",\n    \\and{R} (\n      \\equals{");
                sb.append(ruleInfo.productionSortStr);
                sb.append(",R} (\n        ");
                convert(left, sb);
                sb.append(",\n        ");
                convert(right, sb);
                sb.append("),\n      ");
                convertSideCondition(ensures, sb);
                sb.append("))\n  ");
                convert(consideredAttributes, rule.att(), sb, freeVarsMap, rule);
                sb.append("\n\n");

            } else {
                sb.append("\\implies{R} (\n    \\and{R}(\n      ");
                convertSideCondition(requires, sb);
                sb.append(",\n      ");

                for (int childIdx = 0; childIdx < ruleInfo.leftChildren.size(); childIdx++) {
                    sb.append("\\and{R} (");
                    sb.append("\n          ");
                    sb.append("\\in{");
                    Sort childSort = ruleInfo.prodChildrenSorts.get(childIdx);
                    convert(childSort, ruleInfo.production.params(), sb);
                    sb.append(", R} (");
                    sb.append("\n            ");
                    sb.append("X").append(childIdx).append(":");
                    convert(childSort, ruleInfo.production.params(), sb);
                    sb.append(",\n            ");
                    convert(ruleInfo.leftChildren.get(childIdx), sb);
                    sb.append("\n          ),");
                }
                sb.append("\n          \\top{R} ()");
                sb.append("\n        ");
                for (int childIdx = 0; childIdx < ruleInfo.leftChildren.size(); childIdx++) {
                    sb.append(')');
                }
                sb.append("),\n    \\and{R} (\n      \\equals{");
                sb.append(ruleInfo.productionSortStr);
                sb.append(",R} (\n        ");
                convert(ruleInfo.productionLabel, sb);
                sb.append("(");
                String conn = "";
                for (int childIdx = 0; childIdx < ruleInfo.leftChildren.size(); childIdx++) {
                    sb.append(conn).append("X").append(childIdx).append(":");
                    Sort childSort = ruleInfo.prodChildrenSorts.get(childIdx);
                    convert(childSort, ruleInfo.production.params(), sb);
                    conn = ",";
                }
                sb.append(")");
                sb.append(",\n        ");
                convert(right, sb);
                sb.append("),\n      ");
                convertSideCondition(ensures, sb);
                sb.append("))\n  ");
                convert(consideredAttributes, rule.att(), sb, freeVarsMap, rule);
                sb.append("\n\n");
            }
        } else if (ruleInfo.isKore) {
            assertNoExistentials(rule, existentials);
            if (isClaim(sentenceType)) {
                sb.append("  claim{} ");
            } else {
                sb.append("  axiom{} ");
            }
            convert(left, sb);
            sb.append("\n  ");
            convert(consideredAttributes, rule.att(), sb, freeVarsMap, rule);
            sb.append("\n\n");
        } else if (!ExpandMacros.isMacro(rule)) {
            Boolean isRuleClaim = isClaim(sentenceType);
            // generate rule LHS
            if (!isRuleClaim) {
                // LHS for semantics rules
                String ruleAliasName = String.format("rule%dLHS", ruleIndex);
<<<<<<< HEAD
                // default priority for semantics rules is 50
                Integer priority = Integer.valueOf(rule.att().getOptional(Att.PRIORITY()).orElse("50"));
                // priority for owise rule is 200
                if(ruleInfo.isOwise) {
                    priority = 200;
                }
=======
                int priority = getPriority(rule.att());
>>>>>>> 11cb278d
                List<KVariable> freeVars = new ArrayList<>(freeVariables);
                Comparator<KVariable> compareByName = (KVariable v1, KVariable v2) -> v1.name().compareTo(v2.name());
                java.util.Collections.sort(freeVars, compareByName);
                genAliasForSemanticsRuleLHS(requires, left, ruleAliasName, freeVars, topCellSortStr,
                        priority, priorityToAlias, sb);
                sb.append("\n");
                sb.append("  axiom{} ");
                sb.append(String.format("\\rewrites{%s} (\n    ", topCellSortStr));
                genSemanticsRuleLHSWithAlias(ruleAliasName, freeVars, topCellSortStr,
                        priorityToPreviousGroup.get(priority), sb);
                sb.append(",\n    ");
            } else {
                // LHS for claims
                sb.append("  claim{} ");
                sb.append(String.format("\\implies{%s} (\n    ", topCellSortStr));
                sb.append(String.format("  \\and{%s} (\n      ", topCellSortStr));
                convertSideCondition(requires, topCellSortStr, sb);
                sb.append(", ");
                convert(left, sb);
                sb.append("), ");
            }

            // generate rule RHS
            if (sentenceType == SentenceType.ALL_PATH) {
                sb.append(String.format("%s{%s} (\n      ", ALL_PATH_OP, topCellSortStr));
            } else if (sentenceType == SentenceType.ONE_PATH) {
                sb.append(String.format("%s{%s} (\n      ", ONE_PATH_OP, topCellSortStr));
            }
            if (!existentials.isEmpty()) {
                for (KVariable exists : existentials) {
                    sb.append(String.format(" \\exists{%s} (", topCellSortStr));
                    convert((K)exists, sb);
                    sb.append(", ");
                }
                sb.append("\n      ");
            }
            sb.append(String.format("\\and{%s} (\n      ", topCellSortStr));
            convertSideCondition(ensures, topCellSortStr, sb);
            sb.append(", ");
            convert(right, sb);
            sb.append(')');
            for (KVariable ignored : existentials) {
                sb.append(')');
            }
            if (isClaim(sentenceType)) {
                sb.append(')');
            }
            sb.append(')');
            sb.append("\n  ");
            convert(consideredAttributes, rule.att(), sb, freeVarsMap, rule);
            sb.append("\n\n");
        }
    }

    private boolean ignoreOwise(Rule notMatching) {
        return notMatching.att().contains(Att.OWISE()) || notMatching.att().contains(Att.SIMPLIFICATION());
    }

    private void assertNoExistentials(Rule rule, Set<KVariable> existentials) {
        if (!existentials.isEmpty()) {
            throw KEMException.compilerError("Cannot encode equations with existential variables to KORE." +
                    "\n If this is desired, please use #Exists with regular variables." +
                    "\n Offending variables: " + existentials +
                    "\n context: " + rule);
        }
    }

    private Set<KVariable> getExistentials(Rule rule) {
        Set<KVariable> res = new HashSet<>();
        VisitK visitor = new VisitK() {
            @Override
            public void apply(KVariable k) {
                if (k.name().startsWith("?") || k.att().contains("fresh"))
                    res.add(k);
            }
        };
        visitor.apply(rule.ensures());
        visitor.apply(RewriteToTop.toRight(rule.body()));
        return res;
    }

    private boolean isClaim(SentenceType sentenceType) {
        return sentenceType == SentenceType.ONE_PATH || sentenceType == SentenceType.ALL_PATH;
    }

    private void genAliasForSemanticsRuleLHS(K requires, K left,
                                             String ruleAliasName, List<KVariable> freeVars, String topCellSortStr,
                                             Integer priority, ListMultimap<Integer, String> priorityToAlias,
                                             StringBuilder sb) {
        sb.append("  alias ");
        sb.append(ruleAliasName);
        // We assume no sort variables.
        sb.append("{}(");
        String conn = "";
        for (KVariable var: freeVars) {
            sb.append(conn);
            convert(var.att().getOptional(Sort.class).orElse(Sorts.K()), sb);
            conn = ",";
        }
        sb.append(") : ");
        sb.append(topCellSortStr);
        sb.append("\n  where ");
        genAliasDeclHead(ruleAliasName, freeVars, sb);
        sb.append(") :=\n");
        sb.append(String.format("    \\and{%s} (\n      ", topCellSortStr));
        convertSideCondition(requires, topCellSortStr, sb);
        sb.append(", ");
        convert(left, sb);
        sb.append(") []\n");

        // build existential quantified pattern for alias
        StringBuilder extStrBuilder = new StringBuilder();
        for (KVariable var: freeVars) {
            extStrBuilder.append(String.format("\\exists{%s}(", topCellSortStr));
            convert((K)var, extStrBuilder);
            extStrBuilder.append(",");
        }
        genAliasDeclHead(ruleAliasName, freeVars, extStrBuilder);
        extStrBuilder.append(")");
        for (int i = 0; i < freeVars.size(); i++) {
            extStrBuilder.append(")");
        }
        priorityToAlias.put(priority, extStrBuilder.toString());
    }

    private void genAliasDeclHead(String aliasName, List<KVariable> freeVars, StringBuilder sb) {
        sb.append(aliasName);
        sb.append("{}(");
        String conn = "";
        for (KVariable var: freeVars) {
            sb.append(conn);
            convert((K)var, sb);
            conn = ",";
        }
    }

    private void genSemanticsRuleLHSWithAlias(String ruleAliasName, List<KVariable> freeVars, String topCellSortStr,
                                              String previousGroupName, StringBuilder sb) {
        if (!previousGroupName.equals("")) {
            sb.append(String.format("\\and{%s}(\n      ", topCellSortStr));
            sb.append(String.format("\\not{%s}(", topCellSortStr));
            sb.append(previousGroupName);
            sb.append("{}()),\n      ");
        }
        sb.append(ruleAliasName);
        sb.append("{}(");
        String conn = "";
        for (KVariable var: freeVars) {
            sb.append(conn);
            convert((K)var, sb);
            conn = ",";
        }
        sb.append(")");
        if (!previousGroupName.equals("")) {
            sb.append(")");
        }
    }

    private void genPriorityGroups(List<Integer> priorityList,
                                   Map<Integer, String> priorityToPreviousGroup,
                                   ListMultimap<Integer, String> priorityToAlias,
                                   String topCellSortStr, StringBuilder sb) {
        // skip generating alias for the last priority group
        for (int index = 0; index < priorityList.size()-1; index++) {
            Integer priority = priorityList.get(index);
            String priorityGroupName = String.format("priorityLE%d", priority);
            sb.append(String.format("  alias %s{}() : %s", priorityGroupName, topCellSortStr));
            sb.append(String.format("\n  where %s{}() := ", priorityGroupName));
            String previousGroupName = priorityToPreviousGroup.get(priority);
            if (!previousGroupName.equals("")) {
                sb.append(String.format("\\or{%s}(\n    ", topCellSortStr));
                sb.append(previousGroupName);
                sb.append("{}(), ");
            }
            // generate priority group body
            List<String> aliases = priorityToAlias.get(priority);
            for (String ruleLHSAlias : aliases) {
                sb.append(String.format("\\or{%s}(\n    ", topCellSortStr));
                sb.append(ruleLHSAlias);
                sb.append(", ");
            }
            // bottom is the unit of "or"
            sb.append(String.format("\\bottom{%s}()", topCellSortStr));
            // complete parenthesis
            for (int i = 0; i < aliases.size(); i++) {
                sb.append(")");
            }
            if (!previousGroupName.equals("")) {
                sb.append(")");
            }
            sb.append(" []\n\n");
        }
    }

    private void functionalPattern(Production prod, Runnable functionPattern, StringBuilder sb) {
        sb.append("  axiom");
        convertParams(prod.klabel(), true, sb);
        sb.append(" \\exists{R} (Val:");
        convert(prod.sort(), prod, sb);
        sb.append(", \\equals{");
        convert(prod.sort(), prod, sb);
        sb.append(", R} (");
        sb.append("Val:");
        convert(prod.sort(), prod, sb);
        sb.append(", ");
        functionPattern.run();
        sb.append("))");
    }

    private void applyPattern(Production prod, String varName, StringBuilder sb) {
        convert(prod.klabel().get(), prod, sb);
        sb.append("(");
        String conn = "";
        for (int i = 0; i < prod.arity(); i++) {
            sb.append(conn);
            sb.append(varName).append(i).append(":");
            convert(prod.nonterminal(i).sort(), prod, sb);
            conn = ", ";
        }
        sb.append(')');
    }

    private void convertTokenProd(Sort sort, StringBuilder sb) {
        if (METAVAR) {
            sb.append("\\exists{");
            convert(sort, sb);
            sb.append("} (#Str:#String{}, \\dv{");
            convert(sort, sb);
            sb.append("}(#Str:#String{}))");
        } else {
            sb.append("\\top{");
            convert(sort, sb);
            sb.append("}()");
        }
    }

    private void convertParams(Option<KLabel> maybeKLabel, boolean hasR, StringBuilder sb) {
        sb.append("{");
        String conn = "";
        if (hasR) {
            sb.append("R");
            if (maybeKLabel.isDefined()) {
                conn = ", ";
            }
        }
        if (maybeKLabel.isDefined()) {
            for (Sort param : iterable(maybeKLabel.get().params())) {
                sb.append(conn);
                convert(param, Seq(param), sb);
                conn = ", ";
            }
        }
        sb.append("}");
    }

    private boolean isConstructor(Production prod, SetMultimap<KLabel, Rule> functionRules, Set<KLabel> impurities) {
        Att att = addKoreAttributes(prod, functionRules, impurities, java.util.Collections.emptySet());
        return att.contains("constructor");
    }

    private boolean isFunctional(Production prod, SetMultimap<KLabel, Rule> functionRules, Set<KLabel> impurities) {
        Att att = addKoreAttributes(prod, functionRules, impurities, java.util.Collections.emptySet());
        return att.contains(Att.FUNCTIONAL());
    }

    private boolean isGeneratedInKeysOp(Production prod) {
        Option<String> hook = prod.att().getOption(Att.HOOK());
        if (hook.isEmpty()) return false;
        if (!hook.get().equals("MAP.in_keys")) return false;
        return (!prod.klabel().isEmpty());
    }

    private Att addKoreAttributes(Production prod, SetMultimap<KLabel, Rule> functionRules, Set<KLabel> impurities,
                                  Set<Production> overloads) {
        boolean isFunctional = !isFunction(prod);
        boolean isConstructor = !isFunction(prod);
        isConstructor &= !prod.att().contains(Att.ASSOC());
        isConstructor &= !prod.att().contains(Att.COMM());
        isConstructor &= !prod.att().contains(Att.IDEM());
        isConstructor &= !(prod.att().contains(Att.FUNCTION()) && prod.att().contains(Att.UNIT()));

        // Later we might set !isConstructor because there are anywhere rules,
        // but if a symbol is a constructor at this point, then it is still
        // injective.
        boolean isInjective = isConstructor;

        boolean isMacro = false;
        boolean isAnywhere = overloads.contains(prod);
        if (prod.klabel().isDefined()) {
            for (Rule r : functionRules.get(prod.klabel().get())) {
                isMacro |= ExpandMacros.isMacro(r);
                isAnywhere |= r.att().contains(Att.ANYWHERE());
            }
        }
        isConstructor &= !isMacro;
        isConstructor &= !isAnywhere;

        Att att = prod.att().remove("constructor");
        if (att.contains(Att.HOOK()) && !isRealHook(att)) {
            att = att.remove("hook");
        }
        if (isConstructor) {
            att = att.add("constructor");
        }
        if (isFunctional) {
            att = att.add(Att.FUNCTIONAL());
        }
        if (isAnywhere) {
            att = att.add("anywhere");
        }
        if (isInjective) {
            att = att.add("injective");
        }
        if (isMacro) {
            att = att.add("macro");
        }
        // update format attribute with structure expected by backend
        String format = att.getOptional("format").orElse(Formatter.defaultFormat(prod.items().size()));
        int nt = 1;
        boolean hasFormat = true;
        for (int i = 0; i < prod.items().size(); i++) {
          if (prod.items().apply(i) instanceof NonTerminal) {
            format = format.replaceAll("%" + (i+1) + "(?![0-9])", "%" + (nt++));
          } else if (prod.items().apply(i) instanceof Terminal) {
            format = format.replaceAll("%" + (i+1) + "(?![0-9])", "%c" + ((Terminal)prod.items().apply(i)).value().replace("\\", "\\\\").replace("$", "\\$") + "%r");
          } else {
            hasFormat = false;
          }
        }
        if (hasFormat) {
          att = att.add("format", format);
          if (att.contains("color")) {
            boolean escape = false;
            StringBuilder colors = new StringBuilder();
            String conn = "";
            for (int i = 0; i < format.length(); i++) {
              if (escape && format.charAt(i) == 'c') {
                colors.append(conn).append(att.get("color"));
                conn = ",";
              }
              if (format.charAt(i) == '%') {
                escape = true;
              } else {
                escape = false;
              }
            }
            att = att.add("colors", colors.toString());
          }
          StringBuilder sb = new StringBuilder();
          for (ProductionItem pi : iterable(prod.items())) {
            if (pi instanceof NonTerminal) {
              sb.append('0');
            } else {
              sb.append('1');
            }
          }
          att = att.add("terminals", sb.toString());
          if (prod.klabel().isDefined()) {
              List<K> lessThanK = new ArrayList<>();
              Option<scala.collection.Set<Tag>> lessThan = module.priorities().relations().get(Tag(prod.klabel().get().name()));
              if (lessThan.isDefined()) {
                  for (Tag t : iterable(lessThan.get())) {
                    if (ConstructorChecks.isBuiltinLabel(KLabel(t.name()))) {
                        continue;
                    }
                    lessThanK.add(KApply(KLabel(t.name())));
                  }
              }
              att = att.add("priorities", KList.class, KList(lessThanK));
              att = att.remove("left");
              att = att.remove("right");
              att = att.add("left", KList.class, getAssoc(module.leftAssoc(), prod.klabel().get()));
              att = att.add("right", KList.class, getAssoc(module.rightAssoc(), prod.klabel().get()));
          }
        } else {
          att = att.remove("format");
        }
        // This attribute is a frontend attribute only and is removed from the kore
        // Since it has no meaning outside the frontend
        return att.remove(Att.ORIGINAL_PRD(), Production.class);
    }

    private KList getAssoc(scala.collection.Set<Tuple2<Tag, Tag>> assoc, KLabel klabel) {
      return KList(stream(assoc).filter(t -> t._1().name().equals(klabel.name())).map(t -> KApply(KLabel(t._2().name()))).collect(Collectors.toList()));
    }

    private boolean isFunction(Production prod) {
        if (!prod.att().contains(Att.FUNCTION())) {
            return false;
        }
        return true;
    }

    // Assume that there is no quantifiers
    private Set<KVariable> collectLHSFreeVariables(K requires, K left) {
        Set<KVariable> res = new HashSet<>();
        VisitK visitor = new VisitK() {
            @Override
            public void apply(KVariable k) {
                res.add(k);
            }
        };
        visitor.apply(requires);
        visitor.apply(left);
        return res;
    }

    private void convertSideCondition(K k, StringBuilder sb) {
        if (k.equals(BooleanUtils.TRUE)) {
            sb.append("\\top{R}()");
        } else {
            sb.append("\\equals{SortBool{},R}(\n        ");
            convert(k, sb);
            sb.append(",\n        \\dv{SortBool{}}(\"true\"))");
        }
    }

    private void convertSideCondition(K k, String resultSortStr, StringBuilder sb) {
        if (k.equals(BooleanUtils.TRUE)) {
            sb.append(String.format("\\top{%s}()", resultSortStr));
        } else {
            sb.append(String.format("\\equals{SortBool{},%s}(\n        ", resultSortStr));
            convert(k, sb);
            sb.append(",\n        \\dv{SortBool{}}(\"true\"))");
        }
    }

    private KLabel computePolyKLabel(KApply k) {
        String labelName = k.klabel().name();
        if (mlBinders.contains(labelName)) { // ML binders are not parametric in the variable so we remove it
            List<Sort> params = mutable(k.klabel().params());
            if (!params.isEmpty()) {
              params.remove(0);
            }
            return KLabel(labelName, immutable(params));
        } else {
            return k.klabel();
        }
    }


    private void collectAttributes(Map<String, Boolean> attributes, Att att) {
        for (Tuple2<Tuple2<String, String>, ?> attribute : iterable(att.att())) {
            String name = attribute._1._1;
            Object val = attribute._2;
            String strVal = val.toString();
            if (strVal.equals("")) {
                if (!attributes.containsKey(name)) {
                    attributes.put(name, false);
                }
            } else {
                attributes.put(name, true);
            }
        }
    }

    private static final Production INJ_PROD = Production(KLabel(KLabels.INJ, Sort("S1"), Sort("S2")), Sort("S2"), Seq(NonTerminal(Sort("S1"))), Att());


    private Production production(KApply term) {
        return production(term, false);
    }

    private Production production(KApply term, boolean instantiatePolySorts) {
        KLabel klabel = term.klabel();
        if (klabel.name().equals(KLabels.INJ))
            return instantiatePolySorts ? INJ_PROD.substitute(term.klabel().params()) : INJ_PROD;
        Option<scala.collection.Set<Production>> prods = module.productionsFor().get(klabel.head());
        assert(prods.nonEmpty());
        assert(prods.get().size() == 1);
        return instantiatePolySorts ? prods.get().head().substitute(term.klabel().params()) : prods.get().head();
    }

    private static String convertBuiltinLabel(String klabel) {
      switch(klabel) {
      case "#False":
        return "\\bottom";
      case "#True":
        return "\\top";
      case "#Or":
        return "\\or";
      case "#And":
        return "\\and";
      case "#Not":
        return "\\not";
      case "#Floor":
        return "\\floor";
      case "#Ceil":
        return "\\ceil";
      case "#Equals":
        return "\\equals";
      case "#Implies":
        return "\\implies";
      case "#Exists":
        return "\\exists";
      case "#Forall":
        return "\\forall";
      case "#AG":
        return "allPathGlobally";
      case "weakExistsFinally":
        return ONE_PATH_OP;
      case "weakAlwaysFinally":
        return ALL_PATH_OP;
      default:
        throw KEMException.compilerError("Unsuppored kore connective in rule: " + klabel);
      }
    }

    public static void convert(KLabel klabel, StringBuilder sb) {
        convert(klabel, java.util.Collections.emptySet(), sb);
    }

    private void convert(KLabel klabel, Seq<Sort> params, StringBuilder sb) {
        convert(klabel, mutable(params), sb);
    }

    private static void convert(KLabel klabel, Collection<Sort> params, StringBuilder sb) {
        if (klabel.name().equals(KLabels.INJ)) {
            sb.append(klabel.name());
        } else if (ConstructorChecks.isBuiltinLabel(klabel)) {
            sb.append(convertBuiltinLabel(klabel.name()));
        } else {
            sb.append("Lbl");
            convert(klabel.name(), sb);
        }
        sb.append("{");
        String conn = "";
        for (Sort param : iterable(klabel.params())) {
            sb.append(conn);
            convert(param, params, sb);
            conn = ", ";
        }
        sb.append("}");
    }

    private void convert(KLabel klabel, Production prod, StringBuilder sb) {
        if (klabel.name().equals(KLabels.INJ)) {
            sb.append(klabel.name());
        } else {
            sb.append("Lbl");
            convert(klabel.name(), sb);
        }
        sb.append("{");
        String conn = "";
        for (Sort param : iterable(klabel.params())) {
            sb.append(conn);
            convert(param, prod, sb);
            conn = ", ";
        }
        sb.append("}");
    }

    private void convert(Sort sort, Production prod, StringBuilder sb) {
        convert(sort, prod.params(), sb);
    }

    public static void convert(Sort sort, StringBuilder sb) {
        convert(sort, java.util.Collections.emptySet(), sb);
    }

    private void convert(SortHead sort, StringBuilder sb) {
      List<Sort> params = new ArrayList<>();
      for (int i = 0; i < sort.params(); i++) {
        params.add(Sort("S" + i));
      }
      convert(Sort(sort.name(), immutable(params)), params, sb);
    }

    private void convert(Sort sort, Seq<Sort> params, StringBuilder sb) {
        convert(sort, mutable(params), sb);
    }

    private static void convert(Sort sort, Collection<Sort> params, StringBuilder sb) {
        if (sort.name().equals(AddSortInjections.SORTPARAM_NAME)) {
            String sortVar = sort.params().headOption().get().name();
            sb.append(sortVar);
            return;
        }
        sb.append("Sort");
        convert(sort.name(), sb);
        if (!params.contains(sort)) {
            sb.append("{");
            String conn = "";
            for (Sort param : iterable(sort.params())) {
                sb.append(conn);
                convert(param, params, sb);
                conn = ", ";
            }
            sb.append("}");
        }
    }

    private String getSortStr(Sort sort) {
        StringBuilder strBuilder = new StringBuilder();
        convert(sort, strBuilder);
        return strBuilder.toString();
    }

    private void convert(Map<String, Boolean> attributes, Att att, StringBuilder sb, Map<String, KVariable> freeVarsMap, HasLocation location) {
        sb.append("[");
        String conn = "";
        for (Tuple2<Tuple2<String, String>, ?> attribute : iterable(att.att())) {
            String name = attribute._1._1;
            String clsName = attribute._1._2;
            Object val = attribute._2;
            String strVal = val.toString();
            sb.append(conn);
            if (clsName.equals(K.class.getName())) {
                convert(name, sb);
                sb.append("{}(");
                convert((K) val, sb);
                sb.append(")");
            } else if (clsName.equals(KList.class.getName())) {
                convert(name, sb);
                sb.append("{}(");
                String conn2 = "";
                for (K item : ((KList)val).items()) {
                  sb.append(conn2);
                  convert(item, sb);
                  conn2 = ",";
                }
                sb.append(")");
            } else if (attributes.get(name) != null && attributes.get(name)) {
                convert(name, sb);
                sb.append("{}(");
                if (isListOfVarsAttribute(name)) {
                    convertStringVarList(location, freeVarsMap, strVal, sb);
                } else {
                    sb.append(StringUtil.enquoteKString(strVal));
                }
                sb.append(")");
            } else {
                convert(name, sb);
                sb.append("{}()");
            }
            conn = ", ";
        }
        sb.append("]");
    }

    private void convertStringVarList(HasLocation location, Map<String, KVariable> freeVarsMap, String strVal, StringBuilder sb) {
        if (strVal.trim().isEmpty()) return;
        Collection<KVariable> variables = Arrays.stream(strVal.split(",")).map(String::trim)
                .map(s -> {
                    if (freeVarsMap.containsKey(s)) return freeVarsMap.get(s);
                    else throw KEMException.criticalError("No free variable found for " + s, location);
                }).collect(Collectors.toList());
        String conn = "";
        for (KVariable var : variables) {
            sb.append(conn);
            convert((K) var, sb);
            conn = ",";
        }
    }

    private boolean isListOfVarsAttribute(String name) {
        return name.equals(Att.CONCRETE()) || name.equals(Att.SYMBOLIC());
    }

    private static String[] asciiReadableEncodingKoreCalc() {
        String[] koreEncoder = Arrays.copyOf(StringUtil.asciiReadableEncodingDefault, StringUtil.asciiReadableEncodingDefault.length);
        koreEncoder[0x26] = "And-";
        koreEncoder[0x2d] = "-";
        koreEncoder[0x3c] = "-LT-";
        koreEncoder[0x3e] = "-GT-";
        koreEncoder[0x40] = "-AT-";
        koreEncoder[0x5e] = "Xor-";
        return koreEncoder;
    }

    private static final Pattern identChar = Pattern.compile("[A-Za-z0-9\\-]");
    public static String[] asciiReadableEncodingKore = asciiReadableEncodingKoreCalc();

    private static void convert(String name, StringBuilder sb) {
        switch(name) {
        case "module":
        case "endmodule":
        case "sort":
        case "hooked-sort":
        case "symbol":
        case "hooked-symbol":
        case "alias":
        case "axiom":
            sb.append(name).append("'Kywd'");
            return;
        default: break;
        }
        StringBuilder buffer = new StringBuilder();
        StringUtil.encodeStringToAlphanumeric(buffer, name, asciiReadableEncodingKore, identChar, "'");
        sb.append(buffer);
    }

    public Set<K> collectAnonymousVariables(K k){
        Set<K> anonymousVariables = new HashSet<>();
        new VisitK() {
            @Override
            public void apply(KApply k) {
                if (mlBinders.contains(k.klabel().name()) && k.items().get(0).att().contains("anonymous")){
                    throw KEMException.internalError("Nested quantifier over anonymous variables.");
                }
                for (K item : k.items()) {
                    apply(item);
                }
            }

            @Override
            public void apply(KVariable k) {
                if (k.att().contains("anonymous")) {
                    anonymousVariables.add(k);
                }
            }

        }.apply(k);
        return anonymousVariables;
    }

    public void convert(K k, StringBuilder sb) {
        new VisitK() {
            @Override
            public void apply(KApply k) {
                if (impureFunctions.contains(k.klabel().name())) {
                    throw KEMException.internalError("Cannot yet translate impure function to kore: " + k.klabel().name(), k);
                }
                KLabel label = computePolyKLabel(k);
                String conn = "";
                if (mlBinders.contains(k.klabel().name()) && k.items().get(0).att().contains("anonymous")){
                    // Handle #Forall _ / #Exists _
                    Set<K> anonymousVariables = collectAnonymousVariables(k.items().get(1));

                    // Quantify over all anonymous variables.
                    for (K variable : anonymousVariables) {
                        sb.append(conn);
                        convert(label, sb);
                        sb.append("(");
                        apply(variable);
                        conn = ",";
                    }

                    // We assume that mlBinder only has two children.
                    sb.append(conn);
                    apply(k.items().get(1));

                    for (int i = 0; i < anonymousVariables.size(); i++) {
                        sb.append(")");
                    }
                } else {
                    convert(label, sb);
                    sb.append("(");
                    for (K item : k.items()) {
                        sb.append(conn);
                        apply(item);
                        conn = ",";
                    }
                    sb.append(")");
                }
            }

            @Override
            public void apply(KToken k) {
                sb.append("\\dv{");
                convert(k.sort(), sb);
                sb.append("}(");
                if (module.sortAttributesFor().get(k.sort().head()).getOrElse(() -> Att.empty()).getOptional("hook").orElse("").equals("STRING.String")) {
                    sb.append(k.s());
                } else {
                    sb.append(StringUtil.enquoteKString(k.s()));
                }
                sb.append(")");
            }

            @Override
            public void apply(KSequence k) {
                for (int i = 0; i < k.items().size(); i++) {
                    K item = k.items().get(i);
                    boolean isList = item.att().get(Sort.class).equals(Sorts.K());
                    if (i == k.items().size() - 1) {
                        if (isList) {
                            apply(item);
                        } else {
                            sb.append("kseq{}(");
                            apply(item);
                            sb.append(",dotk{}())");
                        }
                    } else {
                        if (item.att().get(Sort.class).equals(Sorts.K())) {
                            sb.append("append{}(");
                        } else {
                            sb.append("kseq{}(");
                        }
                        apply(item);
                        sb.append(",");
                    }
                }
                if (k.items().size() == 0) {
                    sb.append("dotk{}()");
                }
                for (int i = 0; i < k.items().size() - 1; i++) {
                    sb.append(")");
                }
            }

            @Override
            public void apply(KVariable k) {
                boolean setVar = k.name().startsWith("@");
                if (setVar) {
                    sb.append('@');
                }
                sb.append("Var");
                String name = setVar ? k.name().substring(1) : k.name();
                convert(name, sb);
                sb.append(":");
                convert(k.att().getOptional(Sort.class).orElse(Sorts.K()), sb);
            }

            @Override
            public void apply(KRewrite k) {
                sb.append("\\rewrites{");
                convert(k.att().get(Sort.class), sb);
                sb.append("}(");
                apply(k.left());
                sb.append(",");
                apply(k.right());
                sb.append(")");
            }

            @Override
            public void apply(KAs k) {
                Sort sort = k.att().get(Sort.class);
                sb.append("\\and{");
                convert(sort, sb);
                sb.append("}(");
                apply(k.pattern());
                sb.append(",");
                apply(k.alias());
                sb.append(")");
            }

            @Override
            public void apply(InjectedKLabel k) {
                throw KEMException.internalError("Cannot yet translate #klabel to kore", k);
            }
        }.apply(k);
    }
}<|MERGE_RESOLUTION|>--- conflicted
+++ resolved
@@ -304,22 +304,7 @@
             RuleInfo ruleInfo = getRuleInfo(r, heatCoolEq, topCellSortStr);
             // only collect priorities of semantics rules
             if (!ruleInfo.isEquation && !ruleInfo.isKore && !ExpandMacros.isMacro(r)) {
-<<<<<<< HEAD
-                if(ruleInfo.isOwise) {
-                    // priority for owise rule is 200
-                    priorities.add(200);
-                } else {
-                    Optional<String> priority = att.getOptional(Att.PRIORITY());
-                    if (priority.isPresent()) {
-                        priorities.add(Integer.valueOf(priority.get()));
-                    } else {
-                        // default priority for semantics rules is 50
-                        priorities.add(50);
-                    }
-                }
-=======
                 priorities.add(getPriority(att));
->>>>>>> 11cb278d
             }
         }
     }
@@ -1130,16 +1115,7 @@
             if (!isRuleClaim) {
                 // LHS for semantics rules
                 String ruleAliasName = String.format("rule%dLHS", ruleIndex);
-<<<<<<< HEAD
-                // default priority for semantics rules is 50
-                Integer priority = Integer.valueOf(rule.att().getOptional(Att.PRIORITY()).orElse("50"));
-                // priority for owise rule is 200
-                if(ruleInfo.isOwise) {
-                    priority = 200;
-                }
-=======
                 int priority = getPriority(rule.att());
->>>>>>> 11cb278d
                 List<KVariable> freeVars = new ArrayList<>(freeVariables);
                 Comparator<KVariable> compareByName = (KVariable v1, KVariable v2) -> v1.name().compareTo(v2.name());
                 java.util.Collections.sort(freeVars, compareByName);
