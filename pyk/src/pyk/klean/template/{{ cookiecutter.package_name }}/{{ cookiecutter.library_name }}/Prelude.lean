/-
K Prelude in Lean 4

Functions with the `hook` attribute need to have a manual implementation in the backends.
This file contains the Lean 4 definitions of the hooked functions in `domains.md`.

Currently we translate hooked functions as uninterpreted functions together with axioms asserting their behavior.
The current definition can be put into three levels:

1. Signature Level:
The signature of the hooks, this includes aliases for Sorts and function symbols for hooked functions.

2. Rule Level:
The behavior of the uninterpreted symbols can be asserted through axioms or theorems.
Inconsistencies can arise from them, so it falls under the user to make sure axioms are consistent and/or theorems provable.

3. Simplification Level:
With the theory defined through function rules, simplifications can be stated as theorems.
These theorems should be provable directly from the function rules and the semantics of the Sorts.
 -/

-- Basic K types
abbrev SortBool         : Type := Bool
abbrev SortBytes        : Type := ByteArray
abbrev SortId           : Type := String
abbrev SortInt          : Type := Int
abbrev SortString       : Type := String
abbrev SortStringBuffer : Type := String

/-
The `Map` sort represents a generalized associative array.
Each key can be paired with an arbitrary value, and can be used to reference its associated value.
Multiple bindings for the same key are not allowed.
Note that both keys and values will always be KItems.
 -/

-- Signature to be instantiated by map implementations
structure MapHookSig (K V : Type) where
<<<<<<< HEAD
  unit       : List (K × V)
  cons       : K → V → List (K × V) → List (K × V)
  lookup     : List (K × V) → K → Option V
  lookup?    : List (K × V) → K → V -- lookup with default
  update     : K → V → List (K × V) → List (K × V)
  delete     : List (K × V) → K → List (K × V)
  concat     : List (K × V) → List (K × V) → Option (List (K × V))
  difference : List (K × V) → List (K × V) → List (K × V)
  updateMap  : List (K × V) → List (K × V) → List (K × V)
  removeAll  : List (K × V) → List K → List (K × V)
  keys       : List (K × V) → List K
  in_keys    : List (K × V) → K → Bool
  values     : List (K × V) → List V
  size       : List (K × V) → Nat
  includes   : List (K × V) → List (K × V) → Bool -- List (K × V) inclusion
  choice     : List (K × V) → K -- arbitrary key from a List (K × V)
  nodup      : forall al : List (K × V), List.Nodup (keys al)
=======
  map        : Type -- Carrier, such as List (KItem × KItem)
  unit       : map
  cons       : K → V → map → map
  lookup     : map → K → Option V
  lookup?    : map → K → V -- lookup with default
  update     : K → V → map → map
  delete     : map → K → map
  concat     : map → map → Option map
  difference : map → map → map
  updateMap  : map → map → map
  removeAll  : map → List K → map
  keys       : map → List K
  in_keys    : map → K → Bool
  values     : map → List V
  size       : map → Nat
  includes   : map → map → Bool -- map inclusion
  choice     : map → K -- arbitrary key from a map
  nodup      : forall al : map, List.Nodup (keys al)
  split      : map → List K → Option (List V × map)
>>>>>>> 0301a144

-- We use axioms to have uninterpreted functions
namespace MapHookDef
  variable (K V : Type)
  axiom unitAx       : List (K × V)
  axiom consAx       : K → V → List (K × V) → List (K × V)
  axiom lookupAx     : List (K × V) → K → Option V
  axiom lookupAx?    : List (K × V) → K → V -- lookup with default
  axiom updateAx     : K → V → List (K × V) → List (K × V)
  axiom deleteAx     : List (K × V) → K → List (K × V)
  axiom concatAx     : List (K × V) → List (K × V) → Option (List (K × V))
  axiom differenceAx : List (K × V) → List (K × V) → List (K × V)
  axiom updateMapAx  : List (K × V) → List (K × V) → List (K × V)
  axiom removeAllAx  : List (K × V) → List K → List (K × V)
  axiom keysAx       : List (K × V) → List K
  axiom in_keysAx    : List (K × V) → K → Bool
  axiom valuesAx     : List (K × V) → List V
  axiom sizeAx       : List (K × V) → Nat
  axiom includesAx   : List (K × V) → List (K × V) → Bool -- map inclusion
  axiom choiceAx     : List (K × V) → K -- arbitrary key from a map
  axiom nodupAx      : forall m, List.Nodup (keysAx K V m)
  axiom splitAx      : mapCAx K V → List K → Option (List V × (mapCAx K V))
end MapHookDef

-- Uninterpreted Map implementation
noncomputable def MapHook (K V : Type) : MapHookSig K V :=
  { unit       := MapHookDef.unitAx K V,
    cons       := MapHookDef.consAx K V,
    lookup     := MapHookDef.lookupAx K V,
    lookup?    := MapHookDef.lookupAx? K V,
    update     := MapHookDef.updateAx K V,
    delete     := MapHookDef.deleteAx K V,
    concat     := MapHookDef.concatAx K V,
    difference := MapHookDef.differenceAx K V,
    updateMap  := MapHookDef.updateMapAx K V,
    removeAll  := MapHookDef.removeAllAx K V,
    keys       := MapHookDef.keysAx K V,
    in_keys    := MapHookDef.in_keysAx K V,
    values     := MapHookDef.valuesAx K V,
    size       := MapHookDef.sizeAx K V,
    includes   := MapHookDef.includesAx K V,
    choice     := MapHookDef.choiceAx K V,
    nodup      := MapHookDef.nodupAx K V,
    split      := MapHookDef.splitAx K V }

/-
Implementation of immutable, associative, commutative sets of `KItem`.
The sets are nilpotent, i.e., the concatenation of two sets containing elements in common is `#False` (note however, this may be silently allowed during concrete execution).
If you intend to add an element to a set that might already be present in the set, use the `|Set` operator instead.
 -/

structure SetHookSig (T : Type) where
<<<<<<< HEAD
  unit         : List T
  concat       : List T → List T → Option (List T)
  element      : T → List T
  union        : List T → List T → List T
  intersection : List T → List T → List T
  difference   : List T → List T → List T
  inSet        : T → List T → Bool
  inclusion    : List T → List T → Bool
  size         : List T → Int
  choice       : List T → T

namespace SetHookDef
  variable (T : Type)
  axiom unitAx         : List T
  axiom concatAx       : List T → List T → Option (List T)
  axiom elementAx      : T → List T
  axiom unionAx        : List T → List T → List T
  axiom intersectionAx : List T → List T → List T
  axiom differenceAx   : List T → List T → List T
  axiom inSetAx        : T → List T → Bool
  axiom inclusionAx    : List T → List T → Bool
  axiom sizeAx         : List T → Int
  axiom choiceAx       : List T → T
=======
  set          : Type -- Carrier, such as `T → Prop`
  unit         : set
  concat       : set → set → Option set
  element      : T → set
  union        : set → set → set
  intersection : set → set → set
  difference   : set → set → set
  inSet        : T → set → Bool
  inclusion    : set → set → Bool
  size         : set → Int
  choice       : set → T
  split        : set → List T → Option set

namespace SetHookDef
  variable (T : Type)
  def setCAx          := List T
  axiom unitAx         : setCAx T
  axiom concatAx       : setCAx T → setCAx T → Option (setCAx T)
  axiom elementAx      : T → setCAx T
  axiom unionAx        : setCAx T → setCAx T → setCAx T
  axiom intersectionAx : setCAx T → setCAx T → setCAx T
  axiom differenceAx   : setCAx T → setCAx T → setCAx T
  axiom inSetAx        : T → setCAx T → Bool
  axiom inclusionAx    : setCAx T → setCAx T → Bool
  axiom sizeAx         : setCAx T → Int
  axiom choiceAx       : setCAx T → T
  axiom splitAx        : setCAx T → List T → Option (setCAx T)
>>>>>>> 0301a144
end SetHookDef

noncomputable def SetHook (T : Type) : SetHookSig T :=
  { unit         := SetHookDef.unitAx T,
    concat       := SetHookDef.concatAx T,
    element      := SetHookDef.elementAx T,
    union        := SetHookDef.unionAx T,
    intersection := SetHookDef.intersectionAx T,
    difference   := SetHookDef.differenceAx T,
    inSet        := SetHookDef.inSetAx T,
    inclusion    := SetHookDef.inclusionAx T,
    size         := SetHookDef.sizeAx T,
    choice       := SetHookDef.choiceAx T,
    split        := SetHookDef.splitAx T }

/-
The `List` sort is an ordered collection that may contain duplicate elements.
 -/

structure listHookSig (T : Type) where
  unit      : List T
  concat    : List T → List T → Option (List T)
  element   : T → List T
  push      : T → List T → List T
  get       : Int → List T → Option T
  updte     : Int → T → List T → Option (List T)
  -- create a List T with `length` elements, each containing  `value`. `Option` return type from `Int` parameter
  make      : Int → T → Option (List T)
  -- create a new `List T` which is equal to `dest` except the  `N` elements starting at `index` are replaced with the   contents of `src`
  -- Having `index + size(src) > size(dest)` is undefined
  -- updateList(dest: List T, index: Int, src: List T)
  updateAll : List T → Int → List T → Option (List T)
  -- create a new `List T` where the `length` elements starting   at `index` are replaced with `value`
  fill      : List T → Int → T → Option (List T)
  -- compute a new `List T` by removing `fromFront` elements from   the front of the list and `fromBack` elements from the back   of the List T
  -- range(List T, fromFront: Int, fromBack: Int)
  range     : List T → Int → Int → Option (List T)
  -- compute whether an element is in a List T
  -- the hook is `in`, but clashes with Lean syntax
<<<<<<< HEAD
  inList    : T → List T → Bool
  size      : List T → Int

namespace ListHookDef
  variable (T : Type)
  axiom unitAx      : List T
  axiom concatAx    : List T → List T → Option (List T)
  axiom elementAx   : T → List T
  axiom pushAx      : T → List T → List T
  axiom getAx       : Int → List T → Option T
  axiom updteAx     : Int → T → List T → Option (List T)
  axiom makeAx      : Int → T → Option (List T)
  axiom updateAllAx : List T → Int → List T → Option (List T)
  axiom fillAx      : List T → Int → T → Option (List T)
  axiom rangeAx     : List T → Int → Int → Option (List T)
  axiom inListAx    : T → List T → Bool
  axiom sizeAx      : List T → Int
=======
  inList    : T → list → Bool
  size      : list → Int
  -- split list into prefix, middle and postfix, given prefix and postfix length
  split     : list → Nat → Nat → Option (List T × list × List T)

namespace ListHookDef
  variable (T : Type)
  def listCAx       := List T
  axiom unitAx      : listCAx T
  axiom concatAx    : listCAx T → listCAx T → Option (listCAx T)
  axiom elementAx   : T → listCAx T
  axiom pushAx      : T → listCAx T → listCAx T
  axiom getAx       : Int → listCAx T → Option T
  axiom updteAx     : Int → T → listCAx T → Option (listCAx T)
  axiom makeAx      : Int → T → Option (listCAx T)
  axiom updateAllAx : listCAx T → Int → listCAx T → Option (listCAx T)
  axiom fillAx      : listCAx T → Int → T → Option (listCAx T)
  axiom rangeAx     : listCAx T → Int → Int → Option (listCAx T)
  axiom inListAx    : T → listCAx T → Bool
  axiom sizeAx      : listCAx T → Int
  axiom splitAx     : listCAx T → Nat → Nat → Option (List T × (listCAx T) × List T)
>>>>>>> 0301a144
end ListHookDef

noncomputable def ListHook (T : Type) : listHookSig T :=
  { unit      := ListHookDef.unitAx T,
    concat    := ListHookDef.concatAx T,
    element   := ListHookDef.elementAx T,
    push      := ListHookDef.pushAx T,
    get       := ListHookDef.getAx T,
    updte     := ListHookDef.updteAx T,
    make      := ListHookDef.makeAx T,
    updateAll := ListHookDef.updateAllAx T,
    fill      := ListHookDef.fillAx T,
    range     := ListHookDef.rangeAx T,
    inList    := ListHookDef.inListAx T,
    size      := ListHookDef.sizeAx T,
    split     := ListHookDef.splitAx T }

class Inj (From To : Type) : Type where
  inj (x : From) : To
  retr (x : To) : Option From

def inj {From To : Type} [inst : Inj From To] := inst.inj
def retr {From To : Type} [inst : Inj From To] := inst.retr

def «_+Int_» (x0 : SortInt) (x1 : SortInt) : Option SortInt := some (x0 + x1)
def «_-Int_» (x0 : SortInt) (x1 : SortInt) : Option SortInt := some (x0 - x1)
def «_*Int_» (x0 : SortInt) (x1 : SortInt) : Option SortInt := some (x0 * x1)
def «_<=Int_» (x0 : SortInt) (x1 : SortInt) : Option SortBool := some (x0 <= x1)

-- Instances

instance: BEq UInt8 where
  beq a b := decide (Eq a b)

instance: BEq SortBytes where
  beq a b := (ByteArray.toList a) == (ByteArray.toList b)

def ByteArray.decEq (a b : ByteArray) : Decidable (Eq a b) :=
  match a, b with
  | ⟨⟨al⟩⟩, ⟨⟨bl⟩⟩ => match List.hasDecEq al bl with
    | isTrue t => isTrue (by rw [t])
    | isFalse f => isFalse (by simp [f])

instance: DecidableEq SortBytes := ByteArray.decEq<|MERGE_RESOLUTION|>--- conflicted
+++ resolved
@@ -36,7 +36,6 @@
 
 -- Signature to be instantiated by map implementations
 structure MapHookSig (K V : Type) where
-<<<<<<< HEAD
   unit       : List (K × V)
   cons       : K → V → List (K × V) → List (K × V)
   lookup     : List (K × V) → K → Option V
@@ -53,28 +52,9 @@
   size       : List (K × V) → Nat
   includes   : List (K × V) → List (K × V) → Bool -- List (K × V) inclusion
   choice     : List (K × V) → K -- arbitrary key from a List (K × V)
-  nodup      : forall al : List (K × V), List.Nodup (keys al)
-=======
-  map        : Type -- Carrier, such as List (KItem × KItem)
-  unit       : map
-  cons       : K → V → map → map
-  lookup     : map → K → Option V
-  lookup?    : map → K → V -- lookup with default
-  update     : K → V → map → map
-  delete     : map → K → map
-  concat     : map → map → Option map
-  difference : map → map → map
-  updateMap  : map → map → map
-  removeAll  : map → List K → map
-  keys       : map → List K
-  in_keys    : map → K → Bool
-  values     : map → List V
-  size       : map → Nat
-  includes   : map → map → Bool -- map inclusion
-  choice     : map → K -- arbitrary key from a map
-  nodup      : forall al : map, List.Nodup (keys al)
-  split      : map → List K → Option (List V × map)
->>>>>>> 0301a144
+  -- nodup is not satisfiable in the current implementation with `List (K × V)`
+  -- nodup      : forall al : List (K × V), List.Nodup (keys al)
+  split      : List (K × V) → List K → Option (List V × List (K × V))
 
 -- We use axioms to have uninterpreted functions
 namespace MapHookDef
@@ -95,8 +75,8 @@
   axiom sizeAx       : List (K × V) → Nat
   axiom includesAx   : List (K × V) → List (K × V) → Bool -- map inclusion
   axiom choiceAx     : List (K × V) → K -- arbitrary key from a map
-  axiom nodupAx      : forall m, List.Nodup (keysAx K V m)
-  axiom splitAx      : mapCAx K V → List K → Option (List V × (mapCAx K V))
+  -- axiom nodupAx      : forall m, List.Nodup (keysAx K V m)
+  axiom splitAx      : List (K × V) → List K → Option (List V × List (K × V))
 end MapHookDef
 
 -- Uninterpreted Map implementation
@@ -117,7 +97,7 @@
     size       := MapHookDef.sizeAx K V,
     includes   := MapHookDef.includesAx K V,
     choice     := MapHookDef.choiceAx K V,
-    nodup      := MapHookDef.nodupAx K V,
+    -- nodup      := MapHookDef.nodupAx K V,
     split      := MapHookDef.splitAx K V }
 
 /-
@@ -127,7 +107,6 @@
  -/
 
 structure SetHookSig (T : Type) where
-<<<<<<< HEAD
   unit         : List T
   concat       : List T → List T → Option (List T)
   element      : T → List T
@@ -138,6 +117,7 @@
   inclusion    : List T → List T → Bool
   size         : List T → Int
   choice       : List T → T
+  split        : List T → List T → Option (List T)
 
 namespace SetHookDef
   variable (T : Type)
@@ -151,35 +131,7 @@
   axiom inclusionAx    : List T → List T → Bool
   axiom sizeAx         : List T → Int
   axiom choiceAx       : List T → T
-=======
-  set          : Type -- Carrier, such as `T → Prop`
-  unit         : set
-  concat       : set → set → Option set
-  element      : T → set
-  union        : set → set → set
-  intersection : set → set → set
-  difference   : set → set → set
-  inSet        : T → set → Bool
-  inclusion    : set → set → Bool
-  size         : set → Int
-  choice       : set → T
-  split        : set → List T → Option set
-
-namespace SetHookDef
-  variable (T : Type)
-  def setCAx          := List T
-  axiom unitAx         : setCAx T
-  axiom concatAx       : setCAx T → setCAx T → Option (setCAx T)
-  axiom elementAx      : T → setCAx T
-  axiom unionAx        : setCAx T → setCAx T → setCAx T
-  axiom intersectionAx : setCAx T → setCAx T → setCAx T
-  axiom differenceAx   : setCAx T → setCAx T → setCAx T
-  axiom inSetAx        : T → setCAx T → Bool
-  axiom inclusionAx    : setCAx T → setCAx T → Bool
-  axiom sizeAx         : setCAx T → Int
-  axiom choiceAx       : setCAx T → T
-  axiom splitAx        : setCAx T → List T → Option (setCAx T)
->>>>>>> 0301a144
+  axiom splitAx        : List T → List T → Option (List T)
 end SetHookDef
 
 noncomputable def SetHook (T : Type) : SetHookSig T :=
@@ -219,9 +171,10 @@
   range     : List T → Int → Int → Option (List T)
   -- compute whether an element is in a List T
   -- the hook is `in`, but clashes with Lean syntax
-<<<<<<< HEAD
   inList    : T → List T → Bool
   size      : List T → Int
+  -- split list into prefix, middle and postfix, given prefix and postfix length
+  split     : List T → Nat → Nat → Option (List T × List T × List T)
 
 namespace ListHookDef
   variable (T : Type)
@@ -237,29 +190,7 @@
   axiom rangeAx     : List T → Int → Int → Option (List T)
   axiom inListAx    : T → List T → Bool
   axiom sizeAx      : List T → Int
-=======
-  inList    : T → list → Bool
-  size      : list → Int
-  -- split list into prefix, middle and postfix, given prefix and postfix length
-  split     : list → Nat → Nat → Option (List T × list × List T)
-
-namespace ListHookDef
-  variable (T : Type)
-  def listCAx       := List T
-  axiom unitAx      : listCAx T
-  axiom concatAx    : listCAx T → listCAx T → Option (listCAx T)
-  axiom elementAx   : T → listCAx T
-  axiom pushAx      : T → listCAx T → listCAx T
-  axiom getAx       : Int → listCAx T → Option T
-  axiom updteAx     : Int → T → listCAx T → Option (listCAx T)
-  axiom makeAx      : Int → T → Option (listCAx T)
-  axiom updateAllAx : listCAx T → Int → listCAx T → Option (listCAx T)
-  axiom fillAx      : listCAx T → Int → T → Option (listCAx T)
-  axiom rangeAx     : listCAx T → Int → Int → Option (listCAx T)
-  axiom inListAx    : T → listCAx T → Bool
-  axiom sizeAx      : listCAx T → Int
-  axiom splitAx     : listCAx T → Nat → Nat → Option (List T × (listCAx T) × List T)
->>>>>>> 0301a144
+  axiom splitAx     : List T → Nat → Nat → Option (List T × List T × List T)
 end ListHookDef
 
 noncomputable def ListHook (T : Type) : listHookSig T :=
