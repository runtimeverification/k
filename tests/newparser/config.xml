--- conflicted
+++ resolved
@@ -24,11 +24,11 @@
 		</all-programs>
 	</test>
 
-<<<<<<< HEAD
     <test
           definition="03-arithmetic-expressions-amb/test.k"
           programs="03-arithmetic-expressions-amb/"
           extension="test"
+		  skip="pdf"
           results="03-arithmetic-expressions-amb/">
         <all-programs>
             <krun-option name="-parser" value="kast --parser newprogram" />
@@ -39,26 +39,12 @@
           definition="04-ambiguous-constructor/test.k"
           programs="04-ambiguous-constructor/"
           extension="test"
+		  skip="pdf"
           results="04-ambiguous-constructor/">
         <all-programs>
             <krun-option name="-parser" value="kast --parser newprogram" />
         </all-programs>
     </test>
-=======
-	
-	<!-- TODO(Radu): once ktest can call kast, add programs for tests. See issue 
-		https://github.com/kframework/k/pull/397
-	-->
-	<test
-		  definition="03-arithmetic-expressions-amb/test.k"
-		  skip="pdf"
-		/>
-
-	<test
-		  definition="04-ambiguous-constructor/test.k"
-		  skip="pdf"
-		/>
->>>>>>> d1f0e5b0
 
 	<test
 		  definition="05-reject-keywords/test.k"
@@ -70,20 +56,35 @@
 			<krun-option name="--parser" value="kast --parser newprogram" />
 		</all-programs>
 	</test>
-
+	
+	<!--<test
+		  definition="06-constant-prefer/test.k"
+		  programs="06-constant-prefer/"
+		  extension="test"
+		  skip="pdf"
+		  results="06-constant-prefer/">
+		<all-programs>
+			<krun-option name="--parser" value="kast --parser newprogram" />
+		</all-programs>
+	</test>-->
+	
 	<test
-<<<<<<< HEAD
 		  definition="07-conslist/test.k"
 		  programs="07-conslist/"
 		  extension="test"
+		  skip="pdf"
 		  results="07-conslist/">
-=======
+		<all-programs>
+			<krun-option name="--parser" value="kast --parser newprogram" />
+		</all-programs>
+	</test>
+
+	<test
 		  definition="08-manual-reject/test.k"
 		  programs="08-manual-reject/"
 		  extension="test"
 	      skip="pdf"
 		  results="08-manual-reject/">
->>>>>>> d1f0e5b0
 		<all-programs>
 			<krun-option name="--parser" value="kast --parser newprogram" />
 		</all-programs>
