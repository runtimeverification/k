package org.kframework.krun;

import java.awt.*;
import java.io.BufferedReader;
import java.io.Console;
import java.io.File;
import java.io.FilenameFilter;
import java.io.IOException;
import java.io.InputStreamReader;
import java.util.ArrayList;
import java.util.Enumeration;
import java.util.HashMap;
import java.util.LinkedList;
import java.util.List;
import java.util.Map;

import jline.ArgumentCompletor;
import jline.Completor;
import jline.ConsoleReader;
import jline.FileNameCompletor;
import jline.MultiCompletor;
import jline.SimpleCompletor;

import org.apache.commons.cli.CommandLine;
import org.apache.commons.cli.Option;
import org.apache.commons.io.FilenameUtils;
import org.fusesource.jansi.AnsiConsole;
import org.kframework.backend.java.symbolic.JavaSymbolicKRun;
import org.kframework.backend.maude.krun.MaudeKRun;
import org.kframework.compile.ConfigurationCleaner;
import org.kframework.compile.FlattenModules;
import org.kframework.compile.transformers.AddTopCellConfig;
import org.kframework.compile.transformers.Cell2DataStructure;
import org.kframework.compile.utils.CompilerStepDone;
import org.kframework.compile.utils.RuleCompilerSteps;
import org.kframework.kil.ASTNode;
import org.kframework.kil.Bag;
import org.kframework.kil.Configuration;
import org.kframework.kil.DataStructureBuiltin;
import org.kframework.kil.DataStructureSort;
import org.kframework.kil.Definition;
import org.kframework.kil.KApp;
import org.kframework.kil.KLabelConstant;
import org.kframework.kil.ListItem;
import org.kframework.kil.Module;
import org.kframework.kil.Rule;
import org.kframework.kil.Sentence;
import org.kframework.kil.StringBuiltin;
import org.kframework.kil.Term;
import org.kframework.kil.loader.Context;
import org.kframework.kil.visitors.exceptions.TransformerException;
import org.kframework.krun.api.KRun;
import org.kframework.krun.api.KRunDebugger;
import org.kframework.krun.api.KRunResult;
import org.kframework.krun.api.KRunState;
import org.kframework.krun.api.SearchResults;
import org.kframework.krun.api.SearchType;
import org.kframework.krun.api.Transition;
import org.kframework.krun.api.UnsupportedBackendOptionException;
import org.kframework.krun.gui.Controller.RunKRunCommand;
import org.kframework.krun.gui.UIDesign.MainWindow;
import org.kframework.parser.DefinitionLoader;
import org.kframework.parser.concrete.disambiguate.CollectVariablesVisitor;
import org.kframework.utils.BinaryLoader;
import org.kframework.utils.ColorUtil;
import org.kframework.utils.Stopwatch;
import org.kframework.utils.errorsystem.KException;
import org.kframework.utils.errorsystem.KException.ExceptionType;
import org.kframework.utils.errorsystem.KException.KExceptionGroup;
import org.kframework.utils.file.FileUtil;
import org.kframework.utils.file.KPaths;
import org.kframework.utils.general.GlobalSettings;
import org.kframework.utils.OptionComparator;

import edu.uci.ics.jung.graph.DirectedGraph;

import static org.apache.commons.io.FileUtils.deleteDirectory;
import static org.apache.commons.io.FileUtils.writeStringToFile;

public class Main {

    private static final String USAGE_KRUN = "krun [options] <file>"
            + K.lineSeparator;
    private static final String USAGE_DEBUG = "Enter one of the following commands without \"--\" in front. "
            + K.lineSeparator
            + "For autocompletion press TAB key and for accessing the command"
            + K.lineSeparator
            + "history use up and down arrows."
            + K.lineSeparator;
    private static final String HEADER_STANDARD = "";
    private static final String FOOTER_STANDARD = "";
    private static final String HEADER_EXPERIMENTAL = "Experimental options:";
    public static final String FOOTER_EXPERIMENTAL
        = K.lineSeparator + "These options are non-standard and subject to change without notice."
        + K.lineSeparator + "In addition you can specify java virtual machine arguments by setting"
        + K.lineSeparator + "the environment variable K_OPTS. Default vm arguments are "
        + K.lineSeparator + "\"-Xss64m -Xmx1024m -Xss8m\", for all K tools on all platforms.";

    public static void printKRunUsageS(CommandlineOptions op) {
        org.kframework.utils.Error.helpMsg(USAGE_KRUN, HEADER_STANDARD, FOOTER_STANDARD, op.getOptionsStandard(), new OptionComparator(op.getOptionList()));
    }
    public static void printKRunUsageE(CommandlineOptions op) {
        org.kframework.utils.Error.helpMsg(USAGE_KRUN, HEADER_EXPERIMENTAL, FOOTER_EXPERIMENTAL, op.getOptionsExperimental(), new OptionComparator(op.getOptionList()));
    }
    public static void printDebugUsage(CommandlineOptions op) {
        org.kframework.utils.Error.helpMsg(USAGE_DEBUG, HEADER_STANDARD, FOOTER_STANDARD, op.getOptionsStandard(), new OptionComparator(op.getOptionList()));
    }
    private static Stopwatch sw = Stopwatch.sw;

    public static Term plug(Map<String, Term> args, Context context) throws TransformerException {
        Configuration cfg = K.kompiled_cfg;
        ASTNode cfgCleanedNode = null;
        try {
            cfgCleanedNode = new ConfigurationCleaner(context).transform(cfg);
        } catch (TransformerException e) {
            // TODO Auto-generated catch block
            e.printStackTrace();
        }
        Term cfgCleaned;
        if (cfgCleanedNode == null) {
            cfgCleaned = Bag.EMPTY;
        } else {
            if (!(cfgCleanedNode instanceof Configuration)) {
                GlobalSettings.kem.register(new KException(ExceptionType.ERROR,
                        KExceptionGroup.INTERNAL,
                        "Configuration Cleaner failed.", cfg.getFilename(), cfg
                        .getLocation()));
            }
            cfgCleaned = ((Configuration) cfgCleanedNode).getBody();
        }

        sw.printIntermediate("Plug configuration variables");

        Term configuration = (Term) cfgCleaned.accept(new SubstitutionFilter(args, context));
        configuration = (Term) configuration .accept(new Cell2DataStructure(context));
        return configuration;
    }

    public static Term makeConfiguration(Term kast, String stdin,
                                         RunProcess rp, boolean hasTerm, Context context) throws TransformerException, IOException {

        if (hasTerm) {
            if (kast == null) {
                return rp.runParserOrDie(K.getProgramParser(), K.term, false, null, context);
            } else {
                org.kframework.utils.Error.report("You cannot specify both the term and the configuration\nvariables.");
            }
        }

        HashMap<String, Term> output = new HashMap<String, Term>();
        boolean hasPGM = false;
        Enumeration<Object> en = K.configuration_variables.keys();
        while (en.hasMoreElements()) {
            String name = (String) en.nextElement();
            String value = K.configuration_variables.getProperty(name);
            String parser = K.cfg_parsers.getProperty(name);
            // TODO: get sort from configuration term in definition and pass it
            // here
            Term parsed = null;
            if (parser == null) {
                parser = "kast -groundParser -e";
            }
            parsed = rp.runParserOrDie(parser, value, false, null, context);
            output.put("$" + name, parsed);
            hasPGM = hasPGM || name.equals("$PGM");
        }
        if (!hasPGM && kast != null) {
            output.put("$PGM", kast);
        }
        if (!K.io && stdin == null) {
            stdin = "";
        }
        if (stdin != null) {
            KApp noIO = KApp.of(KLabelConstant.of("'#noIO", context));
            if (K.backend.equals("java")) {
                DataStructureSort myList = context.dataStructureListSortOf(DataStructureSort.DEFAULT_LIST_SORT);
                if (myList != null) {
                    output.put("$noIO", DataStructureBuiltin.element(myList, noIO));
                }
            } else {
                output.put("$noIO", new ListItem(noIO));
            }
            output.put("$stdin", StringBuiltin.kAppOf(stdin + "\n"));
        } else {
            if (K.backend.equals("java")) {
                DataStructureSort myList = context.dataStructureListSortOf(DataStructureSort.DEFAULT_LIST_SORT);
                if (myList != null) {
                    output.put("$noIO", DataStructureBuiltin.empty(myList));
                }
            } else {
                output.put("$noIO", org.kframework.kil.List.EMPTY);
            }
            output.put("$stdin", StringBuiltin.EMPTY);
        }

<<<<<<< HEAD
        if (K.load_cfg != null) {
            Term saved_cfg = (Term) BinaryLoader.load(K.load_cfg);
            output.put("$PGM", saved_cfg);
        }

        if (GlobalSettings.verbose)
            sw.printIntermediate("Make configuration");
=======
        sw.printIntermediate("Make configuration");
>>>>>>> 784c9d9e

        return plug(output, context);
    }

    private static KRun obtainKRun(Context context) {
        if (K.backend.equals("maude")) {
            return new MaudeKRun(context);
        } else if (K.backend.equals("java")) {
            try {
                return new JavaSymbolicKRun(context);
            } catch (KRunExecutionException e) {
                org.kframework.utils.Error.report(e.getMessage());
                return null;
            }
        } else {
            org.kframework.utils.Error.report("Currently supported backends are 'maude' and 'java'");
            return null;
        }
    }

    // execute krun in normal mode (i.e. not in debug mode)
    public static void normalExecution(Term KAST, String lang, RunProcess rp,
                                       CommandlineOptions cmd_options, Context context) {
        try {
            CommandLine cmd = cmd_options.getCommandLine();

            KRun krun = obtainKRun(context);
            KRunResult<?> result = null;
            //Set<String> varNames = null;
            Rule patternRule = null;
            RuleCompilerSteps steps;
            steps = new RuleCompilerSteps(K.definition, context);
            try {
                if (cmd.hasOption("pattern") || "search".equals(K.maude_cmd)) {
                    org.kframework.parser.concrete.KParser
                            .ImportTbl(K.compiled_def + "/def/Concrete.tbl");
                    ASTNode pattern = DefinitionLoader.parsePattern(K.pattern,
                            "Command line pattern", context);
                    CollectVariablesVisitor vars = new CollectVariablesVisitor(context);
                    pattern.accept(vars);
                    //varNames = vars.getVars().keySet();

                    try {
                        pattern = steps.compile(new Rule((Sentence) pattern), null);
                    } catch (CompilerStepDone e) {
                        pattern = (ASTNode) e.getResult();
                    }
                    patternRule = new Rule((Sentence) pattern);
                    sw.printIntermediate("Parsing search pattern");
                }

                if (K.do_search) {
                    if ("search".equals(K.maude_cmd)) {
                        BufferedReader br = new BufferedReader(
                                new InputStreamReader(System.in));
                        String buffer = "";
                        // detect if the input comes from console or redirected
                        // from a pipeline
                        Console c = System.console();
                        if (c == null && br.ready()) {
                            try {
                                buffer = br.readLine();
                            } catch (IOException ioe) {
                                ioe.printStackTrace();
                            } finally {
                                if (br != null) {
                                    try {
                                        br.close();
                                    } catch (IOException e) {
                                        e.printStackTrace();
                                    }
                                }
                            }
                        }
                        Integer depth = null;
                        Integer bound = null;
                        if (cmd.hasOption("bound") && cmd.hasOption("depth")) {
                            bound = Integer.parseInt(K.bound);
                            depth = Integer.parseInt(K.depth);
                        } else if (cmd.hasOption("bound")) {
                            bound = Integer.parseInt(K.bound);
                        } else if (cmd.hasOption("depth")) {
                            depth = Integer.parseInt(K.depth);
                        }
                        if(K.do_testgen){
                            result = krun.generate(bound,
                                    depth,
                                    K.searchType,
                                    patternRule,
                                    makeConfiguration(KAST, buffer, rp,
                                            (K.term != null), context), steps);
                        } else{
                            result = krun.search(
                                    bound,
                                    depth,
                                    K.searchType,
                                    patternRule,
                                    makeConfiguration(KAST, buffer, rp,
                                            (K.term != null), context), steps);
                        }

                        sw.printTotal("Search total");
                    } else {
                        org.kframework.utils.Error.report("For the search option you must specify that --maude-cmd=search");
                    }
                } else if (K.model_checking.length() > 0) {
                    // run kast for the formula to be verified
                    File formulaFile = new File(K.model_checking);
                    Term KAST1 = null;
                    if (!formulaFile.exists()) {
                        // Error.silentReport("\nThe specified argument does not exist as a file on the disc; it may represent a direct formula: "
                        // + K.model_checking);
                        // assume that the specified argument is not a file and
                        // maybe represents a formula
                        KAST1 = rp.runParserOrDie("kast -e", K.model_checking, false,
                                "LtlFormula", context);
                    } else {
                        // the specified argument represents a file
                        KAST1 = rp.runParserOrDie("kast", K.model_checking, false,
                                "LtlFormula", context);
                    }

                    result = krun
                            .modelCheck(
                                    KAST1,
                                    makeConfiguration(KAST, null, rp,
                                            (K.term != null), context));

                    sw.printTotal("Model checking total");
                } else if (K.prove.length() > 0) {
                    File proofFile = new File(K.prove);
                    if (!proofFile.exists()) {
                        org.kframework.utils.Error.report("Cannot find the file containing rules to prove");
                    }
                    String content = FileUtil.getFileContent(proofFile.getAbsoluteFile().toString());
                    Definition parsed = DefinitionLoader.parseString(content,
                            proofFile.getAbsolutePath(), context);
                    Module mod = parsed.getSingletonModule();
                    Term cfg = null;
                    if (KAST != null) {
                        cfg = makeConfiguration(KAST, null, rp, (K.term != null), context);
                    }
                    result = krun.prove(mod, cfg);
                } else if (cmd.hasOption("depth")) {
                    int depth = Integer.parseInt(K.depth);
                    result = krun.step(makeConfiguration(KAST, null, rp,
                            (K.term != null), context), depth);

                    sw.printTotal("Bounded execution total");
                } else {
                    result = krun.run(makeConfiguration(KAST, null, rp,
                            (K.term != null), context));

                    sw.printTotal("Normal execution total");
                }

                if (cmd.hasOption("pattern") && !K.do_search) {
                    Object krs = result.getResult();
                    if (krs instanceof KRunState) {
                        Term res = ((KRunState) krs).getRawResult();
                        krun.setBackendOption("io", false);
                        result = krun.search(null, null, K.searchType, patternRule, res, steps);
                    }else {
                        org.kframework.utils.Error.report("Pattern matching after execution is not supported by search\nand model checking");
                    }
                }

            } catch (KRunExecutionException e) {
                rp.printError(e.getMessage(), lang, context);
                System.exit(1);
            } catch (TransformerException e) {
                e.report();
            } catch (UnsupportedBackendOptionException e) {
                org.kframework.utils.Error.report("Backend \"" + K.backend + "\" does not support option " + e.getMessage());
            }

            if ("pretty".equals(K.output_mode)) {
                String output = result.toString();
                if (!cmd.hasOption("output-file")) {
                    AnsiConsole.out.println(output);
                } else {
                    writeStringToFile(new File(K.output), output);
                }
                // print search graph
                if ("search".equals(K.maude_cmd) && K.do_search && K.showSearchGraph) {
                    System.out.println(K.lineSeparator + "The search graph is:"
                            + K.lineSeparator);
                    @SuppressWarnings("unchecked")
                    KRunResult<SearchResults> searchResult = (KRunResult<SearchResults>) result;
                    AnsiConsole.out
                            .println(searchResult.getResult().getGraph());
                    // offer the user the possibility to turn execution into
                    // debug mode
                    while (true) {
                        System.out.print(K.lineSeparator
                                + "Do you want to enter in debug mode? (y/n):");
                        BufferedReader stdin = new BufferedReader(
                                new InputStreamReader(System.in));
                        String input = stdin.readLine();
                        if (input == null) {
                            K.debug = false;
                            K.guidebug = false;
                            System.out.println();
                            break;
                        }
                        if (input.equals("y")) {
                            K.debug = true;
                            debugExecution(KAST, lang, searchResult, context);
                        } else if (input.equals("n")) {
                            K.debug = false;
                            K.guidebug = false;
                            break;
                        } else {
                            System.out
                                    .println("You should specify one of the possible answers:y or n");
                        }
                    }
                }
            } else if ("raw".equals(K.output_mode)) {
                String output = result.getRawOutput();
                ;
                if (!cmd.hasOption("output-file")) {
                    System.out.println(output);
                } else {
                    writeStringToFile(new File(K.output), output);
                }
            } else if ("none".equals(K.output_mode)) {
                System.out.print("");
            } else if ("binary".equals(K.output_mode)) {
                Object krs = result.getResult();
                if (krs instanceof KRunState) {
                    Term res = ((KRunState) krs).getRawResult();

                    if (!cmd.hasOption("output-file")) {
                        org.kframework.utils.Error.silentReport("Did not specify an output file. Cannot print binary output to\nstandard out. Saving to .k/krun/krun_output");
                        BinaryLoader.save(K.krun_output, res);
                    } else {
                        BinaryLoader.save(K.output, res);
                    }
                } else {
                    org.kframework.utils.Error.report("binary output mode is not supported by search and model\nchecking");
                }

            } else {
                org.kframework.utils.Error.report(K.output_mode
                        + " is not a valid value for output option");
            }

            System.exit(0);
        } catch (IOException e) {
            e.printStackTrace();
            System.exit(1);
        }
    }

    // execute krun in debug mode (i.e. step by step execution)
    // isSwitch variable is true if we enter in debug execution from normal
    // execution (we use the search command with --graph option)
    @SuppressWarnings("unchecked")
    public static void debugExecution(Term kast, String lang,
                                      KRunResult<SearchResults> state, org.kframework.kil.loader.Context context) {
        try {
            // adding autocompletion and history feature to the stepper internal
            // commandline by using the JLine library
            ConsoleReader reader = new ConsoleReader();
            reader.setBellEnabled(false);

            List<Completor> argCompletor = new LinkedList<Completor>();
            argCompletor.add(new SimpleCompletor(new String[] { "help",
                    "abort", "resume", "step", "step-all", "select",
                    "show-search-graph", "show-node", "show-edge", "save", "load", "read" }));
            argCompletor.add(new FileNameCompletor());
            List<Completor> completors = new LinkedList<Completor>();
            completors.add(new ArgumentCompletor(argCompletor));
            reader.addCompletor(new MultiCompletor(completors));

            new File(K.compiled_def + K.fileSeparator + "main.maude")
                    .getCanonicalPath();
            RunProcess rp = new RunProcess();
            KRun krun = obtainKRun(context);
            krun.setBackendOption("io", false);
            KRunDebugger debugger;
            try {
                if (state == null) {
                    Term t = makeConfiguration(kast, "", rp, (K.term != null), context);
                    debugger = krun.debug(t);
                    System.out
                            .println("After running one step of execution the result is:");
                    AnsiConsole.out.println(debugger.printState(debugger
                            .getCurrentState()));
                } else {
                    debugger = krun.debug(state.getResult().getGraph());
                }
            } catch (UnsupportedBackendOptionException e) {
                org.kframework.utils.Error.report("Backend \"" + K.backend + "\" does not support option " + e.getMessage());
                throw e; //unreachable
            }
            while (true) {
                System.out.println();
                String input = reader.readLine("Command > ");
                if (input == null) {
                    // probably pressed ^D
                    System.out.println();
                    System.exit(0);
                }

                // construct the right command line input when we specify the
                // "step" option with an argument (i.e. step=3)
                input = input.trim();
                String[] tokens = input.split(" ");
                // store the tokens that are not a blank space
                List<String> items = new ArrayList<String>();
                for (int i = 0; i < tokens.length; i++) {
                    if ((!(tokens[i].equals(" ")) && (!tokens[i].equals("")))) {
                        items.add(tokens[i]);
                    }
                }
                StringBuilder aux = new StringBuilder();
                // excepting the case of a command like: help
                if (items.size() > 1) {
                    for (int i = 0; i < items.size(); i++) {
                        if (i > 0) {
                            aux.append("=");
                            aux.append(items.get(i));
                        } else if (i == 0) {
                            aux.append(items.get(i));
                        }
                    }
                    input = aux.toString();
                }
                // apply trim to remove possible blank spaces from the inserted
                // command
                String[] cmds = new String[] { "--" + input };
                CommandlineOptions cmd_options = new CommandlineOptions();
                CommandLine cmd = cmd_options.parse(cmds);
                // when an error occurred during parsing the commandline
                // continue the execution of the stepper
                if (cmd == null) {
                    continue;
                } else {
                    if (cmd.hasOption("help")) {
                        printDebugUsage(cmd_options);
                    }
                    if (cmd.hasOption("abort")) {
                        System.exit(0);
                    }
                    if (cmd.hasOption("resume")) {
                        try {
                            debugger.resume();
                            AnsiConsole.out.println(debugger
                                    .printState(debugger.getCurrentState()));
                        } catch (IllegalStateException e) {
                            org.kframework.utils.Error.silentReport("Wrong command: If you previously used the step-all command you must"
                                    + K.lineSeparator
                                    + "seletc first a solution with step command before executing steps of rewrites!");
                        }
                    }
                    // one step execution (by default) or more if you specify an
                    // argument
                    if (cmd.hasOption("step")) {
                        // by default execute only one step at a time
                        String arg = new String("1");
                        String[] remainingArguments = null;
                        remainingArguments = cmd.getArgs();
                        if (remainingArguments.length > 0) {
                            arg = remainingArguments[0];
                        }
                        try {
                            int steps = Integer.parseInt(arg);
                            debugger.step(steps);
                            AnsiConsole.out.println(debugger
                                    .printState(debugger.getCurrentState()));
                        } catch (NumberFormatException e) {
                            org.kframework.utils.Error.silentReport("Argument to step must be an integer.");
                        } catch (IllegalStateException e) {
                            org.kframework.utils.Error.silentReport("Wrong command: If you previously used the step-all command you must"
                                    + K.lineSeparator
                                    + "select first a solution with step command before executing steps of rewrites!");
                        }
                    }
                    if (cmd.hasOption("step-all")) {
                        // by default compute all successors in one transition
                        String arg = new String("1");
                        String[] remainingArguments = null;
                        remainingArguments = cmd.getArgs();
                        if (remainingArguments.length > 0) {
                            arg = remainingArguments[0];
                        }
                        try {
                            int steps = Integer.parseInt(arg);
                            SearchResults states = debugger.stepAll(steps);
                            AnsiConsole.out.println(states);

                        } catch (NumberFormatException e) {
                            org.kframework.utils.Error.silentReport("Argument to step-all must be an integer.");
                        } catch (IllegalStateException e) {
                            org.kframework.utils.Error.silentReport("Wrong command: If you previously used the step-all command you must"
                                    + K.lineSeparator
                                    + "select first a solution with step command before executing steps of rewrites!");
                        }
                    }
                    // "select n7" or "select 3" are both valid commands
                    if (cmd.hasOption("select")) {
                        String arg = new String();
                        arg = cmd.getOptionValue("select").trim();
                        try {
                            int stateNum = Integer.parseInt(arg);
                            debugger.setCurrentState(stateNum);
                            AnsiConsole.out.println(debugger
                                    .printState(debugger.getCurrentState()));
                        } catch (NumberFormatException e) {
                            org.kframework.utils.Error.silentReport("Argument to select must bean integer.");
                        } catch (IllegalArgumentException e) {
                            System.out
                                    .println("A node with the specified state number could not be found in the"
                                            + K.lineSeparator + "search graph");
                        }
                    }
                    if (cmd.hasOption("show-search-graph")) {
                        System.out.println(K.lineSeparator
                                + "The search graph is:" + K.lineSeparator);
                        System.out.println(debugger.getGraph());
                    }
                    if (cmd.hasOption("show-node")) {
                        String nodeId = cmd.getOptionValue("show-node").trim();
                        try {
                            int stateNum = Integer.parseInt(nodeId);
                            AnsiConsole.out.println(debugger
                                    .printState(stateNum));
                        } catch (NumberFormatException e) {
                            org.kframework.utils.Error.silentReport("Argument to select node to show must be an integer.");
                        } catch (IllegalArgumentException e) {
                            System.out
                                    .println("A node with the specified state number could not be found in the"
                                            + K.lineSeparator + "search graph");
                        }
                    }
                    if (cmd.hasOption("show-edge")) {
                        String[] vals = cmd.getOptionValues("show-edge");
                        vals = vals[0].split("=", 2);
                        try {
                            int state1 = Integer.parseInt(vals[0].trim());
                            int state2 = Integer.parseInt(vals[1].trim());
                            AnsiConsole.out.println(debugger.printEdge(state1,
                                    state2));
                        } catch (ArrayIndexOutOfBoundsException e) {
                            org.kframework.utils.Error.silentReport("Must specify two nodes with an edge between them.");
                        } catch (NumberFormatException e) {
                            org.kframework.utils.Error.silentReport("Arguments to select edge to show must be integers.");
                        } catch (IllegalArgumentException e) {
                            System.out
                                    .println("An edge with the specified endpoints could not be found in the"
                                            + K.lineSeparator + "search graph");
                        }
                    }

                    DirectedGraph<KRunState, Transition> savedGraph = null;
                    if(cmd.hasOption("save")) {
                        BinaryLoader.save(new File(cmd.getOptionValue("save")).getCanonicalPath(), debugger.getGraph()
                        );
                        System.out.println("File successfully saved.");
                    }
                    if (cmd.hasOption("load")) {
                        savedGraph = (DirectedGraph<KRunState, Transition>) BinaryLoader.load(cmd.getOptionValue("load"));
                        krun = new MaudeKRun(context);
                        debugger = krun.debug(savedGraph);
                        debugger.setCurrentState(1);
                        System.out.println("File successfully loaded.");
                    }
                    if (cmd.hasOption("read")) {
                        try {
                            debugger.readFromStdin(StringBuiltin.valueOf("\"" +
                                    cmd.getOptionValue("read") + "\"").stringValue());
                            AnsiConsole.out.println(
                                    debugger.printState(debugger.getCurrentState()));
                        } catch (IllegalStateException e) {
                            org.kframework.utils.Error.silentReport(e.getMessage());
                        }
                    }
                }
            }
        } catch (Exception e) {
            e.printStackTrace();
            System.exit(1);
        }
    }

    public static void guiDebugExecution(Term kast, String lang,
                                         KRunResult<SearchResults> state, Context context) {
		
        try {
			KRun krun = obtainKRun(context);
			krun.setBackendOption("io",false);
            new MainWindow(new RunKRunCommand(kast, lang, false,krun), context);
        } catch (IOException e) {
            // TODO Auto-generated catch block
            e.printStackTrace();
        }
    }

    /**
     * @param cmds
     *            represents the arguments/options given to krun command..
     */
    public static void execute_Krun(String cmds[]) {
        Context context = new Context();
        K.init(context);

        CommandlineOptions cmd_options = new CommandlineOptions();
        CommandLine cmd = cmd_options.parse(cmds);
        if (cmd == null) {
            printKRunUsageS(cmd_options);
         /* printKRunUsageE(cmd_options); */ /* TODO: Switch to this when the user has tried to use an experimental option. */
            System.exit(1);
        }

        if (!cmd.hasOption("debug-info")) {
            Runtime.getRuntime().addShutdownHook(new Thread() {
                public void run() {
                    try {
                        deleteDirectory(new File(K.krunTempDir));
                    } catch (IOException e) {
                        e.printStackTrace();
                    }
                }
            });
        }

        // set verbose
        if (cmd.hasOption("verbose")) {
            GlobalSettings.verbose = true;
        }

        // set fast-kast
        if (cmd.hasOption("fast-kast")) {
            GlobalSettings.fastKast = !GlobalSettings.fastKast;
        }

        sw.printIntermediate("Deleting temporary krun directory");

        try {

            // Parse the program arguments

            if (cmd.hasOption("search")
                    || cmd.hasOption("search-final")
                    || cmd.hasOption("search-all")
                    || cmd.hasOption("search-one-step")
                    || cmd.hasOption("search-one-or-more-steps")) {
                K.maude_cmd = "search";
                K.io = false;
                K.do_search = true;
                if (cmd.hasOption("search") && cmd.hasOption("depth")) {
                    K.searchType = SearchType.STAR;
                }
            }
            if (cmd.hasOption("search-final")) {
                K.searchType = SearchType.FINAL;
            }
            if (cmd.hasOption("search-all")) {
                K.searchType = SearchType.STAR;
            }
            if (cmd.hasOption("search-one-step")) {
                K.searchType = SearchType.ONE;
            }
            if (cmd.hasOption("search-one-or-more-steps")) {
                K.searchType = SearchType.PLUS;
            }
            if (cmd.hasOption("help")) {
                K.help = true;
            }
            if (cmd.hasOption("help-experimental")) {
                K.helpExperimental = true;
            }
            if (cmd.hasOption("version")) {
                K.version = true;
            }
            // CLEANUP_OPTIONS: The option --directory was added, replacing --k-definition and --compiled-def.
            if (cmd.hasOption("directory")) {
                K.directory = new File(cmd.getOptionValue("directory")).getCanonicalPath();
                org.kframework.utils.Error.checkIfInputDirectory(K.directory);
            }
            if (cmd.hasOption("main-module")) {
                K.main_module = cmd.getOptionValue("main-module");
            }
            if (cmd.hasOption("syntax-module")) {
                K.syntax_module = cmd.getOptionValue("syntax-module");
            }
            if (cmd.hasOption("parser")) {
                K.customParser = cmd.getOptionValue("parser");
            }
            if (cmd.hasOption("term")) {
                K.term = cmd.getOptionValue("term");
            }
            if (cmd.hasOption("io")) {
                String v = cmd.getOptionValue("io");
                if (v.equals("on"))
                    K.io = true;
                else if (v.equals("off"))
                    K.io = false;
                else
                    org.kframework.utils.Error.report("Unrecognized option: --io " + v + "\nUsage: krun --io [on|off]");
            }
            if (cmd.hasOption("statistics")) {
                String v = cmd.getOptionValue("statistics");
                if (v.equals("on"))
                    K.statistics = true;
                else if (v.equals("off"))
                    K.statistics = false;
                else
                    org.kframework.utils.Error.report("Unrecognized option: --statistics " + v + "\nUsage: krun --statistics [on|off]");
            }
            if (cmd.hasOption("color")) {
                String v = cmd.getOptionValue("color");
                if (v.equals("on"))
                    K.color = ColorSetting.ON;
                else if (v.equals("off"))
                    K.color = ColorSetting.OFF;
                else if (v.equals("extended"))
                    K.color = ColorSetting.EXTENDED;
                else
                    org.kframework.utils.Error.report("Unrecognized option: --color " + v + "\nUsage: krun --color [on|off|extended]");
            }
            if (cmd.hasOption("terminal-color")) {
                String v = cmd.getOptionValue("terminal-color");
                Color terminalColor = ColorUtil.getColorByName(v);
                if (terminalColor != null) {
                    K.terminalColor = terminalColor;
                } else {
                    org.kframework.utils.Error.report("Invalid terminal color: " + v);
                }
            }

            if (cmd.hasOption("parens")) {
                String v = cmd.getOptionValue("parens");
                if (v.equals("greedy")) {
                    K.parens = true;
                } else if (v.equals("smart")) {
                    K.parens = false;
                } else {
                    org.kframework.utils.Error.report("Unrecognized option: --parens " + v + "\nUsage: krun --parens [greedy|smart]");
                }
            }

            //testcase generation
            if (cmd.hasOption("generate-tests")) {
                K.do_testgen = true;
                K.io = false;
                K.do_search = true;
            }
            if (cmd.hasOption("maude-cmd")) {
                K.maude_cmd = cmd.getOptionValue("maude-cmd");
            }
			/*
			 * if (cmd.hasOption("xsearch-pattern")) { K.maude_cmd = "search";
			 * K.do_search = true; K.xsearch_pattern =
			 * cmd.getOptionValue("xsearch-pattern"); //
			 * System.out.println("xsearch-pattern:" + K.xsearch_pattern); }
			 */
            if (cmd.hasOption("pattern")) {
                K.pattern = cmd.getOptionValue("pattern");
            }
            if (cmd.hasOption("bound")) {
                K.bound = cmd.getOptionValue("bound");
            }
            if (cmd.hasOption("depth")) {
                K.depth = cmd.getOptionValue("depth");
            }
            if (cmd.hasOption("graph")) {
                K.showSearchGraph = true;
            }
            if (cmd.hasOption("output")) {
                K.output_mode = cmd.getOptionValue("output");
            }
            if (cmd.hasOption("load-cfg")) {
                K.load_cfg = cmd.getOptionValue("load-cfg");
            }
            if (cmd.hasOption("log-io")) {
                String v = cmd.getOptionValue("log-io");
                if (v.equals("on"))
                    K.log_io = true;
                else if (v.equals("off"))
                    K.log_io = false;
                else
                    org.kframework.utils.Error.report("Unrecognized option: --log-io " + v + "\nUsage: krun --log-io [on|off]");
            }
            if (cmd.hasOption("debug")) {
                K.debug = true;
            }
            if (cmd.hasOption("debug-gui")) {
                K.guidebug = true;
            }
            if (cmd.hasOption("trace")) {
                K.trace = true;
            }
            if (cmd.hasOption("profile")) {
                K.profile = true;
            }
            if (cmd.hasOption("ltlmc")) {
                K.model_checking = cmd.getOptionValue("ltlmc");
            }
            if (cmd.hasOption("prove")) {
                K.prove = cmd.getOptionValue("prove");
            }
            if (cmd.hasOption("smt")) {
                K.smt = cmd.getOptionValue("smt");
            }
            if (cmd.hasOption("output-file")) {
                if (!cmd.hasOption("color")) {
                    K.color = ColorSetting.OFF;
                }
                K.output = new File(cmd.getOptionValue("output-file"))
                        .getCanonicalPath();
            }
            if (cmd.hasOption("c")) {

                if (K.term != null) {
                    org.kframework.utils.Error.report("You cannot specify both the term and the configuration\nvariables.");
                }

                K.configuration_variables = cmd.getOptionProperties("c");
                String parser = null;
                for (Option opt : cmd.getOptions()) {
                    if (opt.equals(cmd_options.getOptions().getOption("c"))
                            && parser != null) {
                        K.cfg_parsers.setProperty(opt.getValue(0), parser);
                    }
                    if (opt.equals(cmd_options.getOptions().getOption(
                            "cfg-parser"))) {
                        parser = opt.getValue();
                    }
                }
            }
            if (cmd.hasOption("backend")) {
                K.backend = cmd.getOptionValue("backend");
            }
            // printing the output according to the given options
            if (K.help) {
                printKRunUsageS(cmd_options);
                System.exit(0);
            }
            if (K.helpExperimental) {
                printKRunUsageE(cmd_options);
                System.exit(0);
            }
            if (K.version) {
                String msg = FileUtil.getFileContent(KPaths.getKBase(false) + KPaths.VERSION_FILE);
                System.out.println(msg);
                System.exit(0);
            }

            String[] remainingArguments = null;
            if (cmd_options.getCommandLine().getOptions().length > 0) {
                remainingArguments = cmd.getArgs();
            } else {
                remainingArguments = cmds;
            }
            String programArg = new String();
            if (remainingArguments.length > 0) {
                programArg = remainingArguments[0];
                K.pgm = programArg;
            }
            String lang = null;
            if (K.pgm != null) {
                File pgmFile = new File(K.pgm);
                if (pgmFile.exists()) {
                    lang = FilenameUtils.getExtension(K.pgm);
                }
            }

            sw.printIntermediate("Parsing command line options");

            /* CLEANUP_OPTIONS */
            if (!cmd.hasOption("directory")) {
                K.directory = new File(K.userdir).getCanonicalPath();
            }
            {
                // search for the definition
                File[] dirs = new File(K.directory).listFiles(new FilenameFilter() {
                    @Override
                    public boolean accept(File current, String name) {
                        return new File(current, name).isDirectory();
                    }
                });

                K.compiled_def = null;
                for (int i = 0; i < dirs.length; i++) {
                    if (dirs[i].getAbsolutePath().endsWith("-kompiled")) {
                        if (K.compiled_def != null) {
                            String msg = "Multiple compiled definitions found.";
                            GlobalSettings.kem.register(new KException(ExceptionType.ERROR, KExceptionGroup.CRITICAL, msg, "command line", new File(".").getAbsolutePath()));
                        } else {
                            K.compiled_def = dirs[i].getAbsolutePath();
                        }
                    }
                }

                if (K.compiled_def == null) {
                    String msg = "Could not find a compiled definition.";
                    GlobalSettings.kem.register(new KException(ExceptionType.ERROR, KExceptionGroup.CRITICAL, msg, "command line", new File(".").getAbsolutePath()));
                }
            }

            if (K.compiled_def == null) {
                org.kframework.utils.Error.report("Could not find a compiled K definition. Please ensure that\neither a compiled K definition exists in the current directory with its default\nname, or that --directory has been specified.");
            }
            File compiledFile = new File(K.compiled_def);
            if (!compiledFile.exists()) {
                org.kframework.utils.Error.report("\nCould not find compiled definition: "
                        + K.compiled_def
                        + "\nPlease compile the definition by using `kompile'.");
            }

            context.dotk = new File(
                    new File(K.compiled_def).getParent() + File.separator
                            + ".k");
            if (!context.dotk.exists()) {
                context.dotk.mkdirs();
            }
            context.kompiled = new File(K.compiled_def);
            K.kdir = context.dotk.getCanonicalPath();
            K.setKDir();
			/*
			 * System.out.println("K.k_definition=" + K.k_definition);
			 * System.out.println("K.syntax_module=" + K.syntax_module);
			 * System.out.println("K.main_module=" + K.main_module);
			 * System.out.println("K.compiled_def=" + K.compiled_def);
			 */

            sw.printIntermediate("Checking compiled definition");

            // in KAST variable we obtain the output from running kast process
            // on a program defined in K
            Term KAST = null;
            RunProcess rp = new RunProcess();

            if (!context.initialized) {
                String path = K.compiled_def + "/defx-" + K.backend + ".bin";
                Definition javaDef;
                if (new File(path).exists()) {
                    javaDef = (Definition) BinaryLoader.load(K.compiled_def + "/defx-" + K.backend + ".bin");
                } else {
                    GlobalSettings.kem.register(new KException(ExceptionType.ERROR,
                            KExceptionGroup.CRITICAL,
                            "Could not find compiled definition for backend '" + K.backend + "'.\n" +
                                    "Please ensure this backend has been kompiled."));
                    throw new AssertionError("unreachable");
                }

                sw.printIntermediate("Reading definition from binary");

                // This is essential for generating maude
                javaDef = new FlattenModules(context).compile(javaDef, null);

                sw.printIntermediate("Flattening modules");

                try {
                    javaDef = (Definition) javaDef
                            .accept(new AddTopCellConfig(context));
                } catch (TransformerException e) {
                    e.report();
                }

                sw.printIntermediate("Adding top cell to configuration");

                javaDef.preprocess(context);

                sw.printIntermediate("Preprocessing definition");

                K.definition = javaDef;

                sw.printIntermediate("Importing tables");

                K.kompiled_cfg = (org.kframework.kil.Configuration)
                    BinaryLoader.load(K.compiled_def + "/configuration.bin");

                sw.printIntermediate("Reading configuration from binary");
            }

            if (!cmd.hasOption("main-module")) {
                K.main_module = K.definition.getMainModule();
            }
            if (!cmd.hasOption("syntax-module")) {
                K.syntax_module = K.definition.getMainSyntaxModule();
            }

            sw.printIntermediate("Resolving main and syntax modules");

            if (K.pgm != null) {
                KAST = rp.runParserOrDie(K.getProgramParser(), K.pgm, false, null, context);
            } else {
                KAST = null;
            }

            sw.printIntermediate("Kast process");

            if (K.term != null) {
                if (K.parser.equals("kast") && !cmd.hasOption("parser")) {
                    if (K.backend.equals("java")) {
                        K.parser = "kast -ruleParser";
                    } else {
                        K.parser = "kast -groundParser";
                    }
                }
            }

            GlobalSettings.kem.print();

            if (!K.debug && !K.guidebug) {
                normalExecution(KAST, lang, rp, cmd_options, context);
            } else {
                if (K.do_search) {
                    org.kframework.utils.Error.report("Cannot specify --search with --debug. In order to search\nnside the debugger, use the step-all command.");
                }
                if (K.guidebug)
                    guiDebugExecution(KAST, lang, null, context);
                else
                    debugExecution(KAST, lang, null, context);
            }
        } catch (IOException e) {
            e.printStackTrace();
            System.exit(1);
        }
    }

    public static void main(String[] args) {
        execute_Krun(args);
    }
}<|MERGE_RESOLUTION|>--- conflicted
+++ resolved
@@ -193,17 +193,12 @@
             output.put("$stdin", StringBuiltin.EMPTY);
         }
 
-<<<<<<< HEAD
         if (K.load_cfg != null) {
             Term saved_cfg = (Term) BinaryLoader.load(K.load_cfg);
             output.put("$PGM", saved_cfg);
         }
 
-        if (GlobalSettings.verbose)
-            sw.printIntermediate("Make configuration");
-=======
         sw.printIntermediate("Make configuration");
->>>>>>> 784c9d9e
 
         return plug(output, context);
     }
