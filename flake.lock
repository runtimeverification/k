--- conflicted
+++ resolved
@@ -214,8 +214,6 @@
         "type": "github"
       }
     },
-<<<<<<< HEAD
-=======
     "nixpkgs_4": {
       "locked": {
         "lastModified": 1707163378,
@@ -232,7 +230,6 @@
         "type": "github"
       }
     },
->>>>>>> e7964f68
     "pybind11-src": {
       "flake": false,
       "locked": {
@@ -284,8 +281,6 @@
       "inputs": {
         "nixpkgs": "nixpkgs_3"
       },
-<<<<<<< HEAD
-=======
       "locked": {
         "lastModified": 1707492220,
         "narHash": "sha256-KRndaUPzUumDlNcKF7KzA8F/EZKLYCvurh7Z13sw2PI=",
@@ -304,7 +299,6 @@
       "inputs": {
         "nixpkgs": "nixpkgs_4"
       },
->>>>>>> e7964f68
       "locked": {
         "lastModified": 1707492220,
         "narHash": "sha256-KRndaUPzUumDlNcKF7KzA8F/EZKLYCvurh7Z13sw2PI=",
