// Copyright (c) 2014 K Team. All Rights Reserved.

package org.kframework.parser

import collection.JavaConverters._
import collection.mutable

class Ignore
object Ignore extends Ignore

<<<<<<< HEAD
  def apply(p: ProductionReference): Either[O, Term] = p match {
    case tc: TermCons => apply(tc)
    case c: Constant => apply(c)
  }
  def apply(a: Ambiguity): Either[O, Term] = mapChildren(a)
  def apply(tc: TermCons): Either[O, Term] = mapChildrenStrict(tc)
  def apply(kl: KList):    Either[O, Term] = mapChildrenStrict(kl)
  def apply(kl: Constant): Either[O, Term] = { Right(kl) }
=======
trait ChildrenMapping[E, W] {
>>>>>>> 006d106a

  def applyTerm(t: Term): (Either[E, Term], W)

  /**
   * Transforms all children of the current item. If any of them is problematic,
   * it merge(...)es all problems and returns Left(...).
   * If everything is ok, replace children, and merge all warnings.
   */
  def mapChildrenStrict(t: HasChildren): (Either[E, Term], W) = {
    val allResults = t.items.asScala.map(applyTerm) // visit all children
    val (eithers: Iterable[Either[E, Term]], warnings: Iterable[W]) = allResults.unzip
    val mergedWarnings = warnings.foldLeft(warningUnit)(mergeWarnings)

    if (eithers.exists { t => t.isLeft }) {
      val mergedErrors = (eithers collect { case Left(err) => err }).foldLeft(errorUnit)(mergeErrors)
      (Left(mergedErrors), mergedWarnings)
    } else {
      val newChildren: Iterable[Term] = eithers map { _.right.get }
      (Right(t.replaceChildren(newChildren.asJavaCollection)), mergedWarnings)
    }
  }

  /**
   * Transforms all children of the current item:
   * - if all children are problematic (i.e., Left(...)), then return the
   * merge(...) of all problems.
   * - if one child is left, return that child.
   * - otherwise, i.e., a few of the children are correct, disregard all problems and
   * replace the children of the current element with the correct transformed children.
   */
  def mapChildren(t: HasChildren): (Either[E, Term], W) = {
    val allResults = t.items.asScala.map(applyTerm) // visit all children
    val (eithers: Iterable[Either[E, Term]], warnings: Iterable[W]) = allResults.unzip
    val newCorrectItems: List[(Term, W)] = allResults.collect { case (Right(v), w) => (v, w) }.toList
    newCorrectItems match {
      case List() => {
        val mergedWarnings = warnings.foldLeft(warningUnit)(mergeWarnings)
        val mergedErrors = (eithers collect { case Left(err) => err }).foldLeft(errorUnit)(mergeErrors)
        (Left(mergedErrors), mergedWarnings)
      }
      case List((term, w)) => (Right(term), w)
      case l =>
        val (newTerms, warnings) = l.unzip
        (Right(t.replaceChildren(newTerms.asJava)), warnings.foldLeft(warningUnit)(mergeWarnings))
    }
  }

  /**
   * Merges the set of problematic (i.e., Left) results.
   */
  def mergeErrors(a: E, b: E): E

  val warningUnit: W

  val errorUnit: E
  /**
   * Merges the set of problematic (i.e., Left) results.
   */
  def mergeWarnings(a: W, b: W): W
}

abstract class GeneralTransfomer[E, W] extends ChildrenMapping[E, W] {

  // we expect this data structures to represent a DAG, so we
  // use a cache to remember nodes that we already visited.
  val cache = mutable.Map[Term, (Either[E, Term], W)]()

  def apply(t: Term): (Either[E, Term], W) =
    cache.getOrElseUpdate(t,
      t match {
        case a: Ambiguity => apply(a)
        case kl: KList => apply(kl)
        case p: ProductionReference => apply(p)
      })

  def apply(p: ProductionReference): (Either[E, Term], W) = p match {
    case tc: TermCons => apply(tc)
    case c: Constant => apply(c)
  }

  def apply(a: Ambiguity): (Either[E, Term], W) = mapChildren(a)
  def apply(tc: TermCons): (Either[E, Term], W) = mapChildrenStrict(tc)
  def apply(kl: KList): (Either[E, Term], W) = mapChildrenStrict(kl)
  def apply(c: Constant): (Either[E, Term], W) = { (Right(c), warningUnit) }
}

abstract class TransformerWithErrors[E] extends ChildrenMapping[E, Ignore] {

  def applyTerm(t: Term): (Either[E, Term], Ignore) = (apply(t), Ignore)

  // we expect this data structures to represent a DAG, so we
  // use a cache to remember nodes that we already visited.
  val cache = mutable.Map[Term, Either[E, Term]]()

  def apply(t: Term): Either[E, Term] =
    cache.getOrElseUpdate(t,
      t match {
        case a: Ambiguity => apply(a)
        case kl: KList => apply(kl)
        case p: ProductionReference => apply(p)
      })

  def apply(p: ProductionReference): Either[E, Term] = p match {
    case tc: TermCons => apply(tc)
    case c: Constant => apply(c)
  }

  def apply(a: Ambiguity): Either[E, Term] = mapChildren(a)._1
  def apply(tc: TermCons): Either[E, Term] = mapChildrenStrict(tc)._1
  def apply(kl: KList): Either[E, Term] = mapChildrenStrict(kl)._1
  def apply(c: Constant): Either[E, Term] = Right(c)

  override def mergeWarnings(a: Ignore, b: Ignore) = Ignore
  override val warningUnit = Ignore
}

abstract class SafeTransformer extends ChildrenMapping[Ignore, Ignore] {

  def applyTerm(t: Term): (Either[Ignore, Term], Ignore) = (Right(apply(t)), Ignore)

  // we expect this data structures to represent a DAG, so we
  // use a cache to remember nodes that we already visited.
  val cache = mutable.Map[Term, Term]()

  def apply(t: Term): Term =
    cache.getOrElseUpdate(t,
      t match {
        case a: Ambiguity => apply(a)
        case kl: KList => apply(kl)
        case p: ProductionReference => apply(p)
      })

  def apply(p: ProductionReference): Term = p match {
    case tc: TermCons => apply(tc)
    case c: Constant => apply(c)
  }

  def apply(a: Ambiguity): Term = mapChildren(a)._1.right.get
  def apply(tc: TermCons): Term = mapChildrenStrict(tc)._1.right.get
  def apply(kl: KList): Term = mapChildrenStrict(kl)._1.right.get
  def apply(c: Constant): Term = c

  def mergeWarnings(a: Ignore, b: Ignore) = Ignore
  val warningUnit = Ignore
  def mergeErrors(a: Ignore, b: Ignore) = Ignore
  val errorUnit = Ignore
}<|MERGE_RESOLUTION|>--- conflicted
+++ resolved
@@ -8,18 +8,7 @@
 class Ignore
 object Ignore extends Ignore
 
-<<<<<<< HEAD
-  def apply(p: ProductionReference): Either[O, Term] = p match {
-    case tc: TermCons => apply(tc)
-    case c: Constant => apply(c)
-  }
-  def apply(a: Ambiguity): Either[O, Term] = mapChildren(a)
-  def apply(tc: TermCons): Either[O, Term] = mapChildrenStrict(tc)
-  def apply(kl: KList):    Either[O, Term] = mapChildrenStrict(kl)
-  def apply(kl: Constant): Either[O, Term] = { Right(kl) }
-=======
 trait ChildrenMapping[E, W] {
->>>>>>> 006d106a
 
   def applyTerm(t: Term): (Either[E, Term], W)
 
