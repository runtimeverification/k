--- conflicted
+++ resolved
@@ -21,12 +21,8 @@
 
     @Before
     public void setUp() {
-<<<<<<< HEAD
-        when(definition.productionsOf("foo")).thenReturn(Collections.emptySet());
-=======
         when(definition.signaturesOf("foo")).thenReturn(Collections.emptySet());
         when(definition.kLabelAttributesOf("foo")).thenReturn(new Attributes());
->>>>>>> 9c8f6dc4
     }
 
     @Test
