{
  description = "K Framework";
  inputs = {
    nixpkgs.url = "nixpkgs/nixos-22.05";
    haskell-backend.url = "github:runtimeverification/haskell-backend";
    booster-backend = {
      url = "github:runtimeverification/hs-backend-booster";
      inputs.k-framework.follows = "";
      inputs.haskell-backend.follows = "haskell-backend";
      inputs.haskell-nix.follows = "haskell-backend/haskell-nix";
      inputs.nixpkgs.follows = "haskell-backend/nixpkgs";
    };
    llvm-backend.url = "github:runtimeverification/llvm-backend";
    llvm-backend.inputs.nixpkgs.follows = "haskell-backend/nixpkgs";
    flake-utils.url = "github:numtide/flake-utils";
    rv-utils.url = "github:runtimeverification/rv-nix-tools";
    mavenix.url = "github:goodlyrottenapple/mavenix";
    # needed by nix/flake-compat-k-unwrapped.nix
    flake-compat = {
      url = "github:edolstra/flake-compat";
      flake = false;
    };
  };

  outputs = { self, nixpkgs, flake-utils, rv-utils, haskell-backend, booster-backend
    , llvm-backend, mavenix, flake-compat }:
    let
      allOverlays = [
        (_: _: {
          llvm-version = 13;
          llvm-backend-build-type = "Release"; })
        mavenix.overlay
        llvm-backend.overlays.default
        # booster-backend.overlays.default
        haskell-backend.overlay # used only to override the z3 version to the same one as used by the haskell backend.
        (final: prev:
          let
            k-version =
              prev.lib.removeSuffix "\n" (builtins.readFile ./package/version);
            src = prev.stdenv.mkDerivation {
              name = "k-${k-version}-${self.rev or "dirty"}-src";
              src = prev.lib.cleanSource
                (prev.nix-gitignore.gitignoreSourcePure [
                  ./.gitignore
                  ".github/"
                  "result*"
                  "nix/"
                  "*.nix"
                  "haskell-backend/src/main/native/haskell-backend/*"
                  "llvm-backend/src/main/native/llvm-backend/*"
                  "k-distribution/tests/regression-new"
                ] ./.);
              dontBuild = true;
              installPhase = ''
                mkdir $out
                cp -rv $src/* $out
                chmod -R u+w $out
                mkdir -p $out/llvm-backend/src/main/native/llvm-backend/matching
                cp -rv ${llvm-backend}/matching/* $out/llvm-backend/src/main/native/llvm-backend/matching
              '';
            };
          in {
            k-framework = haskell-backend-bins:
              prev.callPackage ./nix/k.nix {
                inherit (prev) llvm-backend;
<<<<<<< HEAD
                booster = booster-backend.packages.${prev.system}.kore-rpc-booster;
=======
                booster = booster-backend.packages.${prev.system}.booster;
>>>>>>> 3d46c5bf
                mavenix = { inherit (prev) buildMaven; };
                haskell-backend = haskell-backend-bins;
                inherit (haskell-backend) prelude-kore;
                inherit src;
                debugger = if prev.stdenv.isDarwin then
                # lldb is broken on this version of nixpkgs-unstable and there is no point including it
                # before the lldb support for k is added: https://github.com/runtimeverification/k/issues/2650
                  null
                else
                  prev.gdb;
                version = "${k-version}-${self.rev or "dirty"}";
              };
          })
      ];
    in flake-utils.lib.eachSystem [
      "x86_64-linux"
      "x86_64-darwin"
      "aarch64-linux"
      "aarch64-darwin"
    ] (system:
      let
        pkgs = import nixpkgs {
          inherit system;

          # Temporarily required until a bug on pyOpenSSL is resolved for aarch64-darwin
          # https://github.com/NixOS/nixpkgs/pull/172397
          config.allowBroken = system == "aarch64-darwin";
          overlays = [ (final: prev: { llvm-backend-build-type = "FastBuild"; }) ]
            ++ allOverlays;
        };

        haskell-backend-bins-version =
          haskell-backend.packages.${system}."kore:exe:kore-exec".version;
        haskell-backend-bins = pkgs.symlinkJoin {
          name = "kore-${haskell-backend-bins-version}-${
              haskell-backend.sourceInfo.shortRev or "local"
            }";
          paths = let p = haskell-backend.packages.${system};
          in [
            p."kore:exe:kore-exec"
            p."kore:exe:kore-rpc"
            p."kore:exe:kore-repl"
            p."kore:exe:kore-parser"
            p."kore:exe:kore-match-disjunction"
          ];
        };

      in rec {

        packages = rec {
          k = pkgs.k-framework haskell-backend-bins;

          # This is a copy of the `nix/update-maven.sh` script, which should be
          # eventually removed. Having this inside the flake provides a uniform
          # interface, i.e. we have `update-maven` in k and 
          # `update-cabal` in the haskell-backend.
          # The first `nix-build` command below ensures k source is loaded into the Nix store. 
          # This command will fail, but only after loading the source. 
          # mavenix will not do this automatically because we it uses restrict-eval, 
          # and we are using filterSource, which is disabled under restrict-eval. 
          update-maven = pkgs.writeShellScriptBin "update-maven" ''
            #!/bin/sh
            ${pkgs.nix}/bin/nix-build --no-out-link -E 'import ./nix/flake-compat-k-unwrapped.nix' \
              || echo "^~~~ expected error"

            ${pkgs.mavenix-cli}/bin/mvnix-update -l ./nix/mavenix.lock -E 'import ./nix/flake-compat-k-unwrapped.nix'
          '';

          check-submodules = rv-utils.lib.check-submodules pkgs {
            inherit llvm-backend haskell-backend;
          };

          update-from-submodules =
            rv-utils.lib.update-from-submodules pkgs ./flake.lock {
              haskell-backend.submodule =
                "haskell-backend/src/main/native/haskell-backend";
              llvm-backend.submodule =
                "llvm-backend/src/main/native/llvm-backend";
            };

          test = with pkgs;
            let
              k-version =
                lib.removeSuffix "\n" (builtins.readFile ./package/version);
            in stdenv.mkDerivation {
              name = "k-${k-version}-${self.rev or "dirty"}-test";
              src = lib.cleanSource
                (nix-gitignore.gitignoreSourcePure [ ./.gitignore ]
                  ./k-distribution);
              preferLocalBuild = true;
              buildInputs = [ fmt gmp mpfr k ];
              postPatch = ''
                patchShebangs tests/regression-new/*
                substituteInPlace tests/regression-new/append/kparse-twice \
                  --replace '"$(dirname "$0")/../../../bin/kparse"' '"${k}/bin/kparse"'
              '';
              buildFlags = [
                "K_BIN=${k}/bin"
                "KLLVMLIB=${k}/lib/kllvm"
                "PACKAGE_VERSION=${k-version}"
                "--output-sync"
              ];
              enableParallelBuilding = true;
              preBuild = ''
                cd tests/regression-new
              '';
              installPhase = ''
                runHook preInstall
                touch "$out"
                runHook postInstall
              '';
            };
        };
        defaultPackage = packages.k;
        devShells.kore-integration-tests = pkgs.kore-tests (pkgs.k-framework haskell-backend-bins);
      }) // {
        overlays.llvm-backend = llvm-backend.overlays.default;
        overlays.z3 = haskell-backend.overlay;

        overlay = nixpkgs.lib.composeManyExtensions allOverlays;

      };
}<|MERGE_RESOLUTION|>--- conflicted
+++ resolved
@@ -63,11 +63,7 @@
             k-framework = haskell-backend-bins:
               prev.callPackage ./nix/k.nix {
                 inherit (prev) llvm-backend;
-<<<<<<< HEAD
                 booster = booster-backend.packages.${prev.system}.kore-rpc-booster;
-=======
-                booster = booster-backend.packages.${prev.system}.booster;
->>>>>>> 3d46c5bf
                 mavenix = { inherit (prev) buildMaven; };
                 haskell-backend = haskell-backend-bins;
                 inherit (haskell-backend) prelude-kore;
