from __future__ import annotations

from itertools import count
from typing import TYPE_CHECKING

import pytest

from pyk.cterm import CSubst, CTerm, cterm_build_claim, cterm_build_rule
from pyk.kast import Atts, KAtt
from pyk.kast.inner import KApply, KLabel, KRewrite, KSequence, KSort, KVariable, Subst
from pyk.kast.outer import KClaim
from pyk.prelude.k import GENERATED_TOP_CELL, K
from pyk.prelude.kbool import TRUE
from pyk.prelude.kint import INT, intToken
from pyk.prelude.ml import mlAnd, mlEquals, mlEqualsTrue, mlTop

from .utils import a, b, c, f, g, ge_ml, h, k, lt_ml, x, y, z

if TYPE_CHECKING:
    from typing import Final

    from pyk.kast import KInner


mem = KLabel('<mem>')

T = KLabel('<T>')
K_CELL = KApply('<k>', [KSequence([KVariable('S1'), KVariable('_DotVar0')])])

v1 = KVariable('V1')
v2 = KVariable('V2')
unds_v1 = KVariable('_V1')
ques_v2 = KVariable('?V2')
ques_unds_v2 = KVariable('?_V2')
v1_sorted = KVariable('V1', sort=INT)


def _as_cterm(term: KInner) -> CTerm:
    return CTerm(KApply(KLabel('<generatedTop>', GENERATED_TOP_CELL), term))


MATCH_TEST_DATA: Final[tuple[tuple[KInner, KInner], ...]] = (
    (a, a),
    (a, x),
    (f(a), x),
    (f(a), f(a)),
    (f(a), f(x)),
    (f(a, b), f(x, y)),
    (f(a, b, c), f(x, y, z)),
    (f(g(h(a))), f(x)),
    (f(g(h(x))), f(x)),
    (f(a, g(b, h(c))), f(x, y)),
)


@pytest.mark.parametrize('term,pattern', MATCH_TEST_DATA, ids=count())
def test_cterm_match_and_subst(term: KInner, pattern: KInner) -> None:
    # When
    subst = _as_cterm(pattern).match(_as_cterm(term))

    # Then
    assert subst is not None
    assert subst(pattern) == term


NO_MATCH_TEST_DATA: Final = ((f(x, x), f(x, a)),)


@pytest.mark.parametrize('term,pattern', NO_MATCH_TEST_DATA, ids=count())
def test_no_cterm_match(term: KInner, pattern: KInner) -> None:
    # When
    subst = _as_cterm(pattern).match(_as_cterm(term))

    # Then
    assert subst is None


BUILD_RULE_TEST_DATA: Final = (
    (
        T(k(KVariable('K_CELL')), mem(KVariable('MEM_CELL'))),
        T(
            k(KVariable('K_CELL')),
            mem(KApply('_[_<-_]', [KVariable('MEM_CELL'), KVariable('KEY'), KVariable('VALUE')])),
        ),
        ['K_CELL'],
        T(
            k(KVariable('_K_CELL')),
            mem(
                KRewrite(
                    KVariable('MEM_CELL'),
                    KApply('_[_<-_]', [KVariable('MEM_CELL'), KVariable('?_KEY'), KVariable('?_VALUE')]),
                )
            ),
        ),
    ),
)


@pytest.mark.parametrize('lhs,rhs,keep_vars,expected', BUILD_RULE_TEST_DATA, ids=count())
def test_build_rule(lhs: KInner, rhs: KInner, keep_vars: list[str], expected: KInner) -> None:
    # When
    rule, _ = cterm_build_rule('test-rule', CTerm.from_kast(lhs), CTerm.from_kast(rhs), keep_vars=keep_vars)
    actual = rule.body

    # Then
    assert actual == expected


def constraint(v: KVariable) -> KInner:
    return KApply('_<=Int_', intToken(0), v)


# (<k> V1 </k> #And { true #Equals 0 <=Int V2}) => <k> V2 </k>      expected: <k> _V1 => V2 </k> requires 0 <=Int V2
# <k> V1 </k> => <k> V2 </k>                                        expected: <k> _V1 => ?_V2 </k>
# <k> V1 </k> => <k> V2 </k> #And { true #Equals 0 <=Int V2 }       expected: <k> _V1 => ?V2 </k> ensures 0 <=Int ?V2
BUILD_CLAIM_TEST_DATA: Final = (
    (
        'sorted-var-1',
        mlAnd([k(v1_sorted), mlEqualsTrue(constraint(v1))]),
        k(v2),
        KClaim(k(KRewrite(v1_sorted, ques_unds_v2)), requires=constraint(v1), att=KAtt([Atts.LABEL('claim')])),
    ),
    (
        'sorted-var-2',
        mlAnd([k(v1), mlEqualsTrue(constraint(v1_sorted))]),
        k(v2),
        KClaim(k(KRewrite(v1, ques_unds_v2)), requires=constraint(v1_sorted), att=KAtt([Atts.LABEL('claim')])),
    ),
    (
        'req-rhs',
        mlAnd([k(v1), mlEqualsTrue(constraint(v2))]),
        k(v2),
        KClaim(k(KRewrite(unds_v1, v2)), requires=constraint(v2), att=KAtt([Atts.LABEL('claim')])),
    ),
    ('free-rhs', k(v1), k(v2), KClaim(k(KRewrite(unds_v1, ques_unds_v2)), att=KAtt([Atts.LABEL('claim')]))),
    (
        'bound-rhs',
        k(v1),
        mlAnd([k(v2), mlEqualsTrue(constraint(v2))]),
        KClaim(k(KRewrite(unds_v1, ques_v2)), ensures=constraint(ques_v2), att=KAtt([Atts.LABEL('claim')])),
    ),
)


@pytest.mark.parametrize(
    'test_id,init,target,expected',
    BUILD_CLAIM_TEST_DATA,
    ids=[test_id for test_id, *_ in BUILD_CLAIM_TEST_DATA],
)
def test_build_claim(test_id: str, init: KInner, target: KInner, expected: KClaim) -> None:
    # Given
    init_cterm = CTerm.from_kast(init)
    target_cterm = CTerm.from_kast(target)

    # When
    actual, _ = cterm_build_claim('claim', init_cterm, target_cterm)

    # Then
    assert actual == expected


KAST_TEST_DATA: Final = (
    ('simple-bottom', KApply('#Bottom'), CTerm.bottom()),
    ('simple-top', KApply('#Top'), CTerm.top()),
    (
        'double-and-bottom',
        KApply(
            label=KLabel(name='#And', params=(KSort(name='GeneratedTopCell'),)),
            args=(
                KApply(label=KLabel(name='#Bottom', params=(KSort(name='GeneratedTopCell'),)), args=()),
                KApply(label=KLabel(name='#Bottom', params=(KSort(name='GeneratedTopCell'),)), args=()),
            ),
        ),
        CTerm.bottom(),
    ),
)


@pytest.mark.parametrize(
    'test_id,kast,expected',
    KAST_TEST_DATA,
    ids=[test_id for test_id, *_ in KAST_TEST_DATA],
)
def test_from_kast(test_id: str, kast: KInner, expected: CTerm) -> None:
    # When
    cterm = CTerm.from_kast(kast)

    # Then
    assert cterm == expected


<<<<<<< HEAD
ML_PRED_TEST_DATA: Final = (
    ('empty', CSubst(Subst({})), mlTop()),
    ('singleton', CSubst(Subst({'X': TRUE})), mlEquals(KVariable('X', sort=K), TRUE, arg_sort=K)),
    ('identity', CSubst(Subst({'X': KVariable('X')})), mlTop()),
    (
        'double',
        CSubst(Subst({'X': TRUE, 'Y': intToken(4)})),
        mlAnd(
            [
                mlEquals(KVariable('X', sort=K), TRUE, arg_sort=K),
                mlEquals(KVariable('Y', sort=K), intToken(4), arg_sort=K),
            ]
        ),
    ),
)


@pytest.mark.parametrize('test_id,csubst,pred', ML_PRED_TEST_DATA, ids=[test_id for test_id, *_ in ML_PRED_TEST_DATA])
def test_ml_pred(test_id: str, csubst: CSubst, pred: KInner) -> None:
    assert csubst.pred() == pred
=======
APPLY_TEST_DATA: Final = (
    (CTerm.top(), CSubst(), CTerm.top()),
    (CTerm.bottom(), CSubst(), CTerm.bottom()),
    (
        CTerm(k(KVariable('X'))),
        CSubst(),
        CTerm(k(KVariable('X'))),
    ),
    (
        CTerm(k(KVariable('X'))),
        CSubst(Subst({'X': intToken(5)})),
        CTerm(k(intToken(5))),
    ),
    (
        CTerm(k(KVariable('X'))),
        CSubst(Subst({'X': KVariable('Y')})),
        CTerm(k(KVariable('Y'))),
    ),
    (
        CTerm(k(KVariable('X')), [lt_ml('X', 5)]),
        CSubst(Subst({'X': KVariable('Y')}), [ge_ml('Y', 0)]),
        CTerm(k(KVariable('Y')), [ge_ml('Y', 0), lt_ml('Y', 5)]),
    ),
)


@pytest.mark.parametrize(
    'term,subst,expected',
    APPLY_TEST_DATA,
)
def test_csubst_apply(term: CTerm, subst: CSubst, expected: CTerm) -> None:
    # When
    actual = subst(term)

    # Then
    assert actual == expected
>>>>>>> 15cbf88d
<|MERGE_RESOLUTION|>--- conflicted
+++ resolved
@@ -189,7 +189,6 @@
     assert cterm == expected
 
 
-<<<<<<< HEAD
 ML_PRED_TEST_DATA: Final = (
     ('empty', CSubst(Subst({})), mlTop()),
     ('singleton', CSubst(Subst({'X': TRUE})), mlEquals(KVariable('X', sort=K), TRUE, arg_sort=K)),
@@ -210,7 +209,8 @@
 @pytest.mark.parametrize('test_id,csubst,pred', ML_PRED_TEST_DATA, ids=[test_id for test_id, *_ in ML_PRED_TEST_DATA])
 def test_ml_pred(test_id: str, csubst: CSubst, pred: KInner) -> None:
     assert csubst.pred() == pred
-=======
+
+
 APPLY_TEST_DATA: Final = (
     (CTerm.top(), CSubst(), CTerm.top()),
     (CTerm.bottom(), CSubst(), CTerm.bottom()),
@@ -246,5 +246,4 @@
     actual = subst(term)
 
     # Then
-    assert actual == expected
->>>>>>> 15cbf88d
+    assert actual == expected