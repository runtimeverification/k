--- conflicted
+++ resolved
@@ -1,8 +1,4 @@
-<<<<<<< HEAD
-kframework (5.4.28) unstable; urgency=medium
-=======
 kframework (5.4.27) unstable; urgency=medium
->>>>>>> 005e087b
 
   * Initial Release.
 
