--- conflicted
+++ resolved
@@ -44,11 +44,8 @@
     @Inject
     KompileFrontEnd(
             KompileOptions options,
-<<<<<<< HEAD
             OuterParsingOptions outerOptions,
-=======
             GlobalOptions globalOptions,
->>>>>>> e1a5b4f9
             @Usage String usage,
             Provider<Backend> koreBackend,
             Stopwatch sw,
@@ -73,11 +70,7 @@
                     outerOptions.mainDefinitionFile(files.get()).getAbsolutePath());
         }
 
-<<<<<<< HEAD
-        Kompile kompile = new Kompile(options, outerOptions, files.get(), kem, sw, !options.profileRules);
-=======
-        Kompile kompile = new Kompile(options, globalOptions, files.get(), kem, sw, !options.profileRules);
->>>>>>> e1a5b4f9
+        Kompile kompile = new Kompile(options, outerOptions, globalOptions, files.get(), kem, sw, !options.profileRules);
         Backend backend = koreBackend.get();
         CompiledDefinition def = kompile.run(outerOptions.mainDefinitionFile(files.get()), options.mainModule(files.get()), options.syntaxModule(files.get()), backend.steps(), backend.excludedModuleTags());
         kompile = null;
