// Copyright (c) 2013-2014 K Team. All Rights Reserved.
package org.kframework.backend.java.symbolic;

import java.io.Serializable;

import org.kframework.backend.java.kil.BuiltinMap;

import com.microsoft.z3.BoolExpr;
import com.microsoft.z3.Expr;
import com.microsoft.z3.FuncDecl;
import com.microsoft.z3.Model;

import org.kframework.backend.java.builtins.IntToken;
<<<<<<< HEAD
=======
import org.kframework.backend.java.kil.Sort;
>>>>>>> 06f930bf
import org.kframework.backend.java.kil.Term;
import org.kframework.backend.java.kil.TermContext;
import org.kframework.backend.java.kil.Variable;
import org.kframework.backend.java.kil.Z3Term;

import java.util.*;

import com.microsoft.z3.Solver;
import com.microsoft.z3.Status;
import com.microsoft.z3.Z3Exception;

<<<<<<< HEAD
import org.kframework.krun.K;



public class UseSMT implements Serializable {

    public static Term checkSat(Term term, TermContext termContext) {
        if (!K.smt.equals("z3")) {
=======
import org.kframework.utils.options.SMTSolver;

public class UseSMT implements Serializable {

    public static BuiltinMap checkSat(Term term, TermContext termContext) {
        if (termContext.definition().context().smtOptions.smt != SMTSolver.Z3) {
>>>>>>> 06f930bf
            return null;
        }

        BuiltinMap.Builder resultBuilder = BuiltinMap.builder();
        try {
            com.microsoft.z3.Context context = new com.microsoft.z3.Context();
            KILtoZ3 transformer = new KILtoZ3(Collections.<Variable>emptySet(), context);
            Solver solver = context.MkSolver();

            BoolExpr query = (BoolExpr) ((Z3Term) term.accept(transformer)).expression();
            solver.Assert(query);


            if(solver.Check() == Status.SATISFIABLE){

                Model model = solver.Model();
                FuncDecl[] consts = model.ConstDecls();

                for(int i=0 ; i < consts.length; ++i){

                    Expr resultFrg = model.ConstInterp(consts[i]);

                    Variable akey = new Variable(consts[i].Name().toString(), Sort.of(consts[i].Range().toString()));

                    IntToken avalue = IntToken.of(Integer.parseInt(resultFrg.toString()));
<<<<<<< HEAD
                    
                    resultBuilder.put((Term) akey, (Term) avalue);
=======

                    resultBuilder.put(akey, avalue);
>>>>>>> 06f930bf
                }


            }
            context.Dispose();
        } catch (Z3Exception e) {
            e.printStackTrace();
        } catch (UnsupportedOperationException e) {
            // TODO(AndreiS): fix this translation and the exceptions
            e.printStackTrace();
        }
        return resultBuilder.build();
    }
}<|MERGE_RESOLUTION|>--- conflicted
+++ resolved
@@ -1,48 +1,31 @@
 // Copyright (c) 2013-2014 K Team. All Rights Reserved.
 package org.kframework.backend.java.symbolic;
 
+import org.kframework.backend.java.builtins.IntToken;
+import org.kframework.backend.java.kil.BuiltinMap;
+import org.kframework.backend.java.kil.Sort;
+import org.kframework.backend.java.kil.Term;
+import org.kframework.backend.java.kil.TermContext;
+import org.kframework.backend.java.kil.Variable;
+import org.kframework.backend.java.kil.Z3Term;
+import org.kframework.utils.options.SMTSolver;
+
 import java.io.Serializable;
-
-import org.kframework.backend.java.kil.BuiltinMap;
+import java.util.Collections;
 
 import com.microsoft.z3.BoolExpr;
 import com.microsoft.z3.Expr;
 import com.microsoft.z3.FuncDecl;
 import com.microsoft.z3.Model;
-
-import org.kframework.backend.java.builtins.IntToken;
-<<<<<<< HEAD
-=======
-import org.kframework.backend.java.kil.Sort;
->>>>>>> 06f930bf
-import org.kframework.backend.java.kil.Term;
-import org.kframework.backend.java.kil.TermContext;
-import org.kframework.backend.java.kil.Variable;
-import org.kframework.backend.java.kil.Z3Term;
-
-import java.util.*;
-
 import com.microsoft.z3.Solver;
 import com.microsoft.z3.Status;
 import com.microsoft.z3.Z3Exception;
-
-<<<<<<< HEAD
-import org.kframework.krun.K;
-
 
 
 public class UseSMT implements Serializable {
 
     public static Term checkSat(Term term, TermContext termContext) {
-        if (!K.smt.equals("z3")) {
-=======
-import org.kframework.utils.options.SMTSolver;
-
-public class UseSMT implements Serializable {
-
-    public static BuiltinMap checkSat(Term term, TermContext termContext) {
         if (termContext.definition().context().smtOptions.smt != SMTSolver.Z3) {
->>>>>>> 06f930bf
             return null;
         }
 
@@ -68,13 +51,8 @@
                     Variable akey = new Variable(consts[i].Name().toString(), Sort.of(consts[i].Range().toString()));
 
                     IntToken avalue = IntToken.of(Integer.parseInt(resultFrg.toString()));
-<<<<<<< HEAD
-                    
-                    resultBuilder.put((Term) akey, (Term) avalue);
-=======
 
                     resultBuilder.put(akey, avalue);
->>>>>>> 06f930bf
                 }
 
 
