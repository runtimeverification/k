--- conflicted
+++ resolved
@@ -1227,19 +1227,11 @@
     },
     "nixpkgs_5": {
       "locked": {
-<<<<<<< HEAD
-        "lastModified": 1696697597,
-        "narHash": "sha256-q26Qv4DQ+h6IeozF2o1secyQG0jt2VUT3V0K58jr3pg=",
-        "owner": "NixOS",
-        "repo": "nixpkgs",
-        "rev": "5a237aecb57296f67276ac9ab296a41c23981f56",
-=======
         "lastModified": 1696983906,
         "narHash": "sha256-L7GyeErguS7Pg4h8nK0wGlcUTbfUMDu+HMf1UcyP72k=",
         "owner": "NixOS",
         "repo": "nixpkgs",
         "rev": "bd1cde45c77891214131cbbea5b1203e485a9d51",
->>>>>>> 002771a7
         "type": "github"
       },
       "original": {
