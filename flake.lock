{
  "nodes": {
    "HTTP": {
      "flake": false,
      "locked": {
        "lastModified": 1451647621,
        "narHash": "sha256-oHIyw3x0iKBexEo49YeUDV1k74ZtyYKGR2gNJXXRxts=",
        "owner": "phadej",
        "repo": "HTTP",
        "rev": "9bc0996d412fef1787449d841277ef663ad9a915",
        "type": "github"
      },
      "original": {
        "owner": "phadej",
        "repo": "HTTP",
        "type": "github"
      }
    },
    "HTTP_2": {
      "flake": false,
      "locked": {
        "lastModified": 1451647621,
        "narHash": "sha256-oHIyw3x0iKBexEo49YeUDV1k74ZtyYKGR2gNJXXRxts=",
        "owner": "phadej",
        "repo": "HTTP",
        "rev": "9bc0996d412fef1787449d841277ef663ad9a915",
        "type": "github"
      },
      "original": {
        "owner": "phadej",
        "repo": "HTTP",
        "type": "github"
      }
    },
    "booster-backend": {
      "inputs": {
        "flake-compat": "flake-compat",
        "haskell-backend": "haskell-backend",
        "haskell-nix": [
          "booster-backend",
          "haskell-backend",
          "haskell-nix"
        ],
        "k-framework": [],
        "nixpkgs": [
          "haskell-backend",
          "nixpkgs"
        ]
      },
      "locked": {
        "lastModified": 1690333245,
        "narHash": "sha256-t8M4TcWmzxyZwc4Vx45S+9P/xD++IQOgkhLeDEnZyOA=",
        "owner": "runtimeverification",
        "repo": "hs-backend-booster",
        "rev": "87354761d2e615a7f2cbc8e7d18fc6e0b67cbbb4",
        "type": "github"
      },
      "original": {
        "owner": "runtimeverification",
        "repo": "hs-backend-booster",
        "rev": "87354761d2e615a7f2cbc8e7d18fc6e0b67cbbb4",
        "type": "github"
      }
    },
    "cabal-32": {
      "flake": false,
      "locked": {
        "lastModified": 1603716527,
        "narHash": "sha256-X0TFfdD4KZpwl0Zr6x+PLxUt/VyKQfX7ylXHdmZIL+w=",
        "owner": "haskell",
        "repo": "cabal",
        "rev": "48bf10787e27364730dd37a42b603cee8d6af7ee",
        "type": "github"
      },
      "original": {
        "owner": "haskell",
        "ref": "3.2",
        "repo": "cabal",
        "type": "github"
      }
    },
    "cabal-32_2": {
      "flake": false,
      "locked": {
        "lastModified": 1603716527,
        "narHash": "sha256-X0TFfdD4KZpwl0Zr6x+PLxUt/VyKQfX7ylXHdmZIL+w=",
        "owner": "haskell",
        "repo": "cabal",
        "rev": "48bf10787e27364730dd37a42b603cee8d6af7ee",
        "type": "github"
      },
      "original": {
        "owner": "haskell",
        "ref": "3.2",
        "repo": "cabal",
        "type": "github"
      }
    },
    "cabal-34": {
      "flake": false,
      "locked": {
        "lastModified": 1645834128,
        "narHash": "sha256-wG3d+dOt14z8+ydz4SL7pwGfe7SiimxcD/LOuPCV6xM=",
        "owner": "haskell",
        "repo": "cabal",
        "rev": "5ff598c67f53f7c4f48e31d722ba37172230c462",
        "type": "github"
      },
      "original": {
        "owner": "haskell",
        "ref": "3.4",
        "repo": "cabal",
        "type": "github"
      }
    },
    "cabal-34_2": {
      "flake": false,
      "locked": {
        "lastModified": 1645834128,
        "narHash": "sha256-wG3d+dOt14z8+ydz4SL7pwGfe7SiimxcD/LOuPCV6xM=",
        "owner": "haskell",
        "repo": "cabal",
        "rev": "5ff598c67f53f7c4f48e31d722ba37172230c462",
        "type": "github"
      },
      "original": {
        "owner": "haskell",
        "ref": "3.4",
        "repo": "cabal",
        "type": "github"
      }
    },
    "cabal-36": {
      "flake": false,
      "locked": {
        "lastModified": 1669081697,
        "narHash": "sha256-I5or+V7LZvMxfbYgZATU4awzkicBwwok4mVoje+sGmU=",
        "owner": "haskell",
        "repo": "cabal",
        "rev": "8fd619e33d34924a94e691c5fea2c42f0fc7f144",
        "type": "github"
      },
      "original": {
        "owner": "haskell",
        "ref": "3.6",
        "repo": "cabal",
        "type": "github"
      }
    },
    "cabal-36_2": {
      "flake": false,
      "locked": {
        "lastModified": 1669081697,
        "narHash": "sha256-I5or+V7LZvMxfbYgZATU4awzkicBwwok4mVoje+sGmU=",
        "owner": "haskell",
        "repo": "cabal",
        "rev": "8fd619e33d34924a94e691c5fea2c42f0fc7f144",
        "type": "github"
      },
      "original": {
        "owner": "haskell",
        "ref": "3.6",
        "repo": "cabal",
        "type": "github"
      }
    },
    "cardano-shell": {
      "flake": false,
      "locked": {
        "lastModified": 1608537748,
        "narHash": "sha256-PulY1GfiMgKVnBci3ex4ptk2UNYMXqGjJOxcPy2KYT4=",
        "owner": "input-output-hk",
        "repo": "cardano-shell",
        "rev": "9392c75087cb9a3d453998f4230930dea3a95725",
        "type": "github"
      },
      "original": {
        "owner": "input-output-hk",
        "repo": "cardano-shell",
        "type": "github"
      }
    },
    "cardano-shell_2": {
      "flake": false,
      "locked": {
        "lastModified": 1608537748,
        "narHash": "sha256-PulY1GfiMgKVnBci3ex4ptk2UNYMXqGjJOxcPy2KYT4=",
        "owner": "input-output-hk",
        "repo": "cardano-shell",
        "rev": "9392c75087cb9a3d453998f4230930dea3a95725",
        "type": "github"
      },
      "original": {
        "owner": "input-output-hk",
        "repo": "cardano-shell",
        "type": "github"
      }
    },
    "flake-compat": {
      "flake": false,
      "locked": {
        "lastModified": 1673956053,
        "narHash": "sha256-4gtG9iQuiKITOjNQQeQIpoIB6b16fm+504Ch3sNKLd8=",
        "owner": "edolstra",
        "repo": "flake-compat",
        "rev": "35bb57c0c8d8b62bbfd284272c928ceb64ddbde9",
        "type": "github"
      },
      "original": {
        "owner": "edolstra",
        "repo": "flake-compat",
        "type": "github"
      }
    },
    "flake-compat_2": {
      "flake": false,
      "locked": {
        "lastModified": 1673956053,
        "narHash": "sha256-4gtG9iQuiKITOjNQQeQIpoIB6b16fm+504Ch3sNKLd8=",
        "owner": "edolstra",
        "repo": "flake-compat",
        "rev": "35bb57c0c8d8b62bbfd284272c928ceb64ddbde9",
        "type": "github"
      },
      "original": {
        "owner": "edolstra",
        "repo": "flake-compat",
        "type": "github"
      }
    },
    "flake-compat_3": {
      "flake": false,
      "locked": {
        "lastModified": 1672831974,
        "narHash": "sha256-z9k3MfslLjWQfnjBtEtJZdq3H7kyi2kQtUThfTgdRk0=",
        "owner": "input-output-hk",
        "repo": "flake-compat",
        "rev": "45f2638735f8cdc40fe302742b79f248d23eb368",
        "type": "github"
      },
      "original": {
        "owner": "input-output-hk",
        "ref": "hkm/gitlab-fix",
        "repo": "flake-compat",
        "type": "github"
      }
    },
    "flake-compat_4": {
      "flake": false,
      "locked": {
        "lastModified": 1673956053,
        "narHash": "sha256-4gtG9iQuiKITOjNQQeQIpoIB6b16fm+504Ch3sNKLd8=",
        "owner": "edolstra",
        "repo": "flake-compat",
        "rev": "35bb57c0c8d8b62bbfd284272c928ceb64ddbde9",
        "type": "github"
      },
      "original": {
        "owner": "edolstra",
        "repo": "flake-compat",
        "type": "github"
      }
    },
    "flake-compat_5": {
      "flake": false,
      "locked": {
        "lastModified": 1673956053,
        "narHash": "sha256-4gtG9iQuiKITOjNQQeQIpoIB6b16fm+504Ch3sNKLd8=",
        "owner": "edolstra",
        "repo": "flake-compat",
        "rev": "35bb57c0c8d8b62bbfd284272c928ceb64ddbde9",
        "type": "github"
      },
      "original": {
        "owner": "edolstra",
        "repo": "flake-compat",
        "type": "github"
      }
    },
    "flake-compat_6": {
      "flake": false,
      "locked": {
        "lastModified": 1672831974,
        "narHash": "sha256-z9k3MfslLjWQfnjBtEtJZdq3H7kyi2kQtUThfTgdRk0=",
        "owner": "input-output-hk",
        "repo": "flake-compat",
        "rev": "45f2638735f8cdc40fe302742b79f248d23eb368",
        "type": "github"
      },
      "original": {
        "owner": "input-output-hk",
        "ref": "hkm/gitlab-fix",
        "repo": "flake-compat",
        "type": "github"
      }
    },
    "flake-utils": {
      "locked": {
        "lastModified": 1679360468,
        "narHash": "sha256-LGnza3cfXF10Biw3ZTg0u9o9t7s680Ww200t5KkHTh8=",
        "owner": "hamishmack",
        "repo": "flake-utils",
        "rev": "e1ea268ff47ad475443dbabcd54744b4e5b9d4f5",
        "type": "github"
      },
      "original": {
        "owner": "hamishmack",
        "ref": "hkm/nested-hydraJobs",
        "repo": "flake-utils",
        "type": "github"
      }
    },
    "flake-utils_2": {
      "inputs": {
        "systems": "systems"
      },
      "locked": {
        "lastModified": 1689068808,
        "narHash": "sha256-6ixXo3wt24N/melDWjq70UuHQLxGV8jZvooRanIHXw0=",
        "owner": "numtide",
        "repo": "flake-utils",
        "rev": "919d646de7be200f3bf08cb76ae1f09402b6f9b4",
        "type": "github"
      },
      "original": {
        "owner": "numtide",
        "repo": "flake-utils",
        "type": "github"
      }
    },
    "flake-utils_3": {
      "locked": {
        "lastModified": 1679360468,
        "narHash": "sha256-LGnza3cfXF10Biw3ZTg0u9o9t7s680Ww200t5KkHTh8=",
        "owner": "hamishmack",
        "repo": "flake-utils",
        "rev": "e1ea268ff47ad475443dbabcd54744b4e5b9d4f5",
        "type": "github"
      },
      "original": {
        "owner": "hamishmack",
        "ref": "hkm/nested-hydraJobs",
        "repo": "flake-utils",
        "type": "github"
      }
    },
    "fmt-src": {
      "flake": false,
      "locked": {
        "lastModified": 1661615830,
        "narHash": "sha256-rP6ymyRc7LnKxUXwPpzhHOQvpJkpnRFOt2ctvUNlYI0=",
        "owner": "fmtlib",
        "repo": "fmt",
        "rev": "a33701196adfad74917046096bf5a2aa0ab0bb50",
        "type": "github"
      },
      "original": {
        "owner": "fmtlib",
        "ref": "9.1.0",
        "repo": "fmt",
        "type": "github"
      }
    },
    "ghc-8.6.5-iohk": {
      "flake": false,
      "locked": {
        "lastModified": 1600920045,
        "narHash": "sha256-DO6kxJz248djebZLpSzTGD6s8WRpNI9BTwUeOf5RwY8=",
        "owner": "input-output-hk",
        "repo": "ghc",
        "rev": "95713a6ecce4551240da7c96b6176f980af75cae",
        "type": "github"
      },
      "original": {
        "owner": "input-output-hk",
        "ref": "release/8.6.5-iohk",
        "repo": "ghc",
        "type": "github"
      }
    },
    "ghc-8.6.5-iohk_2": {
      "flake": false,
      "locked": {
        "lastModified": 1600920045,
        "narHash": "sha256-DO6kxJz248djebZLpSzTGD6s8WRpNI9BTwUeOf5RwY8=",
        "owner": "input-output-hk",
        "repo": "ghc",
        "rev": "95713a6ecce4551240da7c96b6176f980af75cae",
        "type": "github"
      },
      "original": {
        "owner": "input-output-hk",
        "ref": "release/8.6.5-iohk",
        "repo": "ghc",
        "type": "github"
      }
    },
    "hackage": {
      "flake": false,
      "locked": {
        "lastModified": 1687998569,
        "narHash": "sha256-VfTZVu2JV5z8KgPV++JAwn51gug02PDnTSnVrmt2YL8=",
        "owner": "input-output-hk",
        "repo": "hackage.nix",
        "rev": "2ef1dc1b2cac3fec82df01d8ee3fb3dd0a33815a",
        "type": "github"
      },
      "original": {
        "owner": "input-output-hk",
        "repo": "hackage.nix",
        "type": "github"
      }
    },
    "hackage_2": {
      "flake": false,
      "locked": {
        "lastModified": 1687998569,
        "narHash": "sha256-VfTZVu2JV5z8KgPV++JAwn51gug02PDnTSnVrmt2YL8=",
        "owner": "input-output-hk",
        "repo": "hackage.nix",
        "rev": "2ef1dc1b2cac3fec82df01d8ee3fb3dd0a33815a",
        "type": "github"
      },
      "original": {
        "owner": "input-output-hk",
        "repo": "hackage.nix",
        "type": "github"
      }
    },
    "haskell-backend": {
      "inputs": {
        "flake-compat": "flake-compat_2",
        "haskell-nix": "haskell-nix",
        "nixpkgs": [
          "booster-backend",
          "haskell-backend",
          "haskell-nix",
          "nixpkgs-unstable"
        ],
        "z3-src": "z3-src"
      },
      "locked": {
        "lastModified": 1689600556,
        "narHash": "sha256-/gk6l4UD9vvgaXZjqfVrRQOTAkabQGf7YFc3hTqbaMU=",
        "owner": "runtimeverification",
        "repo": "haskell-backend",
        "rev": "3ac2c87da44ed9e8fe4ba4583fb5860a4680d821",
        "type": "github"
      },
      "original": {
        "owner": "runtimeverification",
        "repo": "haskell-backend",
        "rev": "3ac2c87da44ed9e8fe4ba4583fb5860a4680d821",
        "type": "github"
      }
    },
    "haskell-backend_2": {
      "inputs": {
        "flake-compat": "flake-compat_5",
        "haskell-nix": "haskell-nix_2",
        "nixpkgs": [
          "haskell-backend",
          "haskell-nix",
          "nixpkgs-unstable"
        ],
        "z3-src": "z3-src_2"
      },
      "locked": {
        "lastModified": 1689600556,
        "narHash": "sha256-/gk6l4UD9vvgaXZjqfVrRQOTAkabQGf7YFc3hTqbaMU=",
        "owner": "runtimeverification",
        "repo": "haskell-backend",
        "rev": "3ac2c87da44ed9e8fe4ba4583fb5860a4680d821",
        "type": "github"
      },
      "original": {
        "owner": "runtimeverification",
        "repo": "haskell-backend",
        "rev": "3ac2c87da44ed9e8fe4ba4583fb5860a4680d821",
        "type": "github"
      }
    },
    "haskell-nix": {
      "inputs": {
        "HTTP": "HTTP",
        "cabal-32": "cabal-32",
        "cabal-34": "cabal-34",
        "cabal-36": "cabal-36",
        "cardano-shell": "cardano-shell",
        "flake-compat": "flake-compat_3",
        "flake-utils": "flake-utils",
        "ghc-8.6.5-iohk": "ghc-8.6.5-iohk",
        "hackage": "hackage",
        "hls-1.10": "hls-1.10",
        "hls-2.0": "hls-2.0",
        "hpc-coveralls": "hpc-coveralls",
        "hydra": "hydra",
        "iserv-proxy": "iserv-proxy",
        "nixpkgs": [
          "booster-backend",
          "haskell-backend",
          "haskell-nix",
          "nixpkgs-unstable"
        ],
        "nixpkgs-2003": "nixpkgs-2003",
        "nixpkgs-2105": "nixpkgs-2105",
        "nixpkgs-2111": "nixpkgs-2111",
        "nixpkgs-2205": "nixpkgs-2205",
        "nixpkgs-2211": "nixpkgs-2211",
        "nixpkgs-2305": "nixpkgs-2305",
        "nixpkgs-unstable": "nixpkgs-unstable",
        "old-ghc-nix": "old-ghc-nix",
        "stackage": "stackage"
      },
      "locked": {
        "lastModified": 1687999883,
        "narHash": "sha256-4PxsyJekURUD/cZ7q0OAxfA6ZOoiton+6G1vgo9u+98=",
        "owner": "input-output-hk",
        "repo": "haskell.nix",
        "rev": "b113a4a63c54f34d49d9f5d48ba6bbd65300bfa3",
        "type": "github"
      },
      "original": {
        "owner": "input-output-hk",
        "repo": "haskell.nix",
        "type": "github"
      }
    },
    "haskell-nix_2": {
      "inputs": {
        "HTTP": "HTTP_2",
        "cabal-32": "cabal-32_2",
        "cabal-34": "cabal-34_2",
        "cabal-36": "cabal-36_2",
        "cardano-shell": "cardano-shell_2",
        "flake-compat": "flake-compat_6",
        "flake-utils": "flake-utils_3",
        "ghc-8.6.5-iohk": "ghc-8.6.5-iohk_2",
        "hackage": "hackage_2",
        "hls-1.10": "hls-1.10_2",
        "hls-2.0": "hls-2.0_2",
        "hpc-coveralls": "hpc-coveralls_2",
        "hydra": "hydra_2",
        "iserv-proxy": "iserv-proxy_2",
        "nixpkgs": [
          "haskell-backend",
          "haskell-nix",
          "nixpkgs-unstable"
        ],
        "nixpkgs-2003": "nixpkgs-2003_2",
        "nixpkgs-2105": "nixpkgs-2105_2",
        "nixpkgs-2111": "nixpkgs-2111_2",
        "nixpkgs-2205": "nixpkgs-2205_2",
        "nixpkgs-2211": "nixpkgs-2211_2",
        "nixpkgs-2305": "nixpkgs-2305_2",
        "nixpkgs-unstable": "nixpkgs-unstable_2",
        "old-ghc-nix": "old-ghc-nix_2",
        "stackage": "stackage_2"
      },
      "locked": {
        "lastModified": 1687999883,
        "narHash": "sha256-4PxsyJekURUD/cZ7q0OAxfA6ZOoiton+6G1vgo9u+98=",
        "owner": "input-output-hk",
        "repo": "haskell.nix",
        "rev": "b113a4a63c54f34d49d9f5d48ba6bbd65300bfa3",
        "type": "github"
      },
      "original": {
        "owner": "input-output-hk",
        "repo": "haskell.nix",
        "type": "github"
      }
    },
    "hls-1.10": {
      "flake": false,
      "locked": {
        "lastModified": 1680000865,
        "narHash": "sha256-rc7iiUAcrHxwRM/s0ErEsSPxOR3u8t7DvFeWlMycWgo=",
        "owner": "haskell",
        "repo": "haskell-language-server",
        "rev": "b08691db779f7a35ff322b71e72a12f6e3376fd9",
        "type": "github"
      },
      "original": {
        "owner": "haskell",
        "ref": "1.10.0.0",
        "repo": "haskell-language-server",
        "type": "github"
      }
    },
    "hls-1.10_2": {
      "flake": false,
      "locked": {
        "lastModified": 1680000865,
        "narHash": "sha256-rc7iiUAcrHxwRM/s0ErEsSPxOR3u8t7DvFeWlMycWgo=",
        "owner": "haskell",
        "repo": "haskell-language-server",
        "rev": "b08691db779f7a35ff322b71e72a12f6e3376fd9",
        "type": "github"
      },
      "original": {
        "owner": "haskell",
        "ref": "1.10.0.0",
        "repo": "haskell-language-server",
        "type": "github"
      }
    },
    "hls-2.0": {
      "flake": false,
      "locked": {
        "lastModified": 1684398654,
        "narHash": "sha256-RW44up2BIyBBYN6tZur5f9kDDR3kr0Rd+TgPbLTfwB4=",
        "owner": "haskell",
        "repo": "haskell-language-server",
        "rev": "20c6d1e731cd9c0beef7338e2fc7a8126ba9b6fb",
        "type": "github"
      },
      "original": {
        "owner": "haskell",
        "ref": "2.0.0.0",
        "repo": "haskell-language-server",
        "type": "github"
      }
    },
    "hls-2.0_2": {
      "flake": false,
      "locked": {
        "lastModified": 1684398654,
        "narHash": "sha256-RW44up2BIyBBYN6tZur5f9kDDR3kr0Rd+TgPbLTfwB4=",
        "owner": "haskell",
        "repo": "haskell-language-server",
        "rev": "20c6d1e731cd9c0beef7338e2fc7a8126ba9b6fb",
        "type": "github"
      },
      "original": {
        "owner": "haskell",
        "ref": "2.0.0.0",
        "repo": "haskell-language-server",
        "type": "github"
      }
    },
    "hpc-coveralls": {
      "flake": false,
      "locked": {
        "lastModified": 1607498076,
        "narHash": "sha256-8uqsEtivphgZWYeUo5RDUhp6bO9j2vaaProQxHBltQk=",
        "owner": "sevanspowell",
        "repo": "hpc-coveralls",
        "rev": "14df0f7d229f4cd2e79f8eabb1a740097fdfa430",
        "type": "github"
      },
      "original": {
        "owner": "sevanspowell",
        "repo": "hpc-coveralls",
        "type": "github"
      }
    },
    "hpc-coveralls_2": {
      "flake": false,
      "locked": {
        "lastModified": 1607498076,
        "narHash": "sha256-8uqsEtivphgZWYeUo5RDUhp6bO9j2vaaProQxHBltQk=",
        "owner": "sevanspowell",
        "repo": "hpc-coveralls",
        "rev": "14df0f7d229f4cd2e79f8eabb1a740097fdfa430",
        "type": "github"
      },
      "original": {
        "owner": "sevanspowell",
        "repo": "hpc-coveralls",
        "type": "github"
      }
    },
    "hydra": {
      "inputs": {
        "nix": "nix",
        "nixpkgs": [
          "booster-backend",
          "haskell-backend",
          "haskell-nix",
          "hydra",
          "nix",
          "nixpkgs"
        ]
      },
      "locked": {
        "lastModified": 1671755331,
        "narHash": "sha256-hXsgJj0Cy0ZiCiYdW2OdBz5WmFyOMKuw4zyxKpgUKm4=",
        "owner": "NixOS",
        "repo": "hydra",
        "rev": "f48f00ee6d5727ae3e488cbf9ce157460853fea8",
        "type": "github"
      },
      "original": {
        "id": "hydra",
        "type": "indirect"
      }
    },
    "hydra_2": {
      "inputs": {
        "nix": "nix_2",
        "nixpkgs": [
          "haskell-backend",
          "haskell-nix",
          "hydra",
          "nix",
          "nixpkgs"
        ]
      },
      "locked": {
        "lastModified": 1671755331,
        "narHash": "sha256-hXsgJj0Cy0ZiCiYdW2OdBz5WmFyOMKuw4zyxKpgUKm4=",
        "owner": "NixOS",
        "repo": "hydra",
        "rev": "f48f00ee6d5727ae3e488cbf9ce157460853fea8",
        "type": "github"
      },
      "original": {
        "id": "hydra",
        "type": "indirect"
      }
    },
    "immer-src": {
      "flake": false,
      "locked": {
        "lastModified": 1634324349,
        "narHash": "sha256-1OicqmyM3Rcrs/jkRMip2pXITQnVDRrHbQbEpZZ4nnU=",
        "owner": "runtimeverification",
        "repo": "immer",
        "rev": "198c2ae260d49ef1800a2fe4433e07d7dec20059",
        "type": "github"
      },
      "original": {
        "owner": "runtimeverification",
        "repo": "immer",
        "rev": "198c2ae260d49ef1800a2fe4433e07d7dec20059",
        "type": "github"
      }
    },
    "iserv-proxy": {
      "flake": false,
      "locked": {
        "lastModified": 1670983692,
        "narHash": "sha256-avLo34JnI9HNyOuauK5R69usJm+GfW3MlyGlYxZhTgY=",
        "ref": "hkm/remote-iserv",
        "rev": "50d0abb3317ac439a4e7495b185a64af9b7b9300",
        "revCount": 10,
        "type": "git",
        "url": "https://gitlab.haskell.org/hamishmack/iserv-proxy.git"
      },
      "original": {
        "ref": "hkm/remote-iserv",
        "type": "git",
        "url": "https://gitlab.haskell.org/hamishmack/iserv-proxy.git"
      }
    },
    "iserv-proxy_2": {
      "flake": false,
      "locked": {
        "lastModified": 1670983692,
        "narHash": "sha256-avLo34JnI9HNyOuauK5R69usJm+GfW3MlyGlYxZhTgY=",
        "ref": "hkm/remote-iserv",
        "rev": "50d0abb3317ac439a4e7495b185a64af9b7b9300",
        "revCount": 10,
        "type": "git",
        "url": "https://gitlab.haskell.org/hamishmack/iserv-proxy.git"
      },
      "original": {
        "ref": "hkm/remote-iserv",
        "type": "git",
        "url": "https://gitlab.haskell.org/hamishmack/iserv-proxy.git"
      }
    },
    "llvm-backend": {
      "inputs": {
        "fmt-src": "fmt-src",
        "immer-src": "immer-src",
        "mavenix": "mavenix",
        "nixpkgs": [
          "haskell-backend",
          "nixpkgs"
        ],
        "pybind11-src": "pybind11-src",
        "rapidjson-src": "rapidjson-src",
        "utils": "utils_2"
      },
      "locked": {
        "lastModified": 1690795467,
        "narHash": "sha256-ATXiJ2HOy7J+K/yRSY/kspaLQKT5hUeCAxKUInjV+Oc=",
        "owner": "runtimeverification",
        "repo": "llvm-backend",
        "rev": "e4af5de2c5d72924b0f5d2822989f7eab97a7f3b",
        "type": "github"
      },
      "original": {
        "owner": "runtimeverification",
        "repo": "llvm-backend",
        "type": "github"
      }
    },
    "lowdown-src": {
      "flake": false,
      "locked": {
        "lastModified": 1633514407,
        "narHash": "sha256-Dw32tiMjdK9t3ETl5fzGrutQTzh2rufgZV4A/BbxuD4=",
        "owner": "kristapsdz",
        "repo": "lowdown",
        "rev": "d2c2b44ff6c27b936ec27358a2653caaef8f73b8",
        "type": "github"
      },
      "original": {
        "owner": "kristapsdz",
        "repo": "lowdown",
        "type": "github"
      }
    },
    "lowdown-src_2": {
      "flake": false,
      "locked": {
        "lastModified": 1633514407,
        "narHash": "sha256-Dw32tiMjdK9t3ETl5fzGrutQTzh2rufgZV4A/BbxuD4=",
        "owner": "kristapsdz",
        "repo": "lowdown",
        "rev": "d2c2b44ff6c27b936ec27358a2653caaef8f73b8",
        "type": "github"
      },
      "original": {
        "owner": "kristapsdz",
        "repo": "lowdown",
        "type": "github"
      }
    },
    "mavenix": {
      "inputs": {
        "nixpkgs": "nixpkgs_3",
        "utils": "utils"
      },
      "locked": {
        "lastModified": 1643802645,
        "narHash": "sha256-BynM25iwp/l3FyrcHqiNJdDxvN6IxSM3/zkFR6PD3B0=",
        "owner": "nix-community",
        "repo": "mavenix",
        "rev": "ce9ddfd7f361190e8e8dcfaf6b8282eebbb3c7cb",
        "type": "github"
      },
      "original": {
        "owner": "nix-community",
        "repo": "mavenix",
        "type": "github"
      }
    },
    "mavenix_2": {
      "inputs": {
        "nixpkgs": "nixpkgs_4",
        "utils": "utils_3"
      },
      "locked": {
        "lastModified": 1689018333,
        "narHash": "sha256-sthxx50rj0E7gv38oeMj8GZOp7i1776P1qZsM7pVLd0=",
        "owner": "goodlyrottenapple",
        "repo": "mavenix",
        "rev": "153d69e62f87e5dd37d35492cc3e35dd80d2b5fa",
        "type": "github"
      },
      "original": {
        "owner": "goodlyrottenapple",
        "repo": "mavenix",
        "type": "github"
      }
    },
    "nix": {
      "inputs": {
        "lowdown-src": "lowdown-src",
        "nixpkgs": "nixpkgs",
        "nixpkgs-regression": "nixpkgs-regression"
      },
      "locked": {
        "lastModified": 1661606874,
        "narHash": "sha256-9+rpYzI+SmxJn+EbYxjGv68Ucp22bdFUSy/4LkHkkDQ=",
        "owner": "NixOS",
        "repo": "nix",
        "rev": "11e45768b34fdafdcf019ddbd337afa16127ff0f",
        "type": "github"
      },
      "original": {
        "owner": "NixOS",
        "ref": "2.11.0",
        "repo": "nix",
        "type": "github"
      }
    },
    "nix_2": {
      "inputs": {
        "lowdown-src": "lowdown-src_2",
        "nixpkgs": "nixpkgs_2",
        "nixpkgs-regression": "nixpkgs-regression_2"
      },
      "locked": {
        "lastModified": 1661606874,
        "narHash": "sha256-9+rpYzI+SmxJn+EbYxjGv68Ucp22bdFUSy/4LkHkkDQ=",
        "owner": "NixOS",
        "repo": "nix",
        "rev": "11e45768b34fdafdcf019ddbd337afa16127ff0f",
        "type": "github"
      },
      "original": {
        "owner": "NixOS",
        "ref": "2.11.0",
        "repo": "nix",
        "type": "github"
      }
    },
    "nixpkgs": {
      "locked": {
        "lastModified": 1657693803,
        "narHash": "sha256-G++2CJ9u0E7NNTAi9n5G8TdDmGJXcIjkJ3NF8cetQB8=",
        "owner": "NixOS",
        "repo": "nixpkgs",
        "rev": "365e1b3a859281cf11b94f87231adeabbdd878a2",
        "type": "github"
      },
      "original": {
        "owner": "NixOS",
        "ref": "nixos-22.05-small",
        "repo": "nixpkgs",
        "type": "github"
      }
    },
    "nixpkgs-2003": {
      "locked": {
        "lastModified": 1620055814,
        "narHash": "sha256-8LEHoYSJiL901bTMVatq+rf8y7QtWuZhwwpKE2fyaRY=",
        "owner": "NixOS",
        "repo": "nixpkgs",
        "rev": "1db42b7fe3878f3f5f7a4f2dc210772fd080e205",
        "type": "github"
      },
      "original": {
        "owner": "NixOS",
        "ref": "nixpkgs-20.03-darwin",
        "repo": "nixpkgs",
        "type": "github"
      }
    },
    "nixpkgs-2003_2": {
      "locked": {
        "lastModified": 1620055814,
        "narHash": "sha256-8LEHoYSJiL901bTMVatq+rf8y7QtWuZhwwpKE2fyaRY=",
        "owner": "NixOS",
        "repo": "nixpkgs",
        "rev": "1db42b7fe3878f3f5f7a4f2dc210772fd080e205",
        "type": "github"
      },
      "original": {
        "owner": "NixOS",
        "ref": "nixpkgs-20.03-darwin",
        "repo": "nixpkgs",
        "type": "github"
      }
    },
    "nixpkgs-2105": {
      "locked": {
        "lastModified": 1659914493,
        "narHash": "sha256-lkA5X3VNMKirvA+SUzvEhfA7XquWLci+CGi505YFAIs=",
        "owner": "NixOS",
        "repo": "nixpkgs",
        "rev": "022caabb5f2265ad4006c1fa5b1ebe69fb0c3faf",
        "type": "github"
      },
      "original": {
        "owner": "NixOS",
        "ref": "nixpkgs-21.05-darwin",
        "repo": "nixpkgs",
        "type": "github"
      }
    },
    "nixpkgs-2105_2": {
      "locked": {
        "lastModified": 1659914493,
        "narHash": "sha256-lkA5X3VNMKirvA+SUzvEhfA7XquWLci+CGi505YFAIs=",
        "owner": "NixOS",
        "repo": "nixpkgs",
        "rev": "022caabb5f2265ad4006c1fa5b1ebe69fb0c3faf",
        "type": "github"
      },
      "original": {
        "owner": "NixOS",
        "ref": "nixpkgs-21.05-darwin",
        "repo": "nixpkgs",
        "type": "github"
      }
    },
    "nixpkgs-2111": {
      "locked": {
        "lastModified": 1659446231,
        "narHash": "sha256-hekabNdTdgR/iLsgce5TGWmfIDZ86qjPhxDg/8TlzhE=",
        "owner": "NixOS",
        "repo": "nixpkgs",
        "rev": "eabc38219184cc3e04a974fe31857d8e0eac098d",
        "type": "github"
      },
      "original": {
        "owner": "NixOS",
        "ref": "nixpkgs-21.11-darwin",
        "repo": "nixpkgs",
        "type": "github"
      }
    },
    "nixpkgs-2111_2": {
      "locked": {
        "lastModified": 1659446231,
        "narHash": "sha256-hekabNdTdgR/iLsgce5TGWmfIDZ86qjPhxDg/8TlzhE=",
        "owner": "NixOS",
        "repo": "nixpkgs",
        "rev": "eabc38219184cc3e04a974fe31857d8e0eac098d",
        "type": "github"
      },
      "original": {
        "owner": "NixOS",
        "ref": "nixpkgs-21.11-darwin",
        "repo": "nixpkgs",
        "type": "github"
      }
    },
    "nixpkgs-2205": {
      "locked": {
        "lastModified": 1682600000,
        "narHash": "sha256-ha4BehR1dh8EnXSoE1m/wyyYVvHI9txjW4w5/oxsW5Y=",
        "owner": "NixOS",
        "repo": "nixpkgs",
        "rev": "50fc86b75d2744e1ab3837ef74b53f103a9b55a0",
        "type": "github"
      },
      "original": {
        "owner": "NixOS",
        "ref": "nixpkgs-22.05-darwin",
        "repo": "nixpkgs",
        "type": "github"
      }
    },
    "nixpkgs-2205_2": {
      "locked": {
        "lastModified": 1682600000,
        "narHash": "sha256-ha4BehR1dh8EnXSoE1m/wyyYVvHI9txjW4w5/oxsW5Y=",
        "owner": "NixOS",
        "repo": "nixpkgs",
        "rev": "50fc86b75d2744e1ab3837ef74b53f103a9b55a0",
        "type": "github"
      },
      "original": {
        "owner": "NixOS",
        "ref": "nixpkgs-22.05-darwin",
        "repo": "nixpkgs",
        "type": "github"
      }
    },
    "nixpkgs-2211": {
      "locked": {
        "lastModified": 1685314633,
        "narHash": "sha256-8LXBPqTQXl5ofkjpJ18JcbmLJ/lWDoMxtUwiDYv0wro=",
        "owner": "NixOS",
        "repo": "nixpkgs",
        "rev": "c8a17ce7abc03c50cd072e9e6c9b389c5f61836b",
        "type": "github"
      },
      "original": {
        "owner": "NixOS",
        "ref": "nixpkgs-22.11-darwin",
        "repo": "nixpkgs",
        "type": "github"
      }
    },
    "nixpkgs-2211_2": {
      "locked": {
        "lastModified": 1685314633,
        "narHash": "sha256-8LXBPqTQXl5ofkjpJ18JcbmLJ/lWDoMxtUwiDYv0wro=",
        "owner": "NixOS",
        "repo": "nixpkgs",
        "rev": "c8a17ce7abc03c50cd072e9e6c9b389c5f61836b",
        "type": "github"
      },
      "original": {
        "owner": "NixOS",
        "ref": "nixpkgs-22.11-darwin",
        "repo": "nixpkgs",
        "type": "github"
      }
    },
    "nixpkgs-2305": {
      "locked": {
        "lastModified": 1685338297,
        "narHash": "sha256-+Aq4O0Jn1W1q927ZHc3Zn6RO7bwQGmb6O8xYoGy0KrM=",
        "owner": "NixOS",
        "repo": "nixpkgs",
        "rev": "6287b47dbfabbb8bfbb9b1b53d198ad58a774de4",
        "type": "github"
      },
      "original": {
        "owner": "NixOS",
        "ref": "nixpkgs-23.05-darwin",
        "repo": "nixpkgs",
        "type": "github"
      }
    },
    "nixpkgs-2305_2": {
      "locked": {
        "lastModified": 1685338297,
        "narHash": "sha256-+Aq4O0Jn1W1q927ZHc3Zn6RO7bwQGmb6O8xYoGy0KrM=",
        "owner": "NixOS",
        "repo": "nixpkgs",
        "rev": "6287b47dbfabbb8bfbb9b1b53d198ad58a774de4",
        "type": "github"
      },
      "original": {
        "owner": "NixOS",
        "ref": "nixpkgs-23.05-darwin",
        "repo": "nixpkgs",
        "type": "github"
      }
    },
    "nixpkgs-regression": {
      "locked": {
        "lastModified": 1643052045,
        "narHash": "sha256-uGJ0VXIhWKGXxkeNnq4TvV3CIOkUJ3PAoLZ3HMzNVMw=",
        "owner": "NixOS",
        "repo": "nixpkgs",
        "rev": "215d4d0fd80ca5163643b03a33fde804a29cc1e2",
        "type": "github"
      },
      "original": {
        "owner": "NixOS",
        "repo": "nixpkgs",
        "rev": "215d4d0fd80ca5163643b03a33fde804a29cc1e2",
        "type": "github"
      }
    },
    "nixpkgs-regression_2": {
      "locked": {
        "lastModified": 1643052045,
        "narHash": "sha256-uGJ0VXIhWKGXxkeNnq4TvV3CIOkUJ3PAoLZ3HMzNVMw=",
        "owner": "NixOS",
        "repo": "nixpkgs",
        "rev": "215d4d0fd80ca5163643b03a33fde804a29cc1e2",
        "type": "github"
      },
      "original": {
        "owner": "NixOS",
        "repo": "nixpkgs",
        "rev": "215d4d0fd80ca5163643b03a33fde804a29cc1e2",
        "type": "github"
      }
    },
    "nixpkgs-unstable": {
      "locked": {
        "lastModified": 1685347552,
        "narHash": "sha256-9woSppRyUFo26yUffORTzttJ+apOt8MmCv6RxpPNTU4=",
        "owner": "NixOS",
        "repo": "nixpkgs",
        "rev": "f2f1ec390714d303cf84ba086e34e45b450dd8c4",
        "type": "github"
      },
      "original": {
        "owner": "NixOS",
        "ref": "nixpkgs-unstable",
        "repo": "nixpkgs",
        "type": "github"
      }
    },
    "nixpkgs-unstable_2": {
      "locked": {
        "lastModified": 1685347552,
        "narHash": "sha256-9woSppRyUFo26yUffORTzttJ+apOt8MmCv6RxpPNTU4=",
        "owner": "NixOS",
        "repo": "nixpkgs",
        "rev": "f2f1ec390714d303cf84ba086e34e45b450dd8c4",
        "type": "github"
      },
      "original": {
        "owner": "NixOS",
        "ref": "nixpkgs-unstable",
        "repo": "nixpkgs",
        "type": "github"
      }
    },
    "nixpkgs_2": {
      "locked": {
        "lastModified": 1657693803,
        "narHash": "sha256-G++2CJ9u0E7NNTAi9n5G8TdDmGJXcIjkJ3NF8cetQB8=",
        "owner": "NixOS",
        "repo": "nixpkgs",
        "rev": "365e1b3a859281cf11b94f87231adeabbdd878a2",
        "type": "github"
      },
      "original": {
        "owner": "NixOS",
        "ref": "nixos-22.05-small",
        "repo": "nixpkgs",
        "type": "github"
      }
    },
    "nixpkgs_3": {
      "locked": {
        "lastModified": 1621552131,
        "narHash": "sha256-AD/AEXv+QOYAg0PIqMYv2nbGOGTIwfOGKtz3rE+y+Tc=",
        "owner": "NixOS",
        "repo": "nixpkgs",
        "rev": "d42cd445dde587e9a993cd9434cb43da07c4c5de",
        "type": "github"
      },
      "original": {
        "id": "nixpkgs",
        "type": "indirect"
      }
    },
    "nixpkgs_4": {
      "locked": {
        "lastModified": 1621552131,
        "narHash": "sha256-AD/AEXv+QOYAg0PIqMYv2nbGOGTIwfOGKtz3rE+y+Tc=",
        "owner": "NixOS",
        "repo": "nixpkgs",
        "rev": "d42cd445dde587e9a993cd9434cb43da07c4c5de",
        "type": "github"
      },
      "original": {
        "id": "nixpkgs",
        "type": "indirect"
      }
    },
    "nixpkgs_5": {
      "locked": {
<<<<<<< HEAD
        "lastModified": 1690148897,
        "narHash": "sha256-l/j/AX1d2K79EWslwgWR2+htkzCbtjKZsS5NbWXnhz4=",
        "owner": "NixOS",
        "repo": "nixpkgs",
        "rev": "ac1acba43b2f9db073943ff5ed883ce7e8a40a2c",
=======
        "lastModified": 1690630041,
        "narHash": "sha256-gbnvqm5goS9DSKAqGFpq3398aOpwejmq4qWikqmQyRo=",
        "owner": "NixOS",
        "repo": "nixpkgs",
        "rev": "d57e8c535d4cbb07f441c30988ce52eec69db7a8",
>>>>>>> 3041548a
        "type": "github"
      },
      "original": {
        "id": "nixpkgs",
        "ref": "nixos-23.05",
        "type": "indirect"
      }
    },
    "old-ghc-nix": {
      "flake": false,
      "locked": {
        "lastModified": 1631092763,
        "narHash": "sha256-sIKgO+z7tj4lw3u6oBZxqIhDrzSkvpHtv0Kki+lh9Fg=",
        "owner": "angerman",
        "repo": "old-ghc-nix",
        "rev": "af48a7a7353e418119b6dfe3cd1463a657f342b8",
        "type": "github"
      },
      "original": {
        "owner": "angerman",
        "ref": "master",
        "repo": "old-ghc-nix",
        "type": "github"
      }
    },
    "old-ghc-nix_2": {
      "flake": false,
      "locked": {
        "lastModified": 1631092763,
        "narHash": "sha256-sIKgO+z7tj4lw3u6oBZxqIhDrzSkvpHtv0Kki+lh9Fg=",
        "owner": "angerman",
        "repo": "old-ghc-nix",
        "rev": "af48a7a7353e418119b6dfe3cd1463a657f342b8",
        "type": "github"
      },
      "original": {
        "owner": "angerman",
        "ref": "master",
        "repo": "old-ghc-nix",
        "type": "github"
      }
    },
    "pybind11-src": {
      "flake": false,
      "locked": {
        "lastModified": 1657936673,
        "narHash": "sha256-/X8DZPFsNrKGbhjZ1GFOj17/NU6p4R+saCW3pLKVNeA=",
        "owner": "pybind",
        "repo": "pybind11",
        "rev": "0ba639d6177659c5dc2955ac06ad7b5b0d22e05c",
        "type": "github"
      },
      "original": {
        "owner": "pybind",
        "repo": "pybind11",
        "rev": "0ba639d6177659c5dc2955ac06ad7b5b0d22e05c",
        "type": "github"
      }
    },
    "rapidjson-src": {
      "flake": false,
      "locked": {
        "lastModified": 1472111945,
        "narHash": "sha256-SxUXSOQDZ0/3zlFI4R84J56/1fkw2jhge4mexNF6Pco=",
        "owner": "Tencent",
        "repo": "rapidjson",
        "rev": "f54b0e47a08782a6131cc3d60f94d038fa6e0a51",
        "type": "github"
      },
      "original": {
        "owner": "Tencent",
        "repo": "rapidjson",
        "rev": "f54b0e47a08782a6131cc3d60f94d038fa6e0a51",
        "type": "github"
      }
    },
    "root": {
      "inputs": {
        "booster-backend": "booster-backend",
        "flake-compat": "flake-compat_4",
        "flake-utils": "flake-utils_2",
        "haskell-backend": "haskell-backend_2",
        "llvm-backend": "llvm-backend",
        "mavenix": "mavenix_2",
        "nixpkgs": "nixpkgs_5",
        "rv-utils": "rv-utils"
      }
    },
    "rv-utils": {
      "locked": {
        "lastModified": 1659349707,
        "narHash": "sha256-+RwJvYwRS4In+pl8R5Uz+R/yZ5yO5SAa7X6UR+eSC2U=",
        "owner": "runtimeverification",
        "repo": "rv-nix-tools",
        "rev": "7026604726c5247ceb6e7a1a7532302a58e7e2bf",
        "type": "github"
      },
      "original": {
        "owner": "runtimeverification",
        "repo": "rv-nix-tools",
        "type": "github"
      }
    },
    "stackage": {
      "flake": false,
      "locked": {
        "lastModified": 1687911052,
        "narHash": "sha256-iWrKX6JfcN1+uUQimaFXzvLwj3tLMvWTwf0zqflCf1s=",
        "owner": "input-output-hk",
        "repo": "stackage.nix",
        "rev": "8e758d849bd7cf8c423d9f9308a9c1b5f56c286c",
        "type": "github"
      },
      "original": {
        "owner": "input-output-hk",
        "repo": "stackage.nix",
        "type": "github"
      }
    },
    "stackage_2": {
      "flake": false,
      "locked": {
        "lastModified": 1687911052,
        "narHash": "sha256-iWrKX6JfcN1+uUQimaFXzvLwj3tLMvWTwf0zqflCf1s=",
        "owner": "input-output-hk",
        "repo": "stackage.nix",
        "rev": "8e758d849bd7cf8c423d9f9308a9c1b5f56c286c",
        "type": "github"
      },
      "original": {
        "owner": "input-output-hk",
        "repo": "stackage.nix",
        "type": "github"
      }
    },
    "systems": {
      "locked": {
        "lastModified": 1681028828,
        "narHash": "sha256-Vy1rq5AaRuLzOxct8nz4T6wlgyUR7zLU309k9mBC768=",
        "owner": "nix-systems",
        "repo": "default",
        "rev": "da67096a3b9bf56a91d16901293e51ba5b49a27e",
        "type": "github"
      },
      "original": {
        "owner": "nix-systems",
        "repo": "default",
        "type": "github"
      }
    },
    "systems_2": {
      "locked": {
        "lastModified": 1681028828,
        "narHash": "sha256-Vy1rq5AaRuLzOxct8nz4T6wlgyUR7zLU309k9mBC768=",
        "owner": "nix-systems",
        "repo": "default",
        "rev": "da67096a3b9bf56a91d16901293e51ba5b49a27e",
        "type": "github"
      },
      "original": {
        "owner": "nix-systems",
        "repo": "default",
        "type": "github"
      }
    },
    "utils": {
      "locked": {
        "lastModified": 1620759905,
        "narHash": "sha256-WiyWawrgmyN0EdmiHyG2V+fqReiVi8bM9cRdMaKQOFg=",
        "owner": "numtide",
        "repo": "flake-utils",
        "rev": "b543720b25df6ffdfcf9227afafc5b8c1fabfae8",
        "type": "github"
      },
      "original": {
        "owner": "numtide",
        "repo": "flake-utils",
        "type": "github"
      }
    },
    "utils_2": {
      "inputs": {
        "systems": "systems_2"
      },
      "locked": {
        "lastModified": 1681202837,
        "narHash": "sha256-H+Rh19JDwRtpVPAWp64F+rlEtxUWBAQW28eAi3SRSzg=",
        "owner": "numtide",
        "repo": "flake-utils",
        "rev": "cfacdce06f30d2b68473a46042957675eebb3401",
        "type": "github"
      },
      "original": {
        "owner": "numtide",
        "repo": "flake-utils",
        "type": "github"
      }
    },
    "utils_3": {
      "locked": {
        "lastModified": 1620759905,
        "narHash": "sha256-WiyWawrgmyN0EdmiHyG2V+fqReiVi8bM9cRdMaKQOFg=",
        "owner": "numtide",
        "repo": "flake-utils",
        "rev": "b543720b25df6ffdfcf9227afafc5b8c1fabfae8",
        "type": "github"
      },
      "original": {
        "owner": "numtide",
        "repo": "flake-utils",
        "type": "github"
      }
    },
    "z3-src": {
      "flake": false,
      "locked": {
        "lastModified": 1674011426,
        "narHash": "sha256-7cuUf29TMpX62PwO1ab3ZuzmzlcrRjTKB1CyXnYgYus=",
        "owner": "Z3Prover",
        "repo": "z3",
        "rev": "3012293c35eadbfd73e5b94adbe50b0cc44ffb83",
        "type": "github"
      },
      "original": {
        "owner": "Z3Prover",
        "ref": "z3-4.12.1",
        "repo": "z3",
        "type": "github"
      }
    },
    "z3-src_2": {
      "flake": false,
      "locked": {
        "lastModified": 1674011426,
        "narHash": "sha256-7cuUf29TMpX62PwO1ab3ZuzmzlcrRjTKB1CyXnYgYus=",
        "owner": "Z3Prover",
        "repo": "z3",
        "rev": "3012293c35eadbfd73e5b94adbe50b0cc44ffb83",
        "type": "github"
      },
      "original": {
        "owner": "Z3Prover",
        "ref": "z3-4.12.1",
        "repo": "z3",
        "type": "github"
      }
    }
  },
  "root": "root",
  "version": 7
}<|MERGE_RESOLUTION|>--- conflicted
+++ resolved
@@ -1228,19 +1228,11 @@
     },
     "nixpkgs_5": {
       "locked": {
-<<<<<<< HEAD
-        "lastModified": 1690148897,
-        "narHash": "sha256-l/j/AX1d2K79EWslwgWR2+htkzCbtjKZsS5NbWXnhz4=",
-        "owner": "NixOS",
-        "repo": "nixpkgs",
-        "rev": "ac1acba43b2f9db073943ff5ed883ce7e8a40a2c",
-=======
         "lastModified": 1690630041,
         "narHash": "sha256-gbnvqm5goS9DSKAqGFpq3398aOpwejmq4qWikqmQyRo=",
         "owner": "NixOS",
         "repo": "nixpkgs",
         "rev": "d57e8c535d4cbb07f441c30988ce52eec69db7a8",
->>>>>>> 3041548a
         "type": "github"
       },
       "original": {
