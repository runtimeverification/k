--- conflicted
+++ resolved
@@ -3,15 +3,6 @@
 package org.kframework.builtin;
 
 public class KLabels {
-<<<<<<< HEAD
-    public static String HOLE = "HOLE";
-    public static String KBAG = "KBag";
-    public static String AND = "_andBool_";
-    public static String OR = "_orBool_";
-    public static String CELLS = "#cells";
-    public static String NO_DOTS = "#nodots";
-    public static String DOTS = "#dots";
-=======
     public static final String HOLE = "HOLE";
     public static final String KBAG = "KBag";
     public static final String AND = "_andBool_";
@@ -27,8 +18,10 @@
 
     public static final String CELLS = "#cells";
 
+    public static final String DOTS = "#dots";
+    public static final String NO_DOTS = "#noDots";
+
     public static final String KREWRITE = "#KRewrite";
 
     public static final String GENERATED_TOP_CELL = "generatedTop";
->>>>>>> b55aa125
 }