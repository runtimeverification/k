// Copyright (c) K Team. All Rights Reserved.
package org.kframework.compile;

import com.google.common.collect.ImmutableMap;
import com.google.common.collect.Iterables;
import com.google.common.collect.Sets;
import org.kframework.attributes.Att;
import org.kframework.builtin.BooleanUtils;
import org.kframework.builtin.Sorts;
import org.kframework.compile.ConfigurationInfo.Multiplicity;
import org.kframework.definition.Context;
import org.kframework.definition.Module;
import org.kframework.definition.RuleOrClaim;
import org.kframework.definition.Sentence;
import org.kframework.kore.K;
import org.kframework.kore.KApply;
import org.kframework.kore.KLabel;
import org.kframework.kore.KRewrite;
import org.kframework.kore.KVariable;
import org.kframework.kore.Sort;
import org.kframework.kore.TransformK;
import org.kframework.kore.VisitK;
import org.kframework.utils.errorsystem.KEMException;
import scala.Tuple2;
import scala.collection.JavaConversions;
import scala.collection.Seq;

import javax.annotation.Nonnull;
import java.util.ArrayList;
import java.util.Arrays;
import java.util.Collections;
import java.util.HashMap;
import java.util.HashSet;
import java.util.LinkedHashSet;
import java.util.List;
import java.util.Map;
import java.util.Set;
import java.util.stream.Collectors;
import java.util.stream.Stream;

import static org.kframework.Collections.*;
import static org.kframework.kore.KORE.*;

/**
 * Arrange cell contents and variables to match the klabels declared for cells.
 * In Full K, cell contents can be written in any order, and variables can
 * be written that match multiple cells.
 * <p/>
 * In the input to this pass, parent cells are represented by appling the label directly
 * to a klist of all the children, variables, and rewrites under the cell.
 * Left cells should already be in their final form.
 * In the output each cell will be represented by using the cell labels in agreement
 * with the production declaring it, so parent cells will have a fixed arity with separate
 * argument positions reserved for different types of child cell.
 * <p/>
 * The most complicated part of the transformation is dealing with variables
 * in cells. An occurrence in a cell that might match child cells of different
 * sorts has to be split into several variables in different arguments, and any
 * occurrence of the variable outside of a cell replaced by a suitable
 * expression involving the split variables, using the cell fragment productions
 * introduced along with the cell labels.
 */
public class SortCells {
    private final ConcretizationInfo cfg;
    private final LabelInfo labelInfo;
    private final Module module;
    public SortCells(ConfigurationInfo cfgInfo, LabelInfo labelInfo, Module module) {
        this.cfg = new ConcretizationInfo(cfgInfo, labelInfo);
        this.labelInfo = labelInfo;
        this.module = module;
    }
    public SortCells(ConfigurationInfo cfgInfo, LabelInfo labelInfo) {
        this.cfg = new ConcretizationInfo(cfgInfo, labelInfo);
        this.labelInfo = labelInfo;
        this.module = null;
    }

    public synchronized K sortCells(K term) {
        resetVars();
        analyzeVars(term);
        return processVars(term);

    }

    private RuleOrClaim sortCells(RuleOrClaim rule) {
        resetVars();
        analyzeVars(rule.body());
        analyzeVars(rule.requires());
        analyzeVars(rule.ensures());
        rule = rule.newInstance(
                processVars(rule.body()),
                processVars(rule.requires()),
                processVars(rule.ensures()),
                rule.att());
        rule = rule.newInstance(
                resolveIncompleteCellFragment(rule.body()),
                resolveIncompleteCellFragment(rule.requires()),
                resolveIncompleteCellFragment(rule.ensures()),
                rule.att());
        return rule;
    }

    private Context sortCells(Context context) {
        resetVars();
        analyzeVars(context.body());
        analyzeVars(context.requires());
        return new Context(
                processVars(context.body()),
                processVars(context.requires()),
                context.att());
    }

    public synchronized Sentence sortCells(Sentence s) {
        if (s instanceof RuleOrClaim) {
            return sortCells((RuleOrClaim) s);
        } else if (s instanceof Context) {
            return sortCells((Context) s);
        } else {
            return s;
        }
    }

    // Information on uses of a particular cell fragment variable
    private class VarInfo {
        KVariable var;
        KLabel parentCell;
        LinkedHashSet<Sort> remainingCells;
        Map<Sort, K> split;

        void addOccurances(KLabel cell, KVariable var, List<K> items) {
            assert split == null; // need to add all occurances before getting any split.
            this.var = var;
            if (parentCell == null) {
                parentCell = cell;
            } else if (!parentCell.equals(cell)) {
                throw KEMException.criticalError("Cell variable "+var+" used under two cells, "
                        + parentCell + " and " + cell);
            }
            if (remainingCells == null) {
                remainingCells = new LinkedHashSet<>(cfg.getChildren(cell));
            }
            if (var.att().contains(Sort.class)) {
                Sort sort = var.att().get(Sort.class);
                if (cfg.cfg().isCell(sort)) {
                    remainingCells.removeIf(s -> !s.equals(sort));
                }
            }
            for (K item : items) {
                if (item instanceof KApply kApply) {
                    Sort s = cfg.getCellSort(kApply.klabel());
                    if (s != null && cfg.getMultiplicity(s) != Multiplicity.STAR) {
                        remainingCells.remove(s);
                    }
                } else if (item instanceof KVariable && !item.equals(var)) {
                    if (item.att().contains(Sort.class)) {
                        Sort sort = item.att().get(Sort.class);
                        remainingCells.remove(sort);
                    }
                }
            }
        }

        K replacementTerm() {
            getSplit(var);
            KLabel fragmentLabel = cfg.getCellFragmentLabel(parentCell);
            if (fragmentLabel == null) {
                throw KEMException.compilerError("Unsupported cell fragment with types: " + remainingCells, var);
            }
            List<Sort> children = cfg.getChildren(parentCell);
            List<K> arguments = new ArrayList<>(children.size());
            for (Sort child : children) {
                K arg = split.get(child);
                if (arg == null) {
                    if (cfg.getMultiplicity(child) == Multiplicity.ONE) {
                        arg = cfg.getCellAbsentTerm(child);
                    } else {
                        arg = cfg.cfg().getUnit(child);
                    }
                }
                assert arg != null;
                arguments.add(arg);
            }
            return KApply(fragmentLabel, immutable(arguments));
        }

       Map<Sort, K> getSplit(KVariable var) {
            if(split != null) {
                return split;
            }
            if (remainingCells.size() == 0) {
                split = Collections.emptyMap();
            } else if (remainingCells.size() == 1) {
                Sort s = Iterables.getOnlyElement(remainingCells);
                if (cfg.getMultiplicity(s) == Multiplicity.STAR) {
                    split = ImmutableMap.of(s, KVariable(
                            var.name(),
                            var.att().add(Sort.class, getPredicateSort(s))));
                } else {
                    split = ImmutableMap.of(s, KVariable(var.name(), var.att().add(Sort.class, s).add(Att.CELL_SORT())));
                }
            } else {
                split = new HashMap<>();
                for (Sort cell : remainingCells) {
                    split.put(cell, newDotVariable(var.att().add(Sort.class, cell).add(Att.CELL_SORT())));
                }
            }
            return split;
        }
    }


    private int counter = 0;
    KVariable newDotVariable(Att att) {
        KVariable newLabel;
        do {
            newLabel = KVariable("_Gen" + (counter++), att);
        } while (variables.containsKey(newLabel) || previousVars.contains(newLabel));
        variables.put(newLabel, null);
        return newLabel;
    }

    private Map<KVariable, VarInfo> variables = new HashMap<>();
    private Map<KVariable, Sort> cellVariables = new HashMap<>();
    private Set<KVariable> previousVars = new HashSet<>();

    private void resetVars() {
        variables.clear(); cellVariables.clear(); previousVars.clear(); counter = 0;
    }

    private void analyzeVars(K term) {
        new VisitK() {
            private boolean inRewrite = false;
            private boolean inRhs = false;

            private Stream<K> streamCells(K term) {
                return IncompleteCellUtils.flattenCells(term).stream();
            }

            private K left(K term) {
                if (term instanceof KRewrite) {
                    return ((KRewrite)term).left();
                } else {
                    return term;
                }
            }
            private K right(K term) {
                if (term instanceof KRewrite) {
                    return ((KRewrite)term).right();
                } else {
                    return term;
                }
            }

            @Override
            public void apply(KApply k) {
                if (cfg.isParentCell(k.klabel())) {
                    if (inRewrite) {
                        processSide(k, inRhs, k.klist().stream()
                                .flatMap(this::streamCells)
                                .collect(Collectors.toList()));
                    } else {
                        processSide(k, false, k.klist().stream()
                                .flatMap(this::streamCells).map(this::left).flatMap(this::streamCells)
                                .collect(Collectors.toList()));

                        processSide(k, true, k.klist().stream()
                                .flatMap(this::streamCells).map(this::right).flatMap(this::streamCells)
                                .collect(Collectors.toList()));
                    }
                }
                super.apply(k);
            }

            private void processSide(KApply parentCell, boolean allowRhs, List<K> items) {
                List<KVariable> bagVars = new ArrayList<>();
                for (K item : items) {
                    if (item instanceof KVariable var) {
                        if (var.att().contains(Sort.class)) {
                            Sort sort = var.att().get(Sort.class);
                            if (cfg.cfg().isCell(sort)) {
                                if (!cellVariables.getOrDefault(var, sort).equals(sort)) {
                                    Sort prevSort = cellVariables.get(var);
                                    throw KEMException.compilerError("Variable "+var+" occurs annotated as multiple cell sorts, "+sort+" and "+prevSort,
                                            item);
                                }
                                if (variables.containsKey(var)) {
                                    throw KEMException.compilerError("Variable "+var+" occurs with cell sort "+sort+" after occurance without cell sort annotation");
                                }
                                cellVariables.put(var,sort);
                                continue;
                            } else {
                                if (cellVariables.containsKey(var)) {
                                    throw KEMException.compilerError("Variable "+var+" occurs annotated as non-cell sort "+sort+" after appearing as cell sort "+cellVariables.get(var),item);
                                }
                            }
                        }
                        if (cellVariables.containsKey(var)) {
                            throw KEMException.compilerError("Variable "+var+" occurs without sort annotation after appearing as cell sort "+cellVariables.get(var),item);
                        }
                        bagVars.add(var);
                    }
                }
                if (!allowRhs && bagVars.size() > 1) {
                    throw KEMException.compilerError(
                            "AC matching of multiple cell variables not yet supported. "
                                    + "encountered variables " + bagVars + " in cell " + parentCell.klabel(), parentCell);
                }
                for (KVariable var : bagVars) {
                    if (!variables.containsKey(var)) {
                        variables.put(var, new VarInfo());
                    }
                    variables.get(var).addOccurances(parentCell.klabel(), var, items);
                }
            }

            @Override
            public void apply(KRewrite k) {
                assert !inRewrite;
                inRewrite = true;
                apply(k.left());
                inRhs = true;
                apply(k.right());
                inRhs = false;
                inRewrite = false;
            }

            @Override
            public void apply(KVariable k) {
                previousVars.add(k);
            }
        }.apply(term);
    }

    private Sort getPredicateSort(Sort s) {
        if (cfg.getMultiplicity(s) == Multiplicity.STAR) {
            scala.collection.Set<Sort> sorts = cfg.cfg().getCellBagSortsOfCell(s);
            if (sorts.size() != 1) {
                throw KEMException.compilerError("Expected exactly one cell collection sort for the sort " + s + "; found " + sorts);
            }
            return stream(sorts).findFirst().get();
        }
        return s;
    }

    private boolean isCellFragmentTest(KApply app) {
        if (app.klist().size() != 1) return false;
        K argument = app.klist().items().get(0);
        if (!(argument instanceof KVariable)) return false;
        VarInfo info = variables.get((KVariable)argument);
        if (info == null) return false;
        KLabel expectedPredicate = KLabel("is"+cfg.getCellSort(info.parentCell).toString()+"Fragment");
        return app.klabel().equals(expectedPredicate);
    }

    private int indexOf(List<Sort> l, Sort o, KApply loc) {
      int idx = l.indexOf(o);
      if (idx == -1) {
        throw KEMException.compilerError("Expected to find sort " + o.toString() + " in the children of cell with klabel " + loc.klabel(), loc);
      }
      return idx;
    }

    /**
     * Expand away cell fragment variables, and correctly order the children of cells.
     * There are three significnat contexts for expanding cell fragments -
     * as an argument to a parent cell it splits into separate arguments for each of the variables
     * in most other uses, it expands into a term applying the appropriate {@code <cell>-fragment} label
     * to the split variables, except that applications of an {@code isCellFragment} sort predicate
     * to a cell fragment variable decomposes into a conjunction of sort predicate tests on the split
     * variables.
     */
    private K processVars(K term) {
        return new TransformK() {
            @Override
            public K apply(KApply k) {
                if (!cfg.isParentCell(k.klabel())) {
                    if (isCellFragmentTest(k)) {
                        return getSplit(k.klist().items().get(0)).entrySet().stream()
                                .map(e -> (K) KApply(KLabel("is" + getPredicateSort(e.getKey())), e.getValue()))
                                .reduce(BooleanUtils.TRUE, BooleanUtils::and);
                    } else if(k.klabel().name().equals("isBag")
                            && k.klist().size() == 1
                            && k.klist().items().get(0) instanceof KVariable var) {
                        VarInfo info = variables.get(var);
                        if (info != null) {
                            return info.getSplit(var).entrySet().stream()
                                    .map(e -> (K) KApply(KLabel("is" + getPredicateSort(e.getKey())), e.getValue()))
                                    .reduce(BooleanUtils.TRUE, BooleanUtils::and);
                        }
                    }
                    return super.apply(k);
                } else {
                    List<Sort> order = cfg.getChildren(k.klabel());
                    ArrayList<K> ordered = new ArrayList<K>(Collections.nCopies(order.size(), null));
                    for (K item : k.klist().items()) {
                        Map<Sort, K> split = getSplit(item);
                        for (Map.Entry<Sort, K> e : split.entrySet()) {
                            int idx = indexOf(order, e.getKey(), k);
                            if (ordered.get(idx) != null) {
                                ordered.set(idx, concatenateStarCells(e.getKey(), Arrays.asList(ordered.get(idx), e.getValue())));
                            } else {
                                ordered.set(idx, e.getValue());
                            }
                        }
                    }
                    order.stream().filter(s -> ordered.get(indexOf(order, s, k)) == null).forEach(sort -> {
                        if (cfg.getMultiplicity(sort) == Multiplicity.ONE) {
                            throw KEMException.compilerError("Missing cell of multiplicity=\"1\": " + sort, k);
                        } else {
                            ordered.set(indexOf(order, sort, k), cfg.cfg().getUnit(sort));
                        }
                    });
                    return KApply(k.klabel(), KList(ordered), k.att());
                }
            }

            @Nonnull
            private Map<Sort, K> getSplit(K item) {
                if (item instanceof KVariable) {
                    VarInfo info = variables.get(item);
                    if (info == null) {
                        Sort cellSort = cellVariables.get(item);
                        if (cellSort == null) {
                            throw new IllegalArgumentException("Unknown variable " + item);
                        } else {
                            return ImmutableMap.of(cellSort,item);
                        }
                    }
                    return info.getSplit((KVariable) item);
                } else if (item instanceof KApply) {
                    List<K> children = IncompleteCellUtils.flattenCells(item);
                    if(children.size() == 1 && children.get(0) == item) {
                        final KLabel label = ((KApply) item).klabel();
                        Sort s = cfg.getCellSort(label);
                        if (s == null) {
                            s = cfg.getCellCollectionCell(label);
                            if (s == null) {
                                throw KEMException.compilerError("Attempting to split non-cell term " + item, item);
                            }
                        }
                        return Collections.singletonMap(s, apply(item));
                    }
                    // flatten the List<Map<Sort, K>> into a Map<Sort, List<K>>
                    Map<Sort, List<K>> multiMap = children.stream().flatMap(e -> getSplit(e).entrySet().stream()).collect(
                            Collectors.groupingBy(Map.Entry::getKey,
                                    Collectors.mapping(Map.Entry::getValue, Collectors.toList())));
                    return multiMap.entrySet().stream().filter(e -> e.getValue().size() > 0).collect(Collectors.toMap(e -> e.getKey(), e -> {
                        if (e.getValue().size() == 1) {
                            return e.getValue().get(0);
                        } else {
                            return concatenateStarCells(e.getKey(), e.getValue());
                        }
                    }));
                } else if (item instanceof KRewrite rw) {
                    Map<Sort, K> splitLeft = new HashMap<>(getSplit(rw.left()));
                    Map<Sort, K> splitRight = new HashMap<>(getSplit(rw.right()));
                    addDefaultCells(item, splitLeft, splitRight);
                    addDefaultCells(item, splitRight, splitLeft);
                    assert splitLeft.keySet().equals(splitRight.keySet());
                    return splitLeft.keySet().stream().collect(Collectors.toMap(sort -> sort,
                            sort -> KRewrite(splitLeft.get(sort), splitRight.get(sort), rw.att())));
                } else {
                    throw KEMException.compilerError("Unexpected kind of term found in cell. Expected variable, "
                            + "apply, or rewrite; found " + item.getClass().getSimpleName(), item);
                }
            }

            private K concatenateStarCells(Sort sort, List<K> children) {
                if (cfg.getMultiplicity(sort) != Multiplicity.STAR) {
                    throw KEMException.compilerError("Attempting to concatenate cells not of multiplicity=\"*\" "
                            + "into a cell collection.", children.iterator().next());
                }
                if (children.size() == 0) {
                    return cfg.cfg().getUnit(sort);
                }
                KLabel concat = cfg.cfg().getConcat(sort);
                int ix = children.size();
                K result = children.get(--ix);
                while (ix > 0) {
                    result = KApply(concat,children.get(--ix),result);
                }
                return result;
            }

            private void addDefaultCells(K item, Map<Sort, K> splitLeft, Map<Sort, K> splitRight) {
                for (Sort s : Sets.difference(splitLeft.keySet(), splitRight.keySet())) {
                    if (cfg.getMultiplicity(s) == Multiplicity.ONE) {
                        throw KEMException.compilerError("Cannot rewrite a multiplicity=\"1\" cell to or from the cell unit.", item);
                    } else {
                        splitRight.put(s, cfg.cfg().getUnit(s));
                    }
                }
            }

            @Override
            public K apply(KVariable v) {
                VarInfo info = variables.get(v);
                if (info != null) {
                    return info.replacementTerm();
                } else {
                    return v;
                }
            }
        }.apply(term);
    }


    /**
     * processVars handles a cell fragment variable when it appears solely in a normal term, e.g,
     *   rule <k> run => foo(X) ... </k>
     *        <x>
     *          X:XCellFragment
     *          <c> _ </c>
     *        </x>
     * but not when it appears with other cells, e.g.,
     *   rule <k> run => foo(X <c>C</c>) ... </k>
     *        <x>
     *          X:XCellFragment
     *          <c> C </c>
     *        </x>
     * resolveIncompleteCellFragment handles such cases, after processVars is done.
     * An idea is to fix invalid cell fragment terms. For example, processVars translates the term `foo(X)` into:
     *   foo(<x>-fragment A B </x>-fragment <c>C</c>)
     * then resolveIncompleteCellFragment fixes the term as:
     *   foo(<x>-fragment A B <c>C</c> </x>-fragment)
     *
     * Another example:
     * When a cell fragment term consists of only individual cells, processVars does nothing.
     *   rule <k> run => foo(B C) ... </k>
     *        <x>
     *          <a> _ </a>
     *          B:BCell
     *          C:CCell
     *        </x>
     * In this case, resolveIncompleteCellFragment fixes the term `foo(B C)` into:
     *   foo(<x>-fragment noACell B C </x>-fragment)
     *
     * Another example:
     * When a cell fragment variable appears only in a normal term, but never in cells, processVars does nothing.
     *   rule foo(<b> _ </b> X:XCellFragment) => bar(<b> 2 </b> X)
     * In this case, the cell fragment term in LHS is temporarily decorated by dummy <x> cell label, before processVars,
     * which triggers processVars to split the cell fragment variable. Then resolveIncompleteCellFragment comes in.
     * After resolveIncompleteCellFragment, the dummy cell label is replaced by the corresponding cell fragment label.
     * The pre-/post-processing is done by preprocess/prostprocess.
     *
     * Potential issue:
     * In the above example, if X has no sort casting, it is considered as XCellFragment by default,
     * which may be different with an user's intention.
     *
     * Another potential issue:
     * Currently, one cannot represent a fully filled cell fragment term. e.g.,
     *   rule <k> foo(X) => .K ... </k>
     *        <x> _ => X </x>
     * The above rule replaces the entire cell <x> with the cell fragment term X, but doesn't have a side condition
     * saying that X should be fully decorated. It means that X is given by a partially decorated cell fragment,
     * <x> cell becomes invalid. e.g.,
     *   foo(<x>-fragment <a> 1 </a> noBCell noCCell </x>-fragment)
     * results in an invalid <x> cell:
     *   <x> <a> 1 </a> noBCell noCCell </x>
     * Note that this issue is not specifically about resolveIncompleteCellFragment.
     */
    private K resolveIncompleteCellFragment(K term) {
      return new TransformK() {
        @Override
        public K apply(KApply k0) {
            if (!hasCells(k0)) return super.apply(k0);

            ArrayList<K> klist0 = new ArrayList<K>(Collections.nCopies(k0.klist().size(), null));
            for (int idx = 0; idx < k0.klist().size(); idx++) {
                K item0 = k0.klist().items().get(idx);
                klist0.set(idx, item0);
                if (item0 instanceof KApply k) {

                    // incomplete cells remain as #cells(...) after processVars
                    if (k.klabel().name().equals("#cells")) {

                        Sort cellFragmentSort = nthArgSort(k0.klabel(), idx);
                        if (cellFragmentSort == null) {
                            throw new IllegalArgumentException("Not found " + idx + "th argument sort of " + k0.klabel());
                        }

                        // a cell fragment term
                        if (cellFragmentSort.name().endsWith("Fragment")) {

                            Sort cellSort = Sort(cellFragmentSort.name().substring(0,cellFragmentSort.name().indexOf("Fragment")));
                            KLabel cellLabel = cfg.cfg().getCellLabel(cellSort);

                            List<Sort> subcellSorts = cfg.getChildren(cellLabel);

                            /*
                              fix an invalid cell fragment term, e.g.,

                              Case 1.
                              from
                                foo(<x>-fragment A B </x>-fragment <c>C</c>)
                              into
                                foo(<x>-fragment A B <c>C</c> </x>-fragment)

                              Case 2.
                              from
                                foo(B C)
                              into
                                foo(<x>-fragment noACell B C </x>-fragment)
                            */

                            // fill individual cells first, starting with empty
                            KApply cellFragment = null;
                            ArrayList<K> klist = new ArrayList<K>(Collections.nCopies(subcellSorts.size(), null));
                            for (K item : IncompleteCellUtils.flattenCells(k)) { // #cells(#cells(x,y),z) => [x,y,z]
<<<<<<< HEAD
                                if (item instanceof KApply) {
                                    KApply kapp = (KApply) item;
                                    if (cfg.cfg().isCellLabel(kapp.klabel())) {
=======
                                if (item instanceof KApply kapp) {
                                    if (cfg.cfg.isCellLabel(kapp.klabel())) {
>>>>>>> 45d35842
                                        Sort sort = cfg.getCellSort(kapp.klabel());
                                        if (!subcellSorts.contains(sort)) {
                                            throw new IllegalArgumentException("No such sub-cell " + sort + " in the cell " + cellLabel);
                                        }
                                        klist.set(subcellSorts.indexOf(sort), item);
                                    } else if (kapp.klabel().name().endsWith("-fragment")) {
                                        cellFragment = kapp;
                                        assert cellFragment.klist().size() == subcellSorts.size();
                                        assert cellFragment.klabel().name().equals(cellLabel.name() + "-fragment");
                                    } else {
                                        throw KEMException.compilerError("Unsupported cell fragment element.", item);
                                    }
                                } else if (item instanceof KVariable var) {
                                    VarInfo varinfo = null;
                                    if (variables.containsKey(var)) {
                                        varinfo = variables.get(var);
                                    }
                                    if (!var.att().contains(Sort.class) && varinfo != null) {
                                        if (varinfo.var != null)
                                            var = varinfo.var;
                                    }
                                    if (var.att().contains(Sort.class)) {
                                        Sort sort = var.att().get(Sort.class);
                                        if (cfg.cfg().isCell(sort)) {
                                            if (!subcellSorts.contains(sort)) {
                                                throw new IllegalArgumentException("No such sub-cell " + sort + " in the cell " + cellLabel);
                                            }
                                            klist.set(subcellSorts.indexOf(sort), item);
                                        } else {
                                            // if the variable is not explicitly sort-casted, then its sort information should be found in other places
                                            if (varinfo != null && varinfo.remainingCells != null && varinfo.remainingCells.size() == 1) {
                                                Sort s = Iterables.getOnlyElement(varinfo.remainingCells);
                                                if (cfg.cfg().isCell(s)) {
                                                    if (!subcellSorts.contains(s)) {
                                                        throw new IllegalArgumentException("No such sub-cell " + s + " in the cell " + cellLabel);
                                                    }
                                                    klist.set(subcellSorts.indexOf(s), item);
                                                    continue;
                                                }
                                            }
                                            throw KEMException.compilerError("Unsupported cell fragment element. Not found sort info.", item);
                                        }
                                    } else {
                                        throw KEMException.compilerError("Unsupported cell fragment element. Not found sort info.", item);
                                    }
                                } else {
                                    // TODO: support when item instanceof KRewrite
                                    throw KEMException.compilerError("Unsupported cell fragment element.", item);
                                }
                            }

                            // fill remaining cells, considering a split cell fragment variable if any
                            for (int i = 0; i < subcellSorts.size(); i++) {
                                if (klist.get(i) == null) {
                                    if (cellFragment != null) {
                                        klist.set(i, cellFragment.klist().items().get(i));
                                    } else {
                                        if (cfg.getMultiplicity(subcellSorts.get(i)) == Multiplicity.ONE) {
                                            klist.set(i, cfg.getCellAbsentTerm(subcellSorts.get(i)));
                                        } else { // Multiplicity.OPTIONAL || Multiplicity.STAR
                                            klist.set(i, cfg.cfg().getUnit(subcellSorts.get(i)));
                                        }
                                    }

                                }
                            }

                            klist0.set(idx, KApply(KLabel(cellLabel.name() + "-fragment"), KList(klist)));
                        }
                    }
                }
            }
            return KApply(k0.klabel(), KList(klist0), k0.att());
        }
      }.apply(term);
    }

    /**
     * Pre-process terms before processVar
     */
    public synchronized Sentence preprocess(Sentence s) {
        if (s instanceof RuleOrClaim) {
            return preprocess((RuleOrClaim) s);
        } else {
            return s;
        }
    }

    /**
     * Post-process terms after processVar
     */
    public synchronized Sentence postprocess(Sentence s) {
        if (s instanceof RuleOrClaim) {
            return postprocess((RuleOrClaim) s);
        } else {
            return s;
        }
    }

    private RuleOrClaim preprocess(RuleOrClaim rule) {
        return rule.newInstance(
                preprocess(rule.body()),
                preprocess(rule.requires()),
                preprocess(rule.ensures()),
                rule.att());
    }

    private RuleOrClaim postprocess(RuleOrClaim rule) {
        return rule.newInstance(
                postprocess(rule.body()),
                postprocess(rule.requires()),
                postprocess(rule.ensures()),
                rule.att());
    }

    /**
     * When a cell fragment variable appears only in <k> cell, e.g.,
     *   rule foo(<b> _ </b> X:XCellFragment) => bar(<b> 2 </b> X)
     * preprocess temporarily arguments the cell fragment term in LHS using its parent cell label, e.g.,
     *   rule foo(<x> <b> _ </b> X:XCellFragment </x>) => bar(<b> 2 </b> X)
     * Now, the cell fragment variable X will be split by processVars.
     */
    private K preprocess(K term) {
        // find all of cell fragment variables
        HashMap<KVariable, HashSet<K>> cellFragmentVars = new HashMap<>();
        new VisitK() {
            @Override
            public void apply(KApply k) {
                if (k.klabel().name().equals("#cells")) {
                    for (int i = 0; i < k.klist().size(); i++) {
                        K item = k.klist().items().get(i);
                        if (item instanceof KVariable var) {
                            if (var.att().contains(Sort.class)) {
                                Sort sort = var.att().get(Sort.class);
                                if (!cfg.cfg().isCell(sort)) {
                                    if (!cellFragmentVars.containsKey(var)) {
                                        cellFragmentVars.put(var, new HashSet<>());
                                    }
                                    cellFragmentVars.get(var).add(k);
                                }
                            } else {
                                if (!cellFragmentVars.containsKey(var)) {
                                    cellFragmentVars.put(var, new HashSet<>());
                                }
                                cellFragmentVars.get(var).add(k);
                            }
                        }
                    }
                } else {
                    super.apply(k);
                }
            }
        }.apply(term);

        if (cellFragmentVars.isEmpty()) {
            return term;
        }

        // drop cell fragment variables that appear outside <k> cell, in non-function rules
        if (!labelInfo.isFunction(term)) {
            new VisitK() {
                private boolean inKCell = false;
                @Override
                public void apply(KApply k) {
                    if (k.klabel().name().equals("<k>")) {
                        assert !inKCell;
                        inKCell = true;
                        super.apply(k);
                        inKCell = false;
                    } else {
                        super.apply(k);
                    }
                }
                @Override
                public void apply(KVariable var) {
                    if (!inKCell && cellFragmentVars.containsKey(var)) {
                        cellFragmentVars.remove(var);
                    }
                }
            }.apply(term);
        }

        if (cellFragmentVars.isEmpty()) {
            return term;
        }

        HashSet<K> cellFragmentVarsCell = new HashSet<>();
        for (HashSet<K> cells : cellFragmentVars.values()) {
            cellFragmentVarsCell.addAll(cells);
        }

        // decorate such cell fragment terms with their parent cell label
        return new TransformK() {
            @Override
            public K apply(KApply k0) {
                if (hasCells(k0)) {
                    ArrayList<K> klist0 = new ArrayList<K>(Collections.nCopies(k0.klist().size(), null));
                    for (int idx = 0; idx < k0.klist().size(); idx++) {
                        K item0 = k0.klist().items().get(idx);
                        klist0.set(idx, item0);
                        if (item0 instanceof KApply k) {
                            if (k.klabel().name().equals("#cells")) {
                                if (cellFragmentVarsCell.contains(k)) {
                                    Sort cellFragmentSort = nthArgSort(k0.klabel(), idx);
                                    if (cellFragmentSort == null) {
                                        throw new IllegalArgumentException("Not found " + idx + "th argument sort of " + k0.klabel());
                                    }
                                    if (cellFragmentSort.name().endsWith("Fragment")) {
                                        Sort cellSort = Sort(cellFragmentSort.name().substring(0,cellFragmentSort.name().indexOf("Fragment")));
                                        KLabel cellLabel = cfg.cfg().getCellLabel(cellSort);
                                        klist0.set(idx, KApply(cellLabel, KList(item0), Att().add(Att.DUMMY_CELL())));
                                    }
                                }
                            }
                        }
                    }
                    return KApply(k0.klabel(), KList(klist0), k0.att());
                }
                return super.apply(k0);
            }
            @Override
            public K apply(KRewrite k) {
                K left =  super.apply(k.left());
                return KRewrite(left, k.right(), k.att());
            }
        }.apply(term);
    }

    // remove the dummy cell decoration introduced by preprocess
    private K postprocess(K term) {
        return new TransformK() {
            @Override
            public K apply(KApply k) {
                if (k.att().contains(Att.DUMMY_CELL())) {
                    KLabel klabel = KLabel(k.klabel().name() + "-fragment");
                    return KApply(klabel, k.klist(), k.att());
                }
                return super.apply(k);
            }
        }.apply(term);
    }

    private boolean hasCells(KApply k) {
        for (int i = 0; i < k.klist().size(); i++) {
            K item = k.klist().items().get(i);
            if (item instanceof KApply && ((KApply) item).klabel().name().equals("#cells")) {
                return true;
            }
        }
        return false;
    }

    // find nth argument sort for a given klabel
    // if multiple signiture exist, then return arbitrary one of them that is not K
    private Sort nthArgSort(KLabel klabel, int n) {
        java.util.Set<Tuple2<Seq<Sort>,Sort>> sigs =
                mutable(JavaConversions.mapAsJavaMap(module.signatureFor()).get(klabel));
        if (sigs == null) {
            throw new IllegalArgumentException("Not found signature for label: " + klabel);
        }
        Sort sort = null;
        for (Tuple2<Seq<Sort>,Sort> sig : sigs) {
            List<Sort> sorts = JavaConversions.seqAsJavaList(sig._1());
            if (n >= sorts.size()) continue;
            sort = sorts.get(n);
            if (!sort.equals(Sorts.K())) {
                return sort;
            }
        }
        return sort;
    }
}<|MERGE_RESOLUTION|>--- conflicted
+++ resolved
@@ -607,14 +607,8 @@
                             KApply cellFragment = null;
                             ArrayList<K> klist = new ArrayList<K>(Collections.nCopies(subcellSorts.size(), null));
                             for (K item : IncompleteCellUtils.flattenCells(k)) { // #cells(#cells(x,y),z) => [x,y,z]
-<<<<<<< HEAD
-                                if (item instanceof KApply) {
-                                    KApply kapp = (KApply) item;
-                                    if (cfg.cfg().isCellLabel(kapp.klabel())) {
-=======
                                 if (item instanceof KApply kapp) {
                                     if (cfg.cfg.isCellLabel(kapp.klabel())) {
->>>>>>> 45d35842
                                         Sort sort = cfg.getCellSort(kapp.klabel());
                                         if (!subcellSorts.contains(sort)) {
                                             throw new IllegalArgumentException("No such sub-cell " + sort + " in the cell " + cellLabel);
