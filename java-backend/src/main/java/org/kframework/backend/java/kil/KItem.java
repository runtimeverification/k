--- conflicted
+++ resolved
@@ -64,37 +64,27 @@
     private Boolean evaluable = null;
     private Boolean anywhereApplicable = null;
 
-<<<<<<< HEAD
+    private BitSet[] childrenDontCareRuleMask = null;
+
     public static KItem of(Term kLabel, Term kList, GlobalContext global) {
-        return of(kLabel, kList, global, null, null);
+        return of(kLabel, kList, global, null, null, null);
+    }
+
+    public static KItem of(Term kLabel, KList kList, GlobalContext global, BitSet[] childrenDontCareRuleMask) {
+        return of(kLabel, kList, global, null, null, childrenDontCareRuleMask);
     }
 
     public static KItem of(Term kLabel, Term kList, GlobalContext global, Source source, Location location) {
-        return new KItem(kLabel, KCollection.upKind(kList, Kind.KLIST), global,
-                global.stage, source, location);
-=======
-    private BitSet[] childrenDontCareRuleMask = null;
-
-    public static KItem of(Term kLabel, Term kList, TermContext termContext) {
-        return of(kLabel, kList, termContext, null, null, null);
-    }
-
-    public static KItem of(Term kLabel, KList kList, TermContext termContext, BitSet[] childrenDontCareRuleMask) {
-        return of(kLabel, kList, termContext, null, null, childrenDontCareRuleMask);
-    }
-
-    public static KItem of(Term kLabel, Term kList, TermContext termContext, Source source, Location location) {
-        return of(kLabel, kList, termContext, source, location, null);
-    }
-
-    public static KItem of(Term kLabel, Term kList, TermContext termContext, Source source, Location location, BitSet[] childrenDontCareRuleMask) {
+        return of(kLabel, kList, global, source, location, null);
+    }
+
+    public static KItem of(Term kLabel, Term kList, GlobalContext global, Source source, Location location, BitSet[] childrenDontCareRuleMask) {
         /* YilongL: since KList.Builder always canonicalizes its result, the
          * following conversion is necessary */
         kList = KCollection.upKind(kList, Kind.KLIST);
 
         // TODO(yilongli): break the dependency on the Tool object
-        return new KItem(kLabel, kList, termContext, termContext.global().stage, source, location, childrenDontCareRuleMask);
->>>>>>> 8e436b89
+        return new KItem(kLabel, kList, global, global.stage, source, location, childrenDontCareRuleMask);
     }
 
     public KItem(Term kLabel, Term kList, Sort sort, boolean isExactSort) {
@@ -116,24 +106,14 @@
         this.enableCache = false;
     }
 
-<<<<<<< HEAD
-    private KItem(Term kLabel, Term kList, GlobalContext global, Stage stage, Source source, Location location) {
+    private KItem(Term kLabel, Term kList, GlobalContext global, Stage stage, Source source, Location location, BitSet[] childrenDonCareRuleMask) {
         super(Kind.KITEM, source, location);
         this.kLabel = kLabel;
         this.kList = kList;
         this.global = global;
 
         Definition definition = global.getDefinition();
-=======
-    private KItem(Term kLabel, Term kList, TermContext termContext, Stage stage, Source source, Location location, BitSet[] childrenDonCareRuleMask) {
-        super(Kind.KITEM, source, location);
-        this.kLabel = kLabel;
-        this.kList = kList;
-        this.termContext = termContext;
-
-        Definition definition = termContext.definition();
         this.childrenDontCareRuleMask = childrenDonCareRuleMask;
->>>>>>> 8e436b89
 
         if (kLabel instanceof KLabelConstant && kList instanceof KList
                 && !((KList) kList).hasFrame()) {
@@ -169,11 +149,7 @@
         Definition definition = global.getDefinition();
         if (enableCache) {
             CacheTableColKey cacheTabColKey = new CacheTableColKey((KLabelConstant) kLabel, (KList) kList);
-<<<<<<< HEAD
             CacheTableValue cacheTabVal = definition.getSortCacheValue(cacheTabColKey);
-=======
-            CacheTableValue cacheTabVal = termContext.definition().getSortCacheValue(cacheTabColKey);
->>>>>>> 8e436b89
             if (cacheTabVal != null) {
                 sort = cacheTabVal.sort;
                 isExactSort = cacheTabVal.isExactSort;
@@ -346,13 +322,8 @@
             try {
                 Term result = kItem.isEvaluable(context.global()) ?
                         evaluateFunction(kItem, copyOnShareSubstAndEval, context) :
-<<<<<<< HEAD
-                            kItem.applyAnywhereRules(copyOnShareSubstAndEval, context);
+                        kItem.applyAnywhereRules(copyOnShareSubstAndEval, context);
                 if (result instanceof KItem && ((KItem) result).isEvaluable(context.global()) && result.isGround()) {
-=======
-                        kItem.applyAnywhereRules(copyOnShareSubstAndEval, context);
-                if (result instanceof KItem && ((KItem) result).isEvaluable(context) && result.isGround()) {
->>>>>>> 8e436b89
                     // we do this check because this warning message can be very large and cause OOM
                     if (options.warnings.includesExceptionType(ExceptionType.HIDDENWARNING) && stage == Stage.REWRITING) {
                         StringBuilder sb = new StringBuilder();
