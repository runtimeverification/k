// Copyright (c) 2013-2014 K Team. All Rights Reserved.
module TEST
  syntax Exp ::= Int | Id
               | "++" Exp [strict]
               > Exp "+" Exp [left]

    context rvalue ( HOLE ) [strict, context(result(RVal)), klabel('rvalue), cell(k)]

    context (HOLE => 'rvalue(HOLE)) + GeneratedFreshVar2:K [left, result(RVal), cell(k)]

    context GeneratedFreshVar3:K + (HOLE => 'rvalue(HOLE)) [left, result(RVal), cell(k)]



  syntax RVal ::= Int

<<<<<<< HEAD
  syntax K ::= rvalue(K)
=======
  syntax KItem ::= rvalue(K) 
>>>>>>> dfb82ef2

  syntax KResult ::= Id | RVal

  syntax Id ::= Token{"x"}
  syntax Id ::= Token{"y"}

  configuration <k> $PGM:Exp </k>
                <state> x |-> 0 y |-> 0 </state>

  rule <k> ++ X => X ...</k> <state>... X |-> (I:Int => I +Int 1) ...</state>
  rule <k> rvalue(X => I) ...</k> <state>... X |-> I:Int ...</state>

  rule I1:Int + I2:Int => I1 +Int I2
endmodule<|MERGE_RESOLUTION|>--- conflicted
+++ resolved
@@ -1,6 +1,6 @@
 // Copyright (c) 2013-2014 K Team. All Rights Reserved.
 module TEST
-  syntax Exp ::= Int | Id
+  syntax Exp ::= Int | Id 
                | "++" Exp [strict]
                > Exp "+" Exp [left]
 
@@ -14,11 +14,7 @@
 
   syntax RVal ::= Int
 
-<<<<<<< HEAD
-  syntax K ::= rvalue(K)
-=======
   syntax KItem ::= rvalue(K) 
->>>>>>> dfb82ef2
 
   syntax KResult ::= Id | RVal
 
@@ -31,5 +27,5 @@
   rule <k> ++ X => X ...</k> <state>... X |-> (I:Int => I +Int 1) ...</state>
   rule <k> rvalue(X => I) ...</k> <state>... X |-> I:Int ...</state>
 
-  rule I1:Int + I2:Int => I1 +Int I2
+  rule I1:Int + I2:Int => I1 +Int I2 
 endmodule