--- conflicted
+++ resolved
@@ -1,7 +1,6 @@
 import logging
 import typing
 from collections import Counter
-<<<<<<< HEAD
 from typing import (
     Any,
     Callable,
@@ -15,9 +14,6 @@
     Type,
     TypeVar,
 )
-=======
-from typing import Callable, Dict, Final, List, Mapping, Optional, Sequence, Tuple, Type, TypeVar
->>>>>>> 3495655b
 
 from .cterm import CTerm, split_config_and_constraints
 from .kast import (
