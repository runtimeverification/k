--- conflicted
+++ resolved
@@ -670,8 +670,6 @@
         "type": "github"
       }
     },
-<<<<<<< HEAD
-=======
     "pypi-deps-db": {
       "flake": false,
       "locked": {
@@ -688,7 +686,6 @@
         "type": "github"
       }
     },
->>>>>>> bd04f5fd
     "rapidjson-src": {
       "flake": false,
       "locked": {
