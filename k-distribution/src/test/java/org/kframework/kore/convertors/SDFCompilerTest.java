// Copyright (c) 2014-2015 K Team. All Rights Reserved.

package org.kframework.kore.convertors;

import static org.mockito.Mockito.mock;
import static org.mockito.Mockito.when;

import java.io.File;
import java.io.IOException;
import java.nio.file.Files;
import java.nio.file.Path;
import java.util.ArrayList;

import org.junit.Rule;
import org.junit.rules.TestName;
import org.kframework.kil.Definition;
import org.kframework.kil.loader.Context;
import org.kframework.kompile.KompileOptions;
import org.kframework.kompile.KompileOptions.Experimental;
import org.kframework.kore.convertors.BaseTest.DefintionWithContext;
import org.kframework.main.GlobalOptions;
import org.kframework.parser.DefinitionLoader;
import org.kframework.parser.generator.OuterParser;
import org.kframework.parser.utils.Sdf2Table;
import org.kframework.utils.BaseTestCase;
import org.kframework.utils.BinaryLoader;
import org.kframework.utils.OS;
import org.kframework.utils.Stopwatch;
import org.kframework.utils.file.FileUtil;

import com.google.inject.util.Providers;

public abstract class SDFCompilerTest extends BaseTestCase {

    @Rule
    public TestName name = new TestName();

    @SuppressWarnings("deprecation")
    public DefintionWithContext parse(File definitionFile, String mainModule, boolean autoinclude) throws IOException {
        // KExceptionManager kem = new KExceptionManager(new GlobalOptions());

        GlobalOptions globalOptions = new GlobalOptions();
        // GlobalSettings.kem = kem;
        context = new Context();
        context.globalOptions = globalOptions;

        Path testDir = Files.createTempDirectory("test");
        Path tempDir = Files.createTempDirectory("temp");
        File definitionDir = new File(testDir.toAbsolutePath().toString());
        File kompiledDir = new File(definitionDir, "test-kompiled");

        context.globalOptions = globalOptions;

        FileUtil fileUtil = new FileUtil(tempDir.toFile(), Providers.of(definitionDir),
                definitionDir, Providers.of(kompiledDir), globalOptions);

        context.files = fileUtil;

        String path = new File("../k-distribution/target/release/k/lib/native/").getAbsolutePath()
                + "/" + OS.current().name().toLowerCase() + "/";

        String nativeSDF2TableExecutable = path + OS.current().getNativeExecutable("sdf2table");

        Sdf2Table sdf2Table = new Sdf2Table(Providers.of(new ProcessBuilder()),
                nativeSDF2TableExecutable);

        KompileOptions kompileOptions = mock(KompileOptions.class);
        when(kompileOptions.mainModule()).thenReturn(mainModule);
        kompileOptions.global = globalOptions;
        // kompileOptions.backend = Backends.SYMBOLIC;
        // kompileOptions.experimental = new Experimental();;
        kompileOptions.transition = new ArrayList<String>();
        kompileOptions.supercool = new ArrayList<String>();
        kompileOptions.superheat = new ArrayList<String>();

        context.kompileOptions = kompileOptions;
        kompileOptions.experimental = new Experimental();
        kompileOptions.experimental.legacyKast = false;

        BinaryLoader binaryLoader = new BinaryLoader(kem, null);

        Definition parsedKIL = new DefinitionLoader(new Stopwatch(globalOptions), binaryLoader,
                kem, new OuterParser(globalOptions, autoinclude, "autoinclude-java.k", fileUtil, kem),
<<<<<<< HEAD
                true, fileUtil, sdf2Table).parseDefinition(definitionFile, mainModule, context);
=======
                autoinclude, fileUtil, sdf2Table).parseDefinition(definitionFile, mainModule, context);
>>>>>>> 37df652c

        return new DefintionWithContext(parsedKIL, context);
    }

}<|MERGE_RESOLUTION|>--- conflicted
+++ resolved
@@ -81,11 +81,7 @@
 
         Definition parsedKIL = new DefinitionLoader(new Stopwatch(globalOptions), binaryLoader,
                 kem, new OuterParser(globalOptions, autoinclude, "autoinclude-java.k", fileUtil, kem),
-<<<<<<< HEAD
-                true, fileUtil, sdf2Table).parseDefinition(definitionFile, mainModule, context);
-=======
                 autoinclude, fileUtil, sdf2Table).parseDefinition(definitionFile, mainModule, context);
->>>>>>> 37df652c
 
         return new DefintionWithContext(parsedKIL, context);
     }
