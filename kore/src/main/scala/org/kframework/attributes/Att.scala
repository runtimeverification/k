// Copyright (c) Runtime Verification, Inc. All Rights Reserved.
package org.kframework.attributes

import java.util.regex.Pattern
import java.util.Optional
import org.kframework.definition._
import org.kframework.kore.Sort
import org.kframework.utils.errorsystem.KEMException
import org.kframework.Collections._
import scala.collection.Set
import scala.reflect.classTag
import scala.reflect.ClassTag

/**
 * Marker class for objects that can be stored as the value of an attribute.
 *
 * So far this trait implements no methods, but in the future it may include some methods relating
 * to serialization/deserialization that all inheritors must implement. It may depend on what
 * serialization library we choose to use going forward.
 */
trait AttValue

/**
 * Conceptually, attributes are a mapping from String keys to values of any type.
 *
 * However, there are two caveats:
 *   - We store the type of the value in the key. That is, a key is a pair (s1, s2) where the
 *     corresponding value must have type class.forName(s2).
 *   - We use a wrapper Att.Key(String,KeyType) rather than a raw String key. This helps to enforce
 *     access controls and allows for easier IDE navigation to where each attribute is used.
 *
 * New attributes should be added as a Key field Att.MY_NEW_ATT in the object below.
 *
 * To obtain an appropriate Key, use
 *   - Att.MY_ATT, if you statically know the key you want
 *   - Att.getBuiltInKeyOptional(myAttStr), if checking a user-supplied attribute string. Be sure to
 *     report an error if the lookup fails
 *   - Att.getInternalKeyOptional(myAttStr), if expecting an internal key
 *   - Att.getUserGroupOptional(myAttStr), if expecting a user-group, enforcing that it is not a
 *     built-in
 *
 * During parsing, you may also use Att.unrecognizedKey(myAttStr) to delay error reporting on an
 * unrecognized attribute
 */
class Att private (val att: Map[(Att.Key, String), Any])
    extends AttributesToString
    with Serializable {

  override lazy val hashCode: Int = att.hashCode()
  override def equals(that: Any): Boolean = that match {
    case a: Att => a.att == att
    case _      => false
  }

  // Remove all UserGroups and replace them with a group(_) attribute
  def withUserGroupsAsGroupAtt: Att = {
    val groups = att.keys.filter(_._1.keyType.equals(Att.KeyType.UserGroup)).toSet;
    if (groups.isEmpty)
      this
    else
      Att(att -- groups).add(Att.GROUP, groups.map(_._1.key).mkString(","))
  }

  // Remove the group(_) attribute and insert each of its arguments as a UserGroup
  // Returns either Left of an error message or Right of the result
  def withGroupAttAsUserGroups: Either[String, Att] = {
    if (!contains(Att.GROUP, classOf[String]))
      return Right(this)
    val groups = get(Att.GROUP).trim
    if (groups.isEmpty)
      return Left("group(_) attribute expects a comma-separated list of arguments.")
    val badComma = Left("Extraneous ',' in group(_) attribute.")
    if (groups.startsWith(",") || groups.endsWith(","))
      return badComma
    var att = this
    for (group <- groups.split("\\s*,\\s*")) {
      if (group.isEmpty)
        return badComma
      val groupKey = Att.getUserGroupOptional(group)
      if (groupKey.isEmpty)
        return Left("User-defined group '" + group + "' conflicts with a built-in attribute.")
      if (!group.matches("[a-z][a-zA-Z0-9-]*"))
        return Left(
          "Invalid argument '" + group + "' in group(_) attribute. " +
            "Expected a lower case letter followed by any number of alphanumeric or '-' characters."
        )
      att = att.add(groupKey.get)
    }
    Right(att.remove(Att.GROUP))
  }
  val unrecognizedKeys: Set[Att.Key] =
    att.map(_._1._1).filter(_.keyType.equals(Att.KeyType.Unrecognized)).toSet

  def getMacro: Option[Att.Key] = {
    if (contains(Att.MACRO)) {
      return Some(Att.MACRO)
    }
    if (contains(Att.MACRO_REC)) {
      return Some(Att.MACRO_REC)
    }
    if (contains(Att.ALIAS)) {
      return Some(Att.ALIAS)
    }
    if (contains(Att.ALIAS_REC)) {
      return Some(Att.ALIAS_REC)
    }
    None
  }

  def contains(cls: Class[_]): Boolean =
    att.contains((Att.getInternalKeyOrAssert(cls.getName), cls.getName))
  def contains(key: Att.Key): Boolean                = att.contains((key, Att.stringClassName))
  def contains(key: Att.Key, cls: Class[_]): Boolean = att.contains((key, cls.getName))

  def get[T](key: Class[T]): T               = getOption(key).get
  def get(key: Att.Key): String              = getOption(key).get
  def get[T](key: Att.Key, cls: Class[T]): T = getOption(key, cls).get
  def getOption(key: Att.Key): Option[String] =
    att.get((key, Att.stringClassName)).asInstanceOf[Option[String]]
  def getOption[T](key: Class[T]): Option[T] =
    att.get((Att.getInternalKeyOrAssert(key.getName), key.getName)).asInstanceOf[Option[T]]
  def getOption[T](key: Att.Key, cls: Class[T]): Option[T] =
    att.get((key, cls.getName)).asInstanceOf[Option[T]]
  def getOptional(key: Att.Key): Optional[String] = optionToOptional(getOption(key))
  def getOptional[T](key: Class[T]): Optional[T]  = optionToOptional(getOption(key))
  def getOptional[T](key: Att.Key, cls: Class[T]): Optional[T] = optionToOptional(
    getOption(key, cls)
  )

  private def optionToOptional[T](option: Option[T]): Optional[T] =
    option match { case None => Optional.empty(); case Some(x) => Optional.of(x); }

  def add(key: Att.Key): Att                = add(key, "")
  def add(key: Att.Key, value: String): Att = add(key, Att.stringClassName, value)
  def add(key: Att.Key, value: Int): Att    = add(key, Att.intClassName, value)
  def add[T <: AttValue](key: Class[T], value: T): Att =
    add(Att.getInternalKeyOrAssert(key.getName), key.getName, value)
  def add[T <: AttValue](key: Att.Key, cls: Class[T], value: T): Att = add(key, cls.getName, value)

  private def add[T <: AttValue](key: Att.Key, clsStr: String, value: T): Att = key.keyParam match {
    case Att.KeyParameter.Forbidden => throwForbidden(key)
    case _                          => Att(att + ((key, clsStr) -> value))
  }
  private def add(key: Att.Key, clsStr: String, value: String): Att = key.keyParam match {
    case Att.KeyParameter.Forbidden if value != "" => throwForbidden(key)
    case Att.KeyParameter.Required if value == ""  => throwRequired(key)
    case _                                         => Att(att + ((key, clsStr) -> value))
  }
  private def add(key: Att.Key, clsStr: String, value: Int): Att = key.keyParam match {
    case Att.KeyParameter.Forbidden => throwForbidden(key)
    case _                          => Att(att + ((key, clsStr) -> value))
  }

  private def throwRequired(key: Att.Key) =
    throw KEMException.compilerError("Parameters for the attribute '" + key + "' are required.")
  private def throwForbidden(key: Att.Key) =
    throw KEMException.compilerError("Parameters for the attribute '" + key + "' are forbidden.")

  def addAll(thatAtt: Att): Att  = Att(att ++ thatAtt.att)
  def remove(key: Att.Key): Att  = remove(key, Att.stringClassName)
  def remove(key: Class[_]): Att = remove(Att.getInternalKeyOrAssert(key.getName), key.getName)
  def remove(key: Att.Key, cls: Class[_]): Att          = remove(key, cls.getName)
  private def remove(key: Att.Key, clsStr: String): Att = Att(att - ((key, clsStr)))
}

object Att {

  sealed trait KeyType
  private object KeyType extends Serializable {
    // Attributes which are built-in and can appear in user source code
    case object BuiltIn extends KeyType;
    // Attributes which are compiler-internal and cannot appear in user source code
    case object Internal extends KeyType;
    // Attributes which represent user-defined groups via group(_).
    //
    // WARNING: Although we treat the arguments to group(_) as individual attributes internally,
    // for any external interface (emitting KORE, JSON, etc.), we must re-emit them under the
    // group(_) attribute,
    // else there will be conflicts when a user group has the same name as an internal attribute.
    case object UserGroup extends KeyType;
    // Attributes from user source code which are not recognized as built-ins
    // This is only used to delay error reporting until after parsing, allowing us to report
    // multiple errors
    case object Unrecognized extends KeyType;
  }

  sealed trait KeyParameter
  private object KeyParameter extends Serializable {
    // Attributes that must have parameters passed in (ie. [prec(25)]
    case object Required extends KeyParameter;
    // Attributes which may or may not have a parameter
    case object Optional extends KeyParameter;
    // Attributes which may not have a parameter (ie. [function])
    case object Forbidden extends KeyParameter;
  }

  /* The Key class can only be constructed within Att. To enforce this, we must
   * - Make the constructor private
   * - Manually declare apply() and make it private, lest a public one is generated
   * - Manually declare copy() and make it private, preventing constructions like
   * Att.GOOD_KEY.copy(key="bad-att") */
  case class Key private[Att] (
      key: String,
      keyType: KeyType,
      keyParam: KeyParameter,
      allowedSentences: Set[Class[_]]
  ) extends Serializable {
    override def toString: String = key
    private[Key] def copy(): Unit = ()
  }
  object Key {
    private[Att] def apply(key: String, keyType: KeyType): Key =
      Key(key, keyType, KeyParameter.Optional)
    private[Att] def apply(key: String, keyType: KeyType, keyParam: KeyParameter): Key =
      Key(key, keyType, keyParam, onlyon[AnyRef])
    private[Att] def apply(
        key: String,
        keyType: KeyType,
        keyParam: KeyParameter,
        allowedSentences: Set[Class[_]]
    ): Key = new Key(key, keyType, keyParam, allowedSentences)
    private[Att] def builtin(
        key: String,
        keyParam: KeyParameter,
        allowedSentences: Set[Class[_]]
    ): Key = Key(key, KeyType.BuiltIn, keyParam, allowedSentences)
  }

  def unrecognizedKey(key: String): Att.Key =
    Att.Key(key, KeyType.Unrecognized)

  val empty: Att = Att(Map.empty)

  // Some helpers with scala reflection to make declaring class object sets more compact
  // If these break for some reason, replace their usage with Set(classOf[T1], classOf[T2], ...)
  private def onlyon[T: ClassTag](): Set[Class[_]]                 = Set(classTag[T].runtimeClass)
  private def onlyon2[T1: ClassTag, T2: ClassTag](): Set[Class[_]] = onlyon[T1] ++ onlyon[T2]
  private def onlyon3[T1: ClassTag, T2: ClassTag, T3: ClassTag](): Set[Class[_]] =
    onlyon2[T1, T2] ++ onlyon[T3]
  private def onlyon4[T1: ClassTag, T2: ClassTag, T3: ClassTag, T4: ClassTag](): Set[Class[_]] =
    onlyon3[T1, T2, T3] ++ onlyon[T4]

  /* Built-in attribute keys which can appear in user source code */
  final val ALIAS     = Key.builtin("alias", KeyParameter.Forbidden, onlyon2[Production, Rule])
  final val ALIAS_REC = Key.builtin("alias-rec", KeyParameter.Forbidden, onlyon2[Production, Rule])
  final val ALL_PATH  = Key.builtin("all-path", KeyParameter.Forbidden, onlyon2[Claim, Module])
  final val ANYWHERE  = Key.builtin("anywhere", KeyParameter.Forbidden, onlyon[Rule])
  final val APPLY_PRIORITY = Key.builtin("applyPriority", KeyParameter.Required, onlyon[Production])
  final val ASSOC          = Key.builtin("assoc", KeyParameter.Forbidden, onlyon[Production])
  final val AVOID          = Key.builtin("avoid", KeyParameter.Forbidden, onlyon[Production])
  final val BAG            = Key.builtin("bag", KeyParameter.Forbidden, onlyon[Production])
  final val BINDER         = Key.builtin("binder", KeyParameter.Forbidden, onlyon[Production])
  final val BRACKET        = Key.builtin("bracket", KeyParameter.Forbidden, onlyon[Production])
  final val CELL           = Key.builtin("cell", KeyParameter.Forbidden, onlyon[Production])
  final val CELL_COLLECTION =
    Key.builtin("cellCollection", KeyParameter.Forbidden, onlyon2[Production, SyntaxSort])
  final val CELL_NAME   = Key.builtin("cellName", KeyParameter.Required, onlyon[Production])
  final val CIRCULARITY = Key.builtin("circularity", KeyParameter.Forbidden, onlyon[Claim])
  final val COLOR       = Key.builtin("color", KeyParameter.Required, onlyon[Production])
  final val COLORS      = Key.builtin("colors", KeyParameter.Required, onlyon[Production])
  final val COMM        = Key.builtin("comm", KeyParameter.Forbidden, onlyon2[Production, Rule])
  final val CONCRETE =
    Key.builtin("concrete", KeyParameter.Optional, onlyon3[Module, Production, Rule])
  final val CONSTRUCTOR = Key.builtin("constructor", KeyParameter.Forbidden, onlyon[Production])
  final val CONTEXT     = Key.builtin("context", KeyParameter.Required, onlyon[ContextAlias])
  final val COOL        = Key.builtin("cool", KeyParameter.Forbidden, onlyon[Rule])
  final val DEPENDS     = Key.builtin("depends", KeyParameter.Required, onlyon[Claim])
  final val ELEMENT     = Key.builtin("element", KeyParameter.Required, onlyon[Production])
  final val EXIT        = Key.builtin("exit", KeyParameter.Forbidden, onlyon[Production])
  final val FORMAT      = Key.builtin("format", KeyParameter.Required, onlyon[Production])
  final val FRESH_GENERATOR =
    Key.builtin("freshGenerator", KeyParameter.Forbidden, onlyon[Production])
  final val FUNCTION   = Key.builtin("function", KeyParameter.Forbidden, onlyon[Production])
  final val FUNCTIONAL = Key.builtin("functional", KeyParameter.Forbidden, onlyon[Production])
  final val GROUP      = Key.builtin("group", KeyParameter.Required, onlyon[Sentence])
  final val HASKELL    = Key.builtin("haskell", KeyParameter.Forbidden, onlyon[Module])
  final val HEAT       = Key.builtin("heat", KeyParameter.Forbidden, onlyon[Rule])
  final val HOOK       = Key.builtin("hook", KeyParameter.Required, onlyon2[Production, SyntaxSort])
  final val HYBRID     = Key.builtin("hybrid", KeyParameter.Optional, onlyon[Production])
  final val IDEM       = Key.builtin("idem", KeyParameter.Forbidden, onlyon[Production])
  final val IMPURE     = Key.builtin("impure", KeyParameter.Forbidden, onlyon[Production])
  final val INDEX      = Key.builtin("index", KeyParameter.Required, onlyon[Production])
  final val INITIAL    = Key.builtin("initial", KeyParameter.Forbidden, onlyon[Production])
  final val INITIALIZER =
    Key.builtin("initializer", KeyParameter.Forbidden, onlyon2[Production, Rule])
  final val INJECTIVE = Key.builtin("injective", KeyParameter.Forbidden, onlyon[Production])
  final val INTERNAL  = Key.builtin("internal", KeyParameter.Forbidden, onlyon[Production])
  final val KLABEL    = Key.builtin("klabel", KeyParameter.Required, onlyon[Production])
<<<<<<< HEAD
  final val TERMINATOR_KLABEL =
    Key.builtin("terminator-klabel", KeyParameter.Required, onlyon[Production])
  final val KORE      = Key.builtin("kore", KeyParameter.Forbidden, onlyon2[RuleOrClaim, Module])
=======
>>>>>>> 7734da1a
  final val LABEL     = Key.builtin("label", KeyParameter.Required, onlyon[Sentence])
  final val LATEX     = Key.builtin("latex", KeyParameter.Required, onlyon[Production])
  final val LEFT      = Key.builtin("left", KeyParameter.Forbidden, onlyon[Production])
  final val LOCATIONS = Key.builtin("locations", KeyParameter.Forbidden, onlyon[SyntaxSort])
  final val MACRO     = Key.builtin("macro", KeyParameter.Forbidden, onlyon2[Production, Rule])
  final val MACRO_REC = Key.builtin("macro-rec", KeyParameter.Forbidden, onlyon2[Production, Rule])
  final val MAINCELL  = Key.builtin("maincell", KeyParameter.Forbidden, onlyon[Production])
  final val MEMO      = Key.builtin("memo", KeyParameter.Forbidden, onlyon[Production])
  final val ML_BINDER = Key.builtin("mlBinder", KeyParameter.Forbidden, onlyon[Production])
  final val ML_OP     = Key.builtin("mlOp", KeyParameter.Forbidden, onlyon[Production])
  final val MULTIPLICITY   = Key.builtin("multiplicity", KeyParameter.Required, onlyon[Production])
  final val NON_ASSOC      = Key.builtin("non-assoc", KeyParameter.Forbidden, onlyon[Production])
  final val NON_EXECUTABLE = Key.builtin("non-executable", KeyParameter.Forbidden, onlyon[Rule])
  final val NOT_LR1        = Key.builtin("not-lr1", KeyParameter.Forbidden, onlyon[Module])
  final val NO_EVALUATORS = Key.builtin("no-evaluators", KeyParameter.Forbidden, onlyon[Production])
  final val ONE_PATH      = Key.builtin("one-path", KeyParameter.Forbidden, onlyon2[Claim, Module])
  final val OWISE         = Key.builtin("owise", KeyParameter.Forbidden, onlyon[Rule])
  final val PARSER        = Key.builtin("parser", KeyParameter.Required, onlyon[Production])
  final val PREC          = Key.builtin("prec", KeyParameter.Required, onlyon[Production])
  final val PREFER        = Key.builtin("prefer", KeyParameter.Forbidden, onlyon[Production])
  final val PRESERVES_DEFINEDNESS =
    Key.builtin("preserves-definedness", KeyParameter.Forbidden, onlyon[Rule])
  final val PRIORITY =
    Key.builtin("priority", KeyParameter.Required, onlyon4[Context, ContextAlias, Production, Rule])
  final val PRIVATE = Key.builtin("private", KeyParameter.Forbidden, onlyon2[Module, Production])
  final val PUBLIC  = Key.builtin("public", KeyParameter.Forbidden, onlyon2[Module, Production])
  final val RESULT =
    Key.builtin("result", KeyParameter.Required, onlyon4[Context, ContextAlias, Production, Rule])
  final val RETURNS_UNIT   = Key.builtin("returnsUnit", KeyParameter.Forbidden, onlyon[Production])
  final val RIGHT          = Key.builtin("right", KeyParameter.Forbidden, onlyon[Production])
  final val SEQSTRICT      = Key.builtin("seqstrict", KeyParameter.Optional, onlyon[Production])
  final val SIMPLIFICATION = Key.builtin("simplification", KeyParameter.Optional, onlyon[Rule])
  final val SMTLIB         = Key.builtin("smtlib", KeyParameter.Required, onlyon[Production])
  final val SMT_HOOK       = Key.builtin("smt-hook", KeyParameter.Required, onlyon[Production])
  final val SMT_LEMMA      = Key.builtin("smt-lemma", KeyParameter.Forbidden, onlyon[Rule])
  final val STREAM         = Key.builtin("stream", KeyParameter.Optional, onlyon2[Production, Rule])
  final val STRICT         = Key.builtin("strict", KeyParameter.Optional, onlyon[Production])
  final val SYMBOL         = Key.builtin("symbol", KeyParameter.Forbidden, onlyon[Production])
  final val SYMBOLIC =
    Key.builtin("symbolic", KeyParameter.Optional, onlyon3[Module, Production, Rule])
  final val TAG     = Key.builtin("tag", KeyParameter.Required, onlyon[Rule])
  final val TOKEN   = Key.builtin("token", KeyParameter.Forbidden, onlyon2[SyntaxSort, Production])
  final val TOTAL   = Key.builtin("total", KeyParameter.Forbidden, onlyon[Production])
  final val TRUSTED = Key.builtin("trusted", KeyParameter.Forbidden, onlyon[Claim])
  final val TYPE    = Key.builtin("type", KeyParameter.Required, onlyon[Production])
  final val UNBOUND_VARIABLES = Key.builtin(
    "unboundVariables",
    KeyParameter.Required,
    onlyon4[Context, ContextAlias, Production, RuleOrClaim]
  )
  final val UNIT          = Key.builtin("unit", KeyParameter.Required, onlyon[Production])
  final val UNPARSE_AVOID = Key.builtin("unparseAvoid", KeyParameter.Forbidden, onlyon[Production])
  final val UNUSED        = Key.builtin("unused", KeyParameter.Forbidden, onlyon[Production])
  final val WRAP_ELEMENT  = Key.builtin("wrapElement", KeyParameter.Required, onlyon[Production])

  /* Internal attribute keys which cannot appear in user source code */
  final val ANONYMOUS                    = Key("anonymous", KeyType.Internal)
  final val BRACKET_LABEL                = Key("bracketLabel", KeyType.Internal)
  final val CELL_FRAGMENT                = Key("cellFragment", KeyType.Internal)
  final val CELL_OPT_ABSENT              = Key("cellOptAbsent", KeyType.Internal)
  final val CELL_SORT                    = Key("cellSort", KeyType.Internal)
  final val CONCAT                       = Key("concat", KeyType.Internal)
  final val CONTENT_START_COLUMN         = Key("contentStartColumn", KeyType.Internal)
  final val CONTENT_START_LINE           = Key("contentStartLine", KeyType.Internal)
  final val COOL_LIKE                    = Key("cool-like", KeyType.Internal)
  final val DENORMAL                     = Key("denormal", KeyType.Internal)
  final val DIGEST                       = Key("digest", KeyType.Internal)
  final val DUMMY_CELL                   = Key("dummy_cell", KeyType.Internal)
  final val FILTER_ELEMENT               = Key("filterElement", KeyType.Internal)
  final val FRESH                        = Key("fresh", KeyType.Internal)
  final val GENERATED_BY_LIST_SUBSORTING = Key("generatedByListSubsorting", KeyType.Internal)
  final val HAS_DOMAIN_VALUES            = Key("hasDomainValues", KeyType.Internal)
  final val LEFT_INTERNAL                = Key("left", KeyType.Internal)
  final val LOCATION                     = Key(classOf[Location].getName, KeyType.Internal)
  final val NAT                          = Key("nat", KeyType.Internal)
  final val NOT_INJECTION                = Key("notInjection", KeyType.Internal)
  final val NOT_LR1_MODULES              = Key("not-lr1-modules", KeyType.Internal)
  final val ORIGINAL_NAME                = Key("originalName", KeyType.Internal)
  final val ORIGINAL_PRD                 = Key("originalPrd", KeyType.Internal)
  final val PATTERN                      = Key("pattern", KeyType.Internal)
  final val PATTERN_FOLDING              = Key("pattern-folding", KeyType.Internal)
  final val PREDICATE                    = Key("predicate", KeyType.Internal)
  final val PRETTY_PRINT_WITH_SORT_ANNOTATION =
    Key("prettyPrintWithSortAnnotation", KeyType.Internal)
  final val PRIORITIES               = Key("priorities", KeyType.Internal)
  final val PRODUCTION               = Key(classOf[Production].getName, KeyType.Internal)
  final val PRODUCTION_ID            = Key("productionId", KeyType.Internal)
  final val PROJECTION               = Key("projection", KeyType.Internal)
  final val RECORD_PRD               = Key("recordPrd", KeyType.Internal)
  final val RECORD_PRD_ZERO          = Key("recordPrd-zero", KeyType.Internal)
  final val RECORD_PRD_ONE           = Key("recordPrd-one", KeyType.Internal)
  final val RECORD_PRD_MAIN          = Key("recordPrd-main", KeyType.Internal)
  final val RECORD_PRD_EMPTY         = Key("recordPrd-empty", KeyType.Internal)
  final val RECORD_PRD_SUBSORT       = Key("recordPrd-subsort", KeyType.Internal)
  final val RECORD_PRD_REPEAT        = Key("recordPrd-repeat", KeyType.Internal)
  final val RECORD_PRD_ITEM          = Key("recordPrd-item", KeyType.Internal)
  final val REFRESHED                = Key("refreshed", KeyType.Internal)
  final val REGEX                    = Key("regex", KeyType.Internal)
  final val REJECT                   = Key("reject", KeyType.Internal)
  final val REMOVE                   = Key("remove", KeyType.Internal)
  final val RIGHT_INTERNAL           = Key("right", KeyType.Internal)
  final val SMT_PRELUDE              = Key("smt-prelude", KeyType.Internal)
  final val SORT                     = Key(classOf[Sort].getName, KeyType.Internal)
  final val SORT_PARAMS              = Key("sortParams", KeyType.Internal)
  final val SOURCE                   = Key(classOf[Source].getName, KeyType.Internal)
  final val SYNTAX_MODULE            = Key("syntaxModule", KeyType.Internal)
  final val TEMPORARY_CELL_SORT_DECL = Key("temporary-cell-sort-decl", KeyType.Internal)
  final val TERMINALS                = Key("terminals", KeyType.Internal)
  final val UNIQUE_ID                = Key("UNIQUE_ID", KeyType.Internal)
  final val USER_LIST                = Key("userList", KeyType.Internal)
  final val USER_LIST_TERMINATOR     = Key("userListTerminator", KeyType.Internal)
  final val WITH_CONFIG              = Key("withConfig", KeyType.Internal)

  private val stringClassName = classOf[String].getName
  private val intClassName    = classOf[java.lang.Integer].getName

  // All Key fields with UPPER_CASE naming
  private val pat = Pattern.compile("[A-Z]+(_[A-Z0-9]+)*")
  private val keys: Map[KeyType, Array[Key]] =
    Att.getClass.getDeclaredFields
      .filter(f => f.getType.equals(classOf[Key]) && pat.matcher(f.getName).matches())
      .map(_.get(this).asInstanceOf[Key])
      .groupBy(_.keyType)

  private val builtinKeys: Map[String, Key]  = keys(KeyType.BuiltIn).map(k => (k.key, k)).toMap
  private val internalKeys: Map[String, Key] = keys(KeyType.Internal).map(k => (k.key, k)).toMap

  def getBuiltinKeyOptional(key: String): Optional[Key] =
    if (builtinKeys.contains(key)) {
      Optional.of(builtinKeys.get(key).get)
    } else {
      Optional.empty()
    }

  def getInternalKeyOptional(key: String): Optional[Key] =
    if (internalKeys.contains(key)) {
      Optional.of(internalKeys.get(key).get)
    } else {
      Optional.empty()
    }

  def getUserGroupOptional(group: String): Optional[Key] =
    if (!builtinKeys.contains(group)) {
      Optional.of(Key(group, KeyType.UserGroup, KeyParameter.Optional))
    } else {
      Optional.empty()
    }

  private def getInternalKeyOrAssert(key: String): Key =
    getInternalKeyOptional(key).orElseThrow(() =>
      new AssertionError(
        "Key '" + key + "' was not found among the internal attributes whitelist.\n" +
          "To add a new internal attribute, create a field `final val MY_ATT = Key(\"my-att\", KeyType.Internal)` " +
          "in the Att object."
      )
    )

  def from(thatAtt: java.util.Map[Key, String]): Att =
    Att(immutable(thatAtt).map { case (k, v) => ((k, Att.stringClassName), v) }.toMap)

  private def apply(thatAtt: Map[(Key, String), Any]) =
    new Att(thatAtt)

  def mergeAttributes(p: Set[Att]): Att = {
    val union  = p.flatMap(_.att)
    val attMap = union.groupBy { case ((name, _), _) => name }
    Att(union.filter(key => attMap(key._1._1).size == 1).toMap)
  }

  implicit val ord: Ordering[Att] = {
    import scala.math.Ordering.Implicits._
    Ordering.by[Att, Seq[(String, String, String)]](att =>
      att.att.iterator.map(k => (k._1._1.key, k._1._2, k._2.toString)).toSeq.sorted
    )
  }
}

trait AttributesToString {
  self: Att =>

  override def toString: String =
    if (att.isEmpty) {
      ""
    } else {
      "[" + toStrings.sorted.mkString(", ") + "]"
    }

  def postfixString: String =
    if (toStrings.isEmpty) "" else " " + toString()

  lazy val toStrings: List[String] = {
    val stringClassName = classOf[String].getName
    att
      .filter { case ((Att.PRODUCTION_ID, _), _) => false; case _ => true }
      .map {
        case ((attKey, `stringClassName`), "") => attKey.key
        case ((attKey, _), value)              => attKey.key + "(" + value + ")"
      } toList
  }
}<|MERGE_RESOLUTION|>--- conflicted
+++ resolved
@@ -286,12 +286,8 @@
   final val INJECTIVE = Key.builtin("injective", KeyParameter.Forbidden, onlyon[Production])
   final val INTERNAL  = Key.builtin("internal", KeyParameter.Forbidden, onlyon[Production])
   final val KLABEL    = Key.builtin("klabel", KeyParameter.Required, onlyon[Production])
-<<<<<<< HEAD
   final val TERMINATOR_KLABEL =
     Key.builtin("terminator-klabel", KeyParameter.Required, onlyon[Production])
-  final val KORE      = Key.builtin("kore", KeyParameter.Forbidden, onlyon2[RuleOrClaim, Module])
-=======
->>>>>>> 7734da1a
   final val LABEL     = Key.builtin("label", KeyParameter.Required, onlyon[Sentence])
   final val LATEX     = Key.builtin("latex", KeyParameter.Required, onlyon[Production])
   final val LEFT      = Key.builtin("left", KeyParameter.Forbidden, onlyon[Production])
