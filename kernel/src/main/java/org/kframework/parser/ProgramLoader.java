--- conflicted
+++ resolved
@@ -149,13 +149,10 @@
             Definition def = loader.loadOrDie(Definition.class, files.resolveKompiled("definition-concrete.bin"));
             org.kframework.definition.Definition koreDef = new KILtoKORE(context, true, false).apply(def);
             Module synMod = koreDef.getModule(def.getMainSyntaxModule()).get();
-<<<<<<< HEAD
             Module m = Module("PROGRAM-LISTS", Set(), Set(SyntaxSort(Sort("K"))), Att());
             org.kframework.definition.Definition baseK = org.kframework.definition.Definition.apply(m, m, Set(m), Att());
             ParseInModule parser = new RuleGrammarGenerator(baseK).getCombinedGrammar(synMod);
-=======
-            ParseInModule parser = new ParseInModule(new RuleGrammarGenerator(koreDef).getProgramsGrammar(synMod), options.strict());
->>>>>>> eb095196
+            parser.setStrict(options.strict());
             Tuple2<Either<Set<ParseFailedException>, org.kframework.parser.Term>, Set<ParseFailedException>> parsed
                     = parser.parseString(FileUtil.read(content), Sort(startSymbol.getName()), source);
             for (ParseFailedException warn : parsed._2()) {
