from __future__ import annotations

import json
import logging
import os
import re
from contextlib import contextmanager
from enum import Enum
from itertools import chain
from pathlib import Path
from subprocess import CalledProcessError
from typing import TYPE_CHECKING

from ..cli.utils import check_dir_path, check_file_path
from ..cterm import CTerm, cterm_symbolic
from ..kast import Atts, kast_term
from ..kast.inner import KInner
from ..kast.manip import extract_lhs, flatten_label
from ..kast.outer import KApply, KDefinition, KFlatModule, KFlatModuleList, KImport, KRequire
from ..kcfg.explore import KCFGExplore
from ..kore.rpc import KoreExecLogFormat
from ..prelude.ml import is_top
from ..proof import APRProof, APRProver, EqualityProof, ImpliesProver
from ..utils import gen_file_timestamp, run_process
from . import TypeInferenceMode
from .kprint import KPrint

if TYPE_CHECKING:
    from collections.abc import Callable, Iterable, Iterator, Mapping
    from subprocess import CompletedProcess
    from typing import Final

    from ..cli.pyk import ProveOptions
    from ..kast.outer import KClaim, KRule, KRuleLike
    from ..kast.pretty import SymbolTable
    from ..kcfg.semantics import KCFGSemantics
    from ..kore.rpc import FallbackReason
    from ..proof import Proof, Prover
    from ..utils import BugReport

_LOGGER: Final = logging.getLogger(__name__)


class KProveOutput(Enum):
    PRETTY = 'pretty'
    PROGAM = 'program'
    KAST = 'KAST'
    BINARY = 'binary'
    JSON = 'json'
    LATEX = 'latex'
    KORE = 'kore'
    NONE = 'none'


def _kprove(
    spec_file: Path,
    *,
    command: Iterable[str] = ('kprove',),
    kompiled_dir: Path | None = None,
    spec_module_name: str | None = None,
    md_selector: str | None = None,
    include_dirs: Iterable[Path] = (),
    emit_json_spec: Path | None = None,
    output: KProveOutput | None = None,
    depth: int | None = None,
    claims: Iterable[str] = (),
    type_inference_mode: str | TypeInferenceMode | None = None,
    temp_dir: Path | None = None,
    haskell_backend_command: str | None = None,
    dry_run: bool = False,
    # --
    args: Iterable[str] = (),
    # --
    env: Mapping[str, str] | None = None,
    check: bool = True,
) -> CompletedProcess:
    check_file_path(spec_file)

    for include_dir in include_dirs:
        check_dir_path(include_dir)

    if depth is not None and depth < 0:
        raise ValueError(f'Argument "depth" must be non-negative, got: {depth}')

    if type_inference_mode is not None:
        type_inference_mode = TypeInferenceMode(type_inference_mode)

    typed_args = _build_arg_list(
        kompiled_dir=kompiled_dir,
        spec_module_name=spec_module_name,
        md_selector=md_selector,
        include_dirs=include_dirs,
        emit_json_spec=emit_json_spec,
        output=output,
        depth=depth,
        claims=claims,
        type_inference_mode=type_inference_mode,
        temp_dir=temp_dir,
        haskell_backend_command=haskell_backend_command,
        dry_run=dry_run,
    )

    try:
        run_args = tuple(chain(command, [str(spec_file)], typed_args, args))
        return run_process(run_args, logger=_LOGGER, env=env, check=check)
    except CalledProcessError as err:
        raise RuntimeError(
            f'Command kprove exited with code {err.returncode} for: {spec_file}', err.stdout, err.stderr, err
        ) from err


def _build_arg_list(
    *,
    kompiled_dir: Path | None,
    spec_module_name: str | None,
    md_selector: str | None,
    include_dirs: Iterable[Path],
    emit_json_spec: Path | None,
    output: KProveOutput | None,
    depth: int | None,
    claims: Iterable[str],
    type_inference_mode: TypeInferenceMode | None,
    temp_dir: Path | None,
    haskell_backend_command: str | None,
    dry_run: bool,
) -> list[str]:
    args = []

    if kompiled_dir:
        args += ['--definition', str(kompiled_dir)]

    if spec_module_name:
        args += ['--spec-module', spec_module_name]

    if md_selector:
        args += ['--md-selector', md_selector]

    for include_dir in include_dirs:
        args += ['-I', str(include_dir)]

    if emit_json_spec:
        args += ['--emit-json-spec', str(emit_json_spec)]

    if output:
        args += ['--output', output.value]

    if claims:
        args += ['--claims', ','.join(claims)]

    if type_inference_mode:
        args += ['--type-inference-mode', type_inference_mode.value]

    if temp_dir:
        args += ['--temp-dir', str(temp_dir)]

    if haskell_backend_command:
        args += ['--haskell-backend-command', haskell_backend_command]

    if depth:
        args += ['--depth', str(depth)]

    if dry_run:
        args.append('--dry-run')

    return args


class KProve(KPrint):
    main_file: Path | None
    prover: list[str]
    prover_args: list[str]
    _kcfg_explore: KCFGExplore | None

    def __init__(
        self,
        definition_dir: Path,
        main_file: Path | None = None,
        use_directory: Path | None = None,
        command: str = 'kprove',
        bug_report: BugReport | None = None,
        extra_unparsing_modules: Iterable[KFlatModule] = (),
        patch_symbol_table: Callable[[SymbolTable], None] | None = None,
    ):
        super().__init__(
            definition_dir,
            use_directory=use_directory,
            bug_report=bug_report,
            extra_unparsing_modules=extra_unparsing_modules,
            patch_symbol_table=patch_symbol_table,
        )
        # TODO: we should not have to supply main_file, it should be read
        self.main_file = main_file
        self.prover = [command]
        self.prover_args = []
        self._kcfg_explore = None

    def prove(
        self,
        spec_file: Path,
        spec_module_name: str | None = None,
        args: Iterable[str] = (),
        include_dirs: Iterable[Path] = (),
        md_selector: str | None = None,
        haskell_args: Iterable[str] = (),
        depth: int | None = None,
    ) -> list[CTerm]:
        log_file = spec_file.with_suffix('.debug-log')
        if log_file.exists():
            log_file.unlink()
        haskell_log_args = [
            '--log',
            str(log_file),
            '--log-format',
            KoreExecLogFormat.ONELINE.value,
            '--log-entries',
            'DebugTransition',
        ]

        env = os.environ.copy()
        existing_opts = os.getenv('KORE_EXEC_OPTS')
        kore_exec_opts = ' '.join(list(haskell_args) + haskell_log_args + ([existing_opts] if existing_opts else []))
        _LOGGER.debug(f'export KORE_EXEC_OPTS={kore_exec_opts!r}')
        env['KORE_EXEC_OPTS'] = kore_exec_opts

        proc_result = _kprove(
            spec_file=spec_file,
            command=self.prover,
            kompiled_dir=self.definition_dir,
            spec_module_name=spec_module_name,
            include_dirs=include_dirs,
            md_selector=md_selector,
            output=KProveOutput.JSON,
            temp_dir=self.use_directory,
            args=self.prover_args + list(args),
            env=env,
            check=False,
            depth=depth,
        )

        if proc_result.returncode not in (0, 1):
            raise RuntimeError('kprove failed!')

        debug_log = _get_rule_log(log_file)
        final_state = KInner.from_dict(kast_term(json.loads(proc_result.stdout)))
        if is_top(final_state) and len(debug_log) == 0:
            raise ValueError(f'Proof took zero steps, likely the LHS is invalid: {spec_file}')
        return [CTerm.from_kast(disjunct) for disjunct in flatten_label('#Or', final_state)]

    def prove_claim(
        self,
        claim: KClaim,
        claim_id: str,
        lemmas: Iterable[KRule] = (),
        args: Iterable[str] = (),
        haskell_args: Iterable[str] = (),
        depth: int | None = None,
    ) -> list[CTerm]:
        with self._tmp_claim_definition(claim, claim_id, lemmas=lemmas) as (claim_path, claim_module_name):
            return self.prove(
                claim_path,
                spec_module_name=claim_module_name,
                args=args,
                haskell_args=haskell_args,
                depth=depth,
            )

    def prove_claim_rpc(
        self,
        claim: KClaim,
        kcfg_semantics: KCFGSemantics | None = None,
        id: str | None = None,
        port: int | None = None,
        kore_rpc_command: str | Iterable[str] | None = None,
        llvm_definition_dir: Path | None = None,
        smt_timeout: int | None = None,
        smt_retry_limit: int | None = None,
        smt_tactic: str | None = None,
        bug_report: BugReport | None = None,
        haskell_log_format: KoreExecLogFormat = KoreExecLogFormat.ONELINE,
        haskell_log_entries: Iterable[str] = (),
        log_axioms_file: Path | None = None,
        trace_rewrites: bool = False,
        start_server: bool = True,
        maude_port: int | None = None,
        fallback_on: Iterable[FallbackReason] | None = None,
        interim_simplification: int | None = None,
        no_post_exec_simplify: bool = False,
        max_depth: int | None = None,
        save_directory: Path | None = None,
        max_iterations: int | None = None,
    ) -> Proof:
<<<<<<< HEAD
        proof: Proof
        prover: Prover
        lhs_top = extract_lhs(claim.body)
        is_functional_claim = (
            type(lhs_top) is KApply and self.definition.symbols[lhs_top.label.name] in self.definition.functions
        )

        if is_functional_claim:
            proof = EqualityProof.from_claim(claim, self.definition, proof_dir=save_directory)
            if save_directory is not None and EqualityProof.proof_data_exists(proof.id, save_directory):
                _LOGGER.info(f'Reloading from disk {proof.id}: {save_directory}')
                proof = EqualityProof.read_proof_data(save_directory, proof.id)

        else:
            proof = APRProof.from_claim(self.definition, claim, {}, proof_dir=save_directory)
            if save_directory is not None and APRProof.proof_data_exists(proof.id, save_directory):
                _LOGGER.info(f'Reloading from disk {proof.id}: {save_directory}')
                proof = APRProof.read_proof_data(save_directory, proof.id)

        if not proof.passed and (max_iterations is None or max_iterations > 0):
            with cterm_symbolic(
                self.definition,
                self.kompiled_kore,
                self.definition_dir,
                id=id,
                port=port,
                kore_rpc_command=kore_rpc_command,
                llvm_definition_dir=llvm_definition_dir,
                smt_timeout=smt_timeout,
                smt_retry_limit=smt_retry_limit,
                smt_tactic=smt_tactic,
                bug_report=bug_report,
                haskell_log_format=haskell_log_format,
                haskell_log_entries=haskell_log_entries,
                log_axioms_file=log_axioms_file,
                trace_rewrites=trace_rewrites,
                start_server=start_server,
                maude_port=maude_port,
                fallback_on=fallback_on,
                interim_simplification=interim_simplification,
                no_post_exec_simplify=no_post_exec_simplify,
            ) as cts:
                kcfg_explore = KCFGExplore(cts, kcfg_semantics=kcfg_semantics)
                if is_functional_claim:
                    assert type(proof) is EqualityProof
                    prover = ImpliesProver(proof, kcfg_explore)
                else:
                    assert type(proof) is APRProof
                    prover = APRProver(proof, kcfg_explore, execute_depth=max_depth)
                prover.advance_proof(max_iterations=max_iterations)

        if proof.passed:
            _LOGGER.info(f'Proof passed: {proof.id}')
        elif proof.failed:
            _LOGGER.info(f'Proof failed: {proof.id}')
        else:
            _LOGGER.info(f'Proof pending: {proof.id}')
        return proof
=======
        with cterm_symbolic(
            self.definition,
            self.kompiled_kore,
            self.definition_dir,
            id=id,
            port=port,
            kore_rpc_command=kore_rpc_command,
            llvm_definition_dir=llvm_definition_dir,
            smt_timeout=smt_timeout,
            smt_retry_limit=smt_retry_limit,
            smt_tactic=smt_tactic,
            bug_report=bug_report,
            haskell_log_format=haskell_log_format,
            haskell_log_entries=haskell_log_entries,
            log_axioms_file=log_axioms_file,
            trace_rewrites=trace_rewrites,
            start_server=start_server,
            maude_port=maude_port,
            fallback_on=fallback_on,
            interim_simplification=interim_simplification,
            no_post_exec_simplify=no_post_exec_simplify,
        ) as cts:
            kcfg_explore = KCFGExplore(cts, kcfg_semantics=kcfg_semantics)
            proof: Proof
            prover: Prover
            lhs_top = extract_lhs(claim.body)
            if type(lhs_top) is KApply and self.definition.symbols[lhs_top.label.name] in self.definition.functions:
                proof = EqualityProof.from_claim(claim, self.definition)
                prover = ImpliesProver(proof, kcfg_explore)
            else:
                proof = APRProof.from_claim(self.definition, claim, {})
                prover = APRProver(kcfg_explore)
            prover.advance_proof(proof)
            if proof.passed:
                _LOGGER.info(f'Proof passed: {proof.id}')
            elif proof.failed:
                _LOGGER.info(f'Proof failed: {proof.id}')
            else:
                _LOGGER.info(f'Proof pending: {proof.id}')
            return proof
>>>>>>> 1a636239

    def prove_rpc(
        self,
        options: ProveOptions,
        kcfg_semantics: KCFGSemantics | None = None,
        id: str | None = None,
        port: int | None = None,
        kore_rpc_command: str | Iterable[str] | None = None,
        llvm_definition_dir: Path | None = None,
        smt_timeout: int | None = None,
        smt_retry_limit: int | None = None,
        smt_tactic: str | None = None,
        bug_report: BugReport | None = None,
        haskell_log_format: KoreExecLogFormat = KoreExecLogFormat.ONELINE,
        haskell_log_entries: Iterable[str] = (),
        log_axioms_file: Path | None = None,
        trace_rewrites: bool = False,
        start_server: bool = True,
        maude_port: int | None = None,
        fallback_on: Iterable[FallbackReason] | None = None,
        interim_simplification: int | None = None,
        no_post_exec_simplify: bool = False,
    ) -> list[Proof]:
        def _prove_claim_rpc(claim: KClaim) -> Proof:
            return self.prove_claim_rpc(
                claim,
                kcfg_semantics=kcfg_semantics,
                id=id,
                port=port,
                kore_rpc_command=kore_rpc_command,
                llvm_definition_dir=llvm_definition_dir,
                smt_timeout=smt_timeout,
                smt_retry_limit=smt_retry_limit,
                smt_tactic=smt_tactic,
                bug_report=bug_report,
                haskell_log_format=haskell_log_format,
                haskell_log_entries=haskell_log_entries,
                log_axioms_file=log_axioms_file,
                trace_rewrites=trace_rewrites,
                start_server=start_server,
                maude_port=maude_port,
                fallback_on=fallback_on,
                interim_simplification=interim_simplification,
                no_post_exec_simplify=no_post_exec_simplify,
                max_depth=options.max_depth,
                save_directory=options.save_directory,
                max_iterations=options.max_iterations,
            )

        all_claims = self.get_claims(
            options.spec_file,
            spec_module_name=options.spec_module,
            claim_labels=options.claim_labels,
            exclude_claim_labels=options.exclude_claim_labels,
            type_inference_mode=options.type_inference_mode,
        )
        if all_claims is None:
            raise ValueError(f'No claims found in file: {options.spec_file}')
        return [_prove_claim_rpc(claim) for claim in all_claims]

    def get_claim_modules(
        self,
        spec_file: Path,
        spec_module_name: str | None = None,
        include_dirs: Iterable[Path] = (),
        md_selector: str | None = None,
        type_inference_mode: TypeInferenceMode | None = None,
    ) -> KFlatModuleList:
        with self._temp_file(prefix=f'{spec_file.name}.parsed.json.') as ntf:
            _kprove(
                spec_file=spec_file,
                kompiled_dir=self.definition_dir,
                spec_module_name=spec_module_name,
                include_dirs=include_dirs,
                md_selector=md_selector,
                output=KProveOutput.JSON,
                temp_dir=self.use_directory,
                dry_run=True,
                type_inference_mode=type_inference_mode,
                args=['--emit-json-spec', ntf.name],
            )
            return KFlatModuleList.from_dict(kast_term(json.loads(Path(ntf.name).read_text())))

    def get_claims(
        self,
        spec_file: Path,
        spec_module_name: str | None = None,
        include_dirs: Iterable[Path] = (),
        md_selector: str | None = None,
        claim_labels: Iterable[str] | None = None,
        exclude_claim_labels: Iterable[str] | None = None,
        include_dependencies: bool = True,
        type_inference_mode: TypeInferenceMode | None = None,
    ) -> list[KClaim]:
        flat_module_list = self.get_claim_modules(
            spec_file=spec_file,
            spec_module_name=spec_module_name,
            include_dirs=include_dirs,
            md_selector=md_selector,
            type_inference_mode=type_inference_mode,
        )

        _module_names = [module.name for module in flat_module_list.modules]

        def _get_claim_module(_label: str) -> str | None:
            if _label.find('.') > 0 and _label.split('.')[0] in _module_names:
                return _label.split('.')[0]
            return None

        all_claims = {
            claim.label: (claim, module.name) for module in flat_module_list.modules for claim in module.claims
        }

        claim_labels = list(all_claims.keys()) if claim_labels is None else list(claim_labels)
        exclude_claim_labels = [] if exclude_claim_labels is None else list(exclude_claim_labels)

        final_claims: dict[str, KClaim] = {}
        unfound_labels: list[str] = []
        while len(claim_labels) > 0:
            claim_label = claim_labels.pop(0)
            if claim_label in final_claims or claim_label in exclude_claim_labels:
                continue
            if claim_label not in all_claims:
                claim_label = f'{flat_module_list.main_module}.{claim_label}'
            if claim_label not in all_claims:
                unfound_labels.append(claim_label)
                continue

            _claim, _module_name = all_claims[claim_label]
            _updated_dependencies: list[str] = []
            for _dependency_label in _claim.dependencies:
                if _get_claim_module(_dependency_label) is None:
                    _dependency_label = f'{_module_name}.{_dependency_label}'
                _updated_dependencies.append(_dependency_label)
            if len(_updated_dependencies) > 0:
                claim_labels.extend(_updated_dependencies)
                _claim = _claim.let(att=_claim.att.update([Atts.DEPENDS(','.join(_updated_dependencies))]))

            final_claims[claim_label] = _claim

        if len(unfound_labels) > 0:
            raise ValueError(f'Claim labels not found: {unfound_labels}')

        return list(final_claims.values())

    @contextmanager
    def _tmp_claim_definition(
        self,
        claim: KClaim,
        claim_id: str,
        lemmas: Iterable[KRule] = (),
    ) -> Iterator[tuple[Path, str]]:
        with self._temp_file(suffix='-spec.k') as ntf:
            tmp_claim_file = Path(ntf.name)
            tmp_module_name = tmp_claim_file.stem.removesuffix('-spec').rstrip('_').replace('_', '-').upper() + '-SPEC'
            tmp_module_name = re.sub(r'-+', '-', tmp_module_name)

            sentences: list[KRuleLike] = []
            sentences += lemmas
            sentences += [claim]

            claim_module = KFlatModule(tmp_module_name, sentences, imports=[KImport(self.main_module, True)])
            requires = [KRequire(str(self.main_file))] if self.main_file is not None else []
            claim_definition = KDefinition(tmp_module_name, [claim_module], requires=requires)

            ntf.write(gen_file_timestamp() + '\n')
            ntf.write(self.pretty_print(claim_definition) + '\n\n')
            ntf.flush()

            _LOGGER.info(f'Wrote claim file: {tmp_claim_file}')
            yield tmp_claim_file, tmp_module_name


def _get_rule_log(debug_log_file: Path) -> list[list[tuple[str, bool, int]]]:
    # rule_loc, is_success, ellapsed_time_since_start
    def _get_rule_line(_line: str) -> tuple[str, bool, int] | None:
        if _line.startswith('kore-exec: ['):
            time = int(_line.split('[')[1].split(']')[0])
            if _line.find('(DebugTransition): after  apply axioms: ') > 0:
                rule_name = ':'.join(_line.split(':')[-4:]).strip()
                return (rule_name, True, time)
            elif _line.find('(DebugAttemptedRewriteRules): ') > 0:
                rule_name = ':'.join(_line.split(':')[-4:]).strip()
                return (rule_name, False, time)
        return None

    log_lines: list[tuple[str, bool, int]] = []
    with open(debug_log_file) as log_file:
        for line in log_file.read().split('\n'):
            if processed_line := _get_rule_line(line):
                log_lines.append(processed_line)

    # rule_loc, is_success, time_delta
    axioms: list[list[tuple[str, bool, int]]] = [[]]
    just_applied = True
    prev_time = 0
    for rule_name, is_application, rule_time in log_lines:
        rtime = rule_time - prev_time
        prev_time = rule_time
        if not is_application:
            if just_applied:
                axioms.append([])
            just_applied = False
        else:
            just_applied = True
        axioms[-1].append((rule_name, is_application, rtime))

    if len(axioms[-1]) == 0:
        axioms.pop(-1)

    return axioms<|MERGE_RESOLUTION|>--- conflicted
+++ resolved
@@ -289,7 +289,6 @@
         save_directory: Path | None = None,
         max_iterations: int | None = None,
     ) -> Proof:
-<<<<<<< HEAD
         proof: Proof
         prover: Prover
         lhs_top = extract_lhs(claim.body)
@@ -338,8 +337,8 @@
                     prover = ImpliesProver(proof, kcfg_explore)
                 else:
                     assert type(proof) is APRProof
-                    prover = APRProver(proof, kcfg_explore, execute_depth=max_depth)
-                prover.advance_proof(max_iterations=max_iterations)
+                    prover = APRProver(kcfg_explore, execute_depth=max_depth)
+                prover.advance_proof(proof, max_iterations=max_iterations)
 
         if proof.passed:
             _LOGGER.info(f'Proof passed: {proof.id}')
@@ -348,48 +347,6 @@
         else:
             _LOGGER.info(f'Proof pending: {proof.id}')
         return proof
-=======
-        with cterm_symbolic(
-            self.definition,
-            self.kompiled_kore,
-            self.definition_dir,
-            id=id,
-            port=port,
-            kore_rpc_command=kore_rpc_command,
-            llvm_definition_dir=llvm_definition_dir,
-            smt_timeout=smt_timeout,
-            smt_retry_limit=smt_retry_limit,
-            smt_tactic=smt_tactic,
-            bug_report=bug_report,
-            haskell_log_format=haskell_log_format,
-            haskell_log_entries=haskell_log_entries,
-            log_axioms_file=log_axioms_file,
-            trace_rewrites=trace_rewrites,
-            start_server=start_server,
-            maude_port=maude_port,
-            fallback_on=fallback_on,
-            interim_simplification=interim_simplification,
-            no_post_exec_simplify=no_post_exec_simplify,
-        ) as cts:
-            kcfg_explore = KCFGExplore(cts, kcfg_semantics=kcfg_semantics)
-            proof: Proof
-            prover: Prover
-            lhs_top = extract_lhs(claim.body)
-            if type(lhs_top) is KApply and self.definition.symbols[lhs_top.label.name] in self.definition.functions:
-                proof = EqualityProof.from_claim(claim, self.definition)
-                prover = ImpliesProver(proof, kcfg_explore)
-            else:
-                proof = APRProof.from_claim(self.definition, claim, {})
-                prover = APRProver(kcfg_explore)
-            prover.advance_proof(proof)
-            if proof.passed:
-                _LOGGER.info(f'Proof passed: {proof.id}')
-            elif proof.failed:
-                _LOGGER.info(f'Proof failed: {proof.id}')
-            else:
-                _LOGGER.info(f'Proof pending: {proof.id}')
-            return proof
->>>>>>> 1a636239
 
     def prove_rpc(
         self,
