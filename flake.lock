{
  "nodes": {
    "HTTP": {
      "flake": false,
      "locked": {
        "lastModified": 1451647621,
        "narHash": "sha256-oHIyw3x0iKBexEo49YeUDV1k74ZtyYKGR2gNJXXRxts=",
        "owner": "phadej",
        "repo": "HTTP",
        "rev": "9bc0996d412fef1787449d841277ef663ad9a915",
        "type": "github"
      },
      "original": {
        "owner": "phadej",
        "repo": "HTTP",
        "type": "github"
      }
    },
    "cabal-32": {
      "flake": false,
      "locked": {
        "lastModified": 1603716527,
        "narHash": "sha256-X0TFfdD4KZpwl0Zr6x+PLxUt/VyKQfX7ylXHdmZIL+w=",
        "owner": "haskell",
        "repo": "cabal",
        "rev": "48bf10787e27364730dd37a42b603cee8d6af7ee",
        "type": "github"
      },
      "original": {
        "owner": "haskell",
        "ref": "3.2",
        "repo": "cabal",
        "type": "github"
      }
    },
    "cabal-34": {
      "flake": false,
      "locked": {
        "lastModified": 1640353650,
        "narHash": "sha256-N1t6M3/wqj90AEdRkeC8i923gQYUpzSr8b40qVOZ1Rk=",
        "owner": "haskell",
        "repo": "cabal",
        "rev": "942639c18c0cd8ec53e0a6f8d120091af35312cd",
        "type": "github"
      },
      "original": {
        "owner": "haskell",
        "ref": "3.4",
        "repo": "cabal",
        "type": "github"
      }
    },
    "cabal-36": {
      "flake": false,
      "locked": {
        "lastModified": 1641652457,
        "narHash": "sha256-BlFPKP4C4HRUJeAbdembX1Rms1LD380q9s0qVDeoAak=",
        "owner": "haskell",
        "repo": "cabal",
        "rev": "f27667f8ec360c475027dcaee0138c937477b070",
        "type": "github"
      },
      "original": {
        "owner": "haskell",
        "ref": "3.6",
        "repo": "cabal",
        "type": "github"
      }
    },
    "cardano-shell": {
      "flake": false,
      "locked": {
        "lastModified": 1608537748,
        "narHash": "sha256-PulY1GfiMgKVnBci3ex4ptk2UNYMXqGjJOxcPy2KYT4=",
        "owner": "input-output-hk",
        "repo": "cardano-shell",
        "rev": "9392c75087cb9a3d453998f4230930dea3a95725",
        "type": "github"
      },
      "original": {
        "owner": "input-output-hk",
        "repo": "cardano-shell",
        "type": "github"
      }
    },
    "flake-compat": {
      "flake": false,
      "locked": {
        "lastModified": 1650374568,
        "narHash": "sha256-Z+s0J8/r907g149rllvwhb4pKi8Wam5ij0st8PwAh+E=",
        "owner": "edolstra",
        "repo": "flake-compat",
        "rev": "b4a34015c698c7793d592d66adbab377907a2be8",
        "type": "github"
      },
      "original": {
        "owner": "edolstra",
        "repo": "flake-compat",
        "type": "github"
      }
    },
    "flake-utils": {
      "locked": {
        "lastModified": 1659877975,
        "narHash": "sha256-zllb8aq3YO3h8B/U0/J1WBgAL8EX5yWf5pMj3G0NAmc=",
        "owner": "numtide",
        "repo": "flake-utils",
        "rev": "c0e246b9b83f637f4681389ecabcb2681b4f3af0",
        "type": "github"
      },
      "original": {
        "owner": "numtide",
        "repo": "flake-utils",
        "type": "github"
      }
    },
    "flake-utils_2": {
      "locked": {
        "lastModified": 1644229661,
        "narHash": "sha256-1YdnJAsNy69bpcjuoKdOYQX0YxZBiCYZo4Twxerqv7k=",
        "owner": "numtide",
        "repo": "flake-utils",
        "rev": "3cecb5b042f7f209c56ffd8371b2711a290ec797",
        "type": "github"
      },
      "original": {
        "owner": "numtide",
        "repo": "flake-utils",
        "type": "github"
      }
    },
    "flake-utils_3": {
      "locked": {
        "lastModified": 1642700792,
        "narHash": "sha256-XqHrk7hFb+zBvRg6Ghl+AZDq03ov6OshJLiSWOoX5es=",
        "owner": "numtide",
        "repo": "flake-utils",
        "rev": "846b2ae0fc4cc943637d3d1def4454213e203cba",
        "type": "github"
      },
      "original": {
        "owner": "numtide",
        "repo": "flake-utils",
        "type": "github"
      }
    },
    "ghc-8.6.5-iohk": {
      "flake": false,
      "locked": {
        "lastModified": 1600920045,
        "narHash": "sha256-DO6kxJz248djebZLpSzTGD6s8WRpNI9BTwUeOf5RwY8=",
        "owner": "input-output-hk",
        "repo": "ghc",
        "rev": "95713a6ecce4551240da7c96b6176f980af75cae",
        "type": "github"
      },
      "original": {
        "owner": "input-output-hk",
        "ref": "release/8.6.5-iohk",
        "repo": "ghc",
        "type": "github"
      }
    },
    "hackage": {
      "flake": false,
      "locked": {
        "lastModified": 1654823898,
        "narHash": "sha256-75XxIB6XOIxmhxyX7SJ6sA1WAg4xh6GJO0KjTvi3+LQ=",
        "owner": "input-output-hk",
        "repo": "hackage.nix",
        "rev": "f0a8972ca2724c5ac5cd829050b2b3c02a04ba41",
        "type": "github"
      },
      "original": {
        "owner": "input-output-hk",
        "repo": "hackage.nix",
        "type": "github"
      }
    },
    "haskell-backend": {
      "inputs": {
        "haskell-nix": "haskell-nix",
        "mach-nix": "mach-nix",
        "nixpkgs": [
          "haskell-backend",
          "haskell-nix",
          "nixpkgs-unstable"
        ],
        "nixpkgs22_05": "nixpkgs22_05",
        "z3-src": "z3-src"
      },
      "locked": {
        "lastModified": 1663056965,
        "narHash": "sha256-BJYRjdd5QkcSroxiYt2jzFJvUdPauf0Xqfq2Cl/46e8=",
        "owner": "runtimeverification",
        "repo": "haskell-backend",
        "rev": "6b37a7de8cd977d2640cfcdef84510288f30f8a7",
        "type": "github"
      },
      "original": {
        "owner": "runtimeverification",
        "repo": "haskell-backend",
        "type": "github"
      }
    },
    "haskell-nix": {
      "inputs": {
        "HTTP": "HTTP",
        "cabal-32": "cabal-32",
        "cabal-34": "cabal-34",
        "cabal-36": "cabal-36",
        "cardano-shell": "cardano-shell",
        "flake-utils": "flake-utils_2",
        "ghc-8.6.5-iohk": "ghc-8.6.5-iohk",
        "hackage": "hackage",
        "hpc-coveralls": "hpc-coveralls",
        "hydra": "hydra",
        "nix-tools": "nix-tools",
        "nixpkgs": [
          "haskell-backend",
          "haskell-nix",
          "nixpkgs-unstable"
        ],
        "nixpkgs-2003": "nixpkgs-2003",
        "nixpkgs-2105": "nixpkgs-2105",
        "nixpkgs-2111": "nixpkgs-2111",
        "nixpkgs-unstable": "nixpkgs-unstable",
        "old-ghc-nix": "old-ghc-nix",
        "stackage": "stackage"
      },
      "locked": {
        "lastModified": 1654824048,
        "narHash": "sha256-qSjPdxa+WdDgG1W7GhGEtS6gH8UqchB0KrpE6hlOFnU=",
        "owner": "input-output-hk",
        "repo": "haskell.nix",
        "rev": "75b545a7937db878e4d301ecb171f6ac9040bb91",
        "type": "github"
      },
      "original": {
        "owner": "input-output-hk",
        "repo": "haskell.nix",
        "type": "github"
      }
    },
    "hpc-coveralls": {
      "flake": false,
      "locked": {
        "lastModified": 1607498076,
        "narHash": "sha256-8uqsEtivphgZWYeUo5RDUhp6bO9j2vaaProQxHBltQk=",
        "owner": "sevanspowell",
        "repo": "hpc-coveralls",
        "rev": "14df0f7d229f4cd2e79f8eabb1a740097fdfa430",
        "type": "github"
      },
      "original": {
        "owner": "sevanspowell",
        "repo": "hpc-coveralls",
        "type": "github"
      }
    },
    "hydra": {
      "inputs": {
        "nix": "nix",
        "nixpkgs": [
          "haskell-backend",
          "haskell-nix",
          "hydra",
          "nix",
          "nixpkgs"
        ]
      },
      "locked": {
        "lastModified": 1646878427,
        "narHash": "sha256-KtbrofMtN8GlM7D+n90kixr7QpSlVmdN+vK5CA/aRzc=",
        "owner": "NixOS",
        "repo": "hydra",
        "rev": "28b682b85b7efc5cf7974065792a1f22203a5927",
        "type": "github"
      },
      "original": {
        "id": "hydra",
        "type": "indirect"
      }
    },
    "immer-src": {
      "flake": false,
      "locked": {
        "lastModified": 1634324349,
        "narHash": "sha256-1OicqmyM3Rcrs/jkRMip2pXITQnVDRrHbQbEpZZ4nnU=",
        "owner": "runtimeverification",
        "repo": "immer",
        "rev": "198c2ae260d49ef1800a2fe4433e07d7dec20059",
        "type": "github"
      },
      "original": {
        "owner": "runtimeverification",
        "repo": "immer",
        "rev": "198c2ae260d49ef1800a2fe4433e07d7dec20059",
        "type": "github"
      }
    },
    "llvm-backend": {
      "inputs": {
        "immer-src": "immer-src",
        "mavenix": "mavenix",
        "nixpkgs": [
          "haskell-backend",
          "nixpkgs"
        ],
        "pybind11-src": "pybind11-src",
        "rapidjson-src": "rapidjson-src",
        "utils": "utils_2"
      },
      "locked": {
        "lastModified": 1662997672,
        "narHash": "sha256-I8gswcpWz96z1PFyCVHBh1GsWCICyCCSKu1poITH6cI=",
        "owner": "runtimeverification",
        "repo": "llvm-backend",
        "rev": "b84aba90bd7086bc4d65c26239c42eabb8f98edf",
        "type": "github"
      },
      "original": {
        "owner": "runtimeverification",
        "repo": "llvm-backend",
        "type": "github"
      }
    },
    "lowdown-src": {
      "flake": false,
      "locked": {
        "lastModified": 1633514407,
        "narHash": "sha256-Dw32tiMjdK9t3ETl5fzGrutQTzh2rufgZV4A/BbxuD4=",
        "owner": "kristapsdz",
        "repo": "lowdown",
        "rev": "d2c2b44ff6c27b936ec27358a2653caaef8f73b8",
        "type": "github"
      },
      "original": {
        "owner": "kristapsdz",
        "repo": "lowdown",
        "type": "github"
      }
    },
    "mach-nix": {
      "inputs": {
        "flake-utils": "flake-utils_3",
        "nixpkgs": "nixpkgs_2",
        "pypi-deps-db": "pypi-deps-db"
      },
      "locked": {
        "lastModified": 1657089034,
        "narHash": "sha256-qSjk1iOi14ijAOP6QuGfE3fvy08aVxsgus+ArwgiyuU=",
        "owner": "DavHau",
        "repo": "mach-nix",
        "rev": "51caf584f26acdfaa51bbf7ee1ffa365aea7bc64",
        "type": "github"
      },
      "original": {
        "owner": "DavHau",
        "repo": "mach-nix",
        "type": "github"
      }
    },
    "mavenix": {
      "inputs": {
        "nixpkgs": "nixpkgs_3",
        "utils": "utils"
      },
      "locked": {
        "lastModified": 1643802645,
        "narHash": "sha256-BynM25iwp/l3FyrcHqiNJdDxvN6IxSM3/zkFR6PD3B0=",
        "owner": "nix-community",
        "repo": "mavenix",
        "rev": "ce9ddfd7f361190e8e8dcfaf6b8282eebbb3c7cb",
        "type": "github"
      },
      "original": {
        "owner": "nix-community",
        "repo": "mavenix",
        "type": "github"
      }
    },
    "mavenix_2": {
      "inputs": {
        "nixpkgs": "nixpkgs_4",
        "utils": "utils_3"
      },
      "locked": {
        "lastModified": 1656435814,
        "narHash": "sha256-Gx4QoWB9eI437/66iqTr6AUjxGgN6WslqrQ57s+sL6A=",
        "owner": "goodlyrottenapple",
        "repo": "mavenix",
        "rev": "0cbd57b2494d52909b27f57d03580acc66bf0298",
        "type": "github"
      },
      "original": {
        "owner": "goodlyrottenapple",
        "repo": "mavenix",
        "type": "github"
      }
    },
    "nix": {
      "inputs": {
        "lowdown-src": "lowdown-src",
        "nixpkgs": "nixpkgs",
        "nixpkgs-regression": "nixpkgs-regression"
      },
      "locked": {
        "lastModified": 1643066034,
        "narHash": "sha256-xEPeMcNJVOeZtoN+d+aRwolpW8mFSEQx76HTRdlhPhg=",
        "owner": "NixOS",
        "repo": "nix",
        "rev": "a1cd7e58606a41fcf62bf8637804cf8306f17f62",
        "type": "github"
      },
      "original": {
        "owner": "NixOS",
        "ref": "2.6.0",
        "repo": "nix",
        "type": "github"
      }
    },
    "nix-tools": {
      "flake": false,
      "locked": {
        "lastModified": 1649424170,
        "narHash": "sha256-XgKXWispvv5RCvZzPb+p7e6Hy3LMuRjafKMl7kXzxGw=",
        "owner": "input-output-hk",
        "repo": "nix-tools",
        "rev": "e109c94016e3b6e0db7ed413c793e2d4bdb24aa7",
        "type": "github"
      },
      "original": {
        "owner": "input-output-hk",
        "repo": "nix-tools",
        "type": "github"
      }
    },
    "nixpkgs": {
      "locked": {
        "lastModified": 1632864508,
        "narHash": "sha256-d127FIvGR41XbVRDPVvozUPQ/uRHbHwvfyKHwEt5xFM=",
        "owner": "NixOS",
        "repo": "nixpkgs",
        "rev": "82891b5e2c2359d7e58d08849e4c89511ab94234",
        "type": "github"
      },
      "original": {
        "id": "nixpkgs",
        "ref": "nixos-21.05-small",
        "type": "indirect"
      }
    },
    "nixpkgs-2003": {
      "locked": {
        "lastModified": 1620055814,
        "narHash": "sha256-8LEHoYSJiL901bTMVatq+rf8y7QtWuZhwwpKE2fyaRY=",
        "owner": "NixOS",
        "repo": "nixpkgs",
        "rev": "1db42b7fe3878f3f5f7a4f2dc210772fd080e205",
        "type": "github"
      },
      "original": {
        "owner": "NixOS",
        "ref": "nixpkgs-20.03-darwin",
        "repo": "nixpkgs",
        "type": "github"
      }
    },
    "nixpkgs-2105": {
      "locked": {
        "lastModified": 1645296114,
        "narHash": "sha256-y53N7TyIkXsjMpOG7RhvqJFGDacLs9HlyHeSTBioqYU=",
        "owner": "NixOS",
        "repo": "nixpkgs",
        "rev": "530a53dcbc9437363471167a5e4762c5fcfa34a1",
        "type": "github"
      },
      "original": {
        "owner": "NixOS",
        "ref": "nixpkgs-21.05-darwin",
        "repo": "nixpkgs",
        "type": "github"
      }
    },
    "nixpkgs-2111": {
      "locked": {
        "lastModified": 1648744337,
        "narHash": "sha256-bYe1dFJAXovjqiaPKrmAbSBEK5KUkgwVaZcTbSoJ7hg=",
        "owner": "NixOS",
        "repo": "nixpkgs",
        "rev": "0a58eebd8ec65ffdef2ce9562784123a73922052",
        "type": "github"
      },
      "original": {
        "owner": "NixOS",
        "ref": "nixpkgs-21.11-darwin",
        "repo": "nixpkgs",
        "type": "github"
      }
    },
    "nixpkgs-regression": {
      "locked": {
        "lastModified": 1643052045,
        "narHash": "sha256-uGJ0VXIhWKGXxkeNnq4TvV3CIOkUJ3PAoLZ3HMzNVMw=",
        "owner": "NixOS",
        "repo": "nixpkgs",
        "rev": "215d4d0fd80ca5163643b03a33fde804a29cc1e2",
        "type": "github"
      },
      "original": {
        "id": "nixpkgs",
        "rev": "215d4d0fd80ca5163643b03a33fde804a29cc1e2",
        "type": "indirect"
      }
    },
    "nixpkgs-unstable": {
      "locked": {
        "lastModified": 1648219316,
        "narHash": "sha256-Ctij+dOi0ZZIfX5eMhgwugfvB+WZSrvVNAyAuANOsnQ=",
        "owner": "NixOS",
        "repo": "nixpkgs",
        "rev": "30d3d79b7d3607d56546dd2a6b49e156ba0ec634",
        "type": "github"
      },
      "original": {
        "owner": "NixOS",
        "ref": "nixpkgs-unstable",
        "repo": "nixpkgs",
        "type": "github"
      }
    },
    "nixpkgs22_05": {
      "locked": {
        "lastModified": 1662099760,
        "narHash": "sha256-MdZLCTJPeHi/9fg6R9fiunyDwP3XHJqDd51zWWz9px0=",
        "owner": "NixOS",
        "repo": "nixpkgs",
        "rev": "67e45078141102f45eff1589a831aeaa3182b41e",
        "type": "github"
      },
      "original": {
        "id": "nixpkgs",
        "ref": "nixos-22.05",
        "type": "indirect"
      }
    },
    "nixpkgs_2": {
      "locked": {
        "lastModified": 1643805626,
        "narHash": "sha256-AXLDVMG+UaAGsGSpOtQHPIKB+IZ0KSd9WS77aanGzgc=",
        "owner": "NixOS",
        "repo": "nixpkgs",
        "rev": "554d2d8aa25b6e583575459c297ec23750adb6cb",
        "type": "github"
      },
      "original": {
        "id": "nixpkgs",
        "ref": "nixos-unstable",
        "type": "indirect"
      }
    },
    "nixpkgs_3": {
      "locked": {
        "lastModified": 1621552131,
        "narHash": "sha256-AD/AEXv+QOYAg0PIqMYv2nbGOGTIwfOGKtz3rE+y+Tc=",
        "owner": "NixOS",
        "repo": "nixpkgs",
        "rev": "d42cd445dde587e9a993cd9434cb43da07c4c5de",
        "type": "github"
      },
      "original": {
        "id": "nixpkgs",
        "type": "indirect"
      }
    },
    "nixpkgs_4": {
      "locked": {
        "lastModified": 1621552131,
        "narHash": "sha256-AD/AEXv+QOYAg0PIqMYv2nbGOGTIwfOGKtz3rE+y+Tc=",
        "owner": "NixOS",
        "repo": "nixpkgs",
        "rev": "d42cd445dde587e9a993cd9434cb43da07c4c5de",
        "type": "github"
      },
      "original": {
        "id": "nixpkgs",
        "type": "indirect"
      }
    },
    "nixpkgs_5": {
      "locked": {
        "lastModified": 1662967763,
        "narHash": "sha256-KW4axtoNzLoHS50bm2AugBBFIntyQkv7RxJNRlkPrnU=",
        "owner": "NixOS",
        "repo": "nixpkgs",
        "rev": "bf014cad818ecd1b28e68c1e7138fb988f504fdc",
        "type": "github"
      },
      "original": {
        "id": "nixpkgs",
        "ref": "nixos-22.05",
        "type": "indirect"
      }
    },
<<<<<<< HEAD
    "nixpkgs_6": {
      "locked": {
        "lastModified": 1663057457,
        "narHash": "sha256-Tf0vIM2BiqYLFKo5OtF8zCvynNk96lZMoGcbvlicHJc=",
        "owner": "NixOS",
        "repo": "nixpkgs",
        "rev": "723a5645b5b958d7dc9ec515b567d467ea6536b1",
        "type": "github"
      },
      "original": {
        "owner": "NixOS",
        "repo": "nixpkgs",
        "type": "github"
      }
    },
=======
>>>>>>> 16b3dc1d
    "old-ghc-nix": {
      "flake": false,
      "locked": {
        "lastModified": 1631092763,
        "narHash": "sha256-sIKgO+z7tj4lw3u6oBZxqIhDrzSkvpHtv0Kki+lh9Fg=",
        "owner": "angerman",
        "repo": "old-ghc-nix",
        "rev": "af48a7a7353e418119b6dfe3cd1463a657f342b8",
        "type": "github"
      },
      "original": {
        "owner": "angerman",
        "ref": "master",
        "repo": "old-ghc-nix",
        "type": "github"
      }
    },
    "pybind11-src": {
      "flake": false,
      "locked": {
        "lastModified": 1657936673,
        "narHash": "sha256-/X8DZPFsNrKGbhjZ1GFOj17/NU6p4R+saCW3pLKVNeA=",
        "owner": "pybind",
        "repo": "pybind11",
        "rev": "0ba639d6177659c5dc2955ac06ad7b5b0d22e05c",
        "type": "github"
      },
      "original": {
        "owner": "pybind",
        "repo": "pybind11",
        "rev": "0ba639d6177659c5dc2955ac06ad7b5b0d22e05c",
        "type": "github"
      }
    },
    "pypi-deps-db": {
      "flake": false,
      "locked": {
        "lastModified": 1643877077,
        "narHash": "sha256-jv8pIvRFTP919GybOxXE5TfOkrjTbdo9QiCO1TD3ZaY=",
        "owner": "DavHau",
        "repo": "pypi-deps-db",
        "rev": "da53397f0b782b0b18deb72ef8e0fb5aa7c98aa3",
        "type": "github"
      },
      "original": {
        "owner": "DavHau",
        "repo": "pypi-deps-db",
        "type": "github"
      }
    },
    "rapidjson-src": {
      "flake": false,
      "locked": {
        "lastModified": 1472111945,
        "narHash": "sha256-SxUXSOQDZ0/3zlFI4R84J56/1fkw2jhge4mexNF6Pco=",
        "owner": "Tencent",
        "repo": "rapidjson",
        "rev": "f54b0e47a08782a6131cc3d60f94d038fa6e0a51",
        "type": "github"
      },
      "original": {
        "owner": "Tencent",
        "repo": "rapidjson",
        "rev": "f54b0e47a08782a6131cc3d60f94d038fa6e0a51",
        "type": "github"
      }
    },
    "root": {
      "inputs": {
        "flake-compat": "flake-compat",
        "flake-utils": "flake-utils",
        "haskell-backend": "haskell-backend",
        "llvm-backend": "llvm-backend",
        "mavenix": "mavenix_2",
        "nixpkgs": "nixpkgs_5",
        "rv-utils": "rv-utils"
      }
    },
    "rv-utils": {
      "locked": {
        "lastModified": 1659349707,
        "narHash": "sha256-+RwJvYwRS4In+pl8R5Uz+R/yZ5yO5SAa7X6UR+eSC2U=",
        "owner": "runtimeverification",
        "repo": "rv-nix-tools",
        "rev": "7026604726c5247ceb6e7a1a7532302a58e7e2bf",
        "type": "github"
      },
      "original": {
        "owner": "runtimeverification",
        "repo": "rv-nix-tools",
        "type": "github"
      }
    },
    "stackage": {
      "flake": false,
      "locked": {
        "lastModified": 1654823991,
        "narHash": "sha256-uaa/v4SnWBCihr9jOrjJsJF5Ifteom2JEteVWCz0j2M=",
        "owner": "input-output-hk",
        "repo": "stackage.nix",
        "rev": "98529daae8cf6c38955b49f71f4538e270d8c8af",
        "type": "github"
      },
      "original": {
        "owner": "input-output-hk",
        "repo": "stackage.nix",
        "type": "github"
      }
    },
    "utils": {
      "locked": {
        "lastModified": 1620759905,
        "narHash": "sha256-WiyWawrgmyN0EdmiHyG2V+fqReiVi8bM9cRdMaKQOFg=",
        "owner": "numtide",
        "repo": "flake-utils",
        "rev": "b543720b25df6ffdfcf9227afafc5b8c1fabfae8",
        "type": "github"
      },
      "original": {
        "owner": "numtide",
        "repo": "flake-utils",
        "type": "github"
      }
    },
    "utils_2": {
      "locked": {
        "lastModified": 1652776076,
        "narHash": "sha256-gzTw/v1vj4dOVbpBSJX4J0DwUR6LIyXo7/SuuTJp1kM=",
        "owner": "numtide",
        "repo": "flake-utils",
        "rev": "04c1b180862888302ddfb2e3ad9eaa63afc60cf8",
        "type": "github"
      },
      "original": {
        "owner": "numtide",
        "repo": "flake-utils",
        "type": "github"
      }
    },
    "utils_3": {
      "locked": {
        "lastModified": 1620759905,
        "narHash": "sha256-WiyWawrgmyN0EdmiHyG2V+fqReiVi8bM9cRdMaKQOFg=",
        "owner": "numtide",
        "repo": "flake-utils",
        "rev": "b543720b25df6ffdfcf9227afafc5b8c1fabfae8",
        "type": "github"
      },
      "original": {
        "owner": "numtide",
        "repo": "flake-utils",
        "type": "github"
      }
    },
    "z3-src": {
      "flake": false,
      "locked": {
        "lastModified": 1647807944,
        "narHash": "sha256-hXlwaLsrMKm0rPAhRtynCjdhkeXIYzfNcjS04sHHfHY=",
        "owner": "Z3Prover",
        "repo": "z3",
        "rev": "f1806d32d6f21fd4df7a08719abbc1f6493d9dc5",
        "type": "github"
      },
      "original": {
        "owner": "Z3Prover",
        "ref": "z3-4.8.15",
        "repo": "z3",
        "type": "github"
      }
    }
  },
  "root": "root",
  "version": 7
}<|MERGE_RESOLUTION|>--- conflicted
+++ resolved
@@ -603,24 +603,6 @@
         "type": "indirect"
       }
     },
-<<<<<<< HEAD
-    "nixpkgs_6": {
-      "locked": {
-        "lastModified": 1663057457,
-        "narHash": "sha256-Tf0vIM2BiqYLFKo5OtF8zCvynNk96lZMoGcbvlicHJc=",
-        "owner": "NixOS",
-        "repo": "nixpkgs",
-        "rev": "723a5645b5b958d7dc9ec515b567d467ea6536b1",
-        "type": "github"
-      },
-      "original": {
-        "owner": "NixOS",
-        "repo": "nixpkgs",
-        "type": "github"
-      }
-    },
-=======
->>>>>>> 16b3dc1d
     "old-ghc-nix": {
       "flake": false,
       "locked": {
