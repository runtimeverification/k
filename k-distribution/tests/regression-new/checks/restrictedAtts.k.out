--- conflicted
+++ resolved
@@ -1,18 +1,9 @@
-<<<<<<< HEAD
-[Error] Compiler: Production sentences can not have the following attributes: [cool]
+[Error] Compiler: Production cannot have the following attributes: [cool]
 	Source(restrictedAtts.k)
 	Location(4,19,4,35)
 	4 |	  syntax Foo  ::= a() [cool, left]
 	  .	                  ^~~~~~~~~~~~~~~~
-[Error] Compiler: Rule sentences can not have the following attributes: [idem]
-=======
-[Error] Compiler: Production cannot have the following attributes: [cool, kore]
-	Source(restrictedAtts.k)
-	Location(4,19,4,41)
-	4 |	  syntax Foo  ::= a() [cool, kore, left]
-	  .	                  ^~~~~~~~~~~~~~~~~~~~~~
-[Error] Compiler: Rule cannot have the following attributes: [idem]
->>>>>>> 9c7f48f0
+[Error] Compiler: Rule cannot can not have the following attributes: [idem]
 	Source(restrictedAtts.k)
 	Location(5,8,5,17)
 	5 |	  rule a() => .K [idem, owise]
