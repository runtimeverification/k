// Copyright (c) 2015-2019 K Team. All Rights Reserved.
package org.kframework.kompile;

import com.google.common.collect.Lists;
import com.google.common.collect.Sets;
import org.apache.commons.collections15.ListUtils;
import org.apache.commons.lang3.tuple.Pair;
import org.kframework.Collections;
import org.kframework.attributes.Att;
import org.kframework.attributes.Location;
import org.kframework.attributes.Source;
import org.kframework.builtin.BooleanUtils;
import org.kframework.builtin.Sorts;
import org.kframework.compile.ExpandMacros;
import org.kframework.compile.GenerateSentencesFromConfigDecl;
import org.kframework.definition.Bubble;
import org.kframework.definition.Claim;
import org.kframework.definition.Configuration;
import org.kframework.definition.Context;
import org.kframework.definition.ContextAlias;
import org.kframework.definition.Definition;
import org.kframework.definition.DefinitionTransformer;
import org.kframework.definition.Import;
import org.kframework.definition.Module;
import org.kframework.definition.Production;
import org.kframework.definition.Rule;
import org.kframework.definition.Sentence;
import org.kframework.definition.SyntaxSort;
import org.kframework.kore.AddAttRec;
import org.kframework.kore.K;
import org.kframework.kore.KApply;
import org.kframework.kore.Sort;
import org.kframework.main.GlobalOptions;
import org.kframework.parser.ParserUtils;
import org.kframework.parser.TreeNodesToKORE;
import org.kframework.parser.inner.ParseCache;
import org.kframework.parser.inner.ParseCache.ParsedSentence;
import org.kframework.parser.inner.ParseInModule;
import org.kframework.parser.inner.generator.RuleGrammarGenerator;
import org.kframework.parser.inner.kernel.Scanner;
import org.kframework.parser.outer.Outer;
import org.kframework.utils.BinaryLoader;
import org.kframework.utils.Stopwatch;
import org.kframework.utils.errorsystem.KEMException;
import org.kframework.utils.errorsystem.KExceptionManager;
import org.kframework.utils.file.FileUtil;
import org.kframework.utils.options.InnerParsingOptions;
import org.kframework.utils.options.OuterParsingOptions;
import scala.Option;
import scala.Tuple2;
import scala.collection.Set;
import scala.util.Either;

import java.io.BufferedReader;
import java.io.File;
import java.io.FileReader;
import java.io.IOException;
import java.util.ArrayList;
import java.util.Comparator;
import java.util.HashMap;
import java.util.HashSet;
import java.util.List;
import java.util.Map;
import java.util.concurrent.atomic.AtomicInteger;
import java.util.stream.Collectors;
import java.util.stream.Stream;

import static org.kframework.Collections.*;
import static org.kframework.definition.Constructors.Module;
import static org.kframework.definition.Constructors.*;
import static org.kframework.kore.KORE.*;

/**
 * A bundle of code doing various aspects of definition parsing.
 * TODO: In major need of refactoring.
 * @cos refactored this code out of Kompile but none (or close to none) of it was originally written by him.
 */
public class DefinitionParsing {
    public static final Sort START_SYMBOL = Sorts.RuleContent();
    private static final String rule = "rule";
    private static final String claim = "claim";
    private static final String configuration = "config";
    private static final String alias = "alias";
    private static final String context = "context";
    private final File cacheFile;
    private final boolean autoImportDomains;
    private final boolean kore;
    private final KompileOptions options;
    private final GlobalOptions globalOptions;
    private final OuterParsingOptions outerParsingOptions;

    private final KExceptionManager kem;
    private final FileUtil files;
    private final ParserUtils parser;
    private final boolean cacheParses;
    private final BinaryLoader loader;
    private final Stopwatch sw;

    public final AtomicInteger parsedBubbles = new AtomicInteger(0);
    public final AtomicInteger cachedBubbles = new AtomicInteger(0);
    private final boolean profileRules;
    private final List<File> lookupDirectories;
    private final InnerParsingOptions innerParsingOptions;

    public DefinitionParsing(
            List<File> lookupDirectories,
            KompileOptions options,
            OuterParsingOptions outerParsingOptions,
            InnerParsingOptions innerParsingOptions,
            GlobalOptions globalOptions,
            KExceptionManager kem,
            FileUtil files,
            ParserUtils parser,
            boolean cacheParses,
            File cacheFile,
            Stopwatch sw) {
        this.lookupDirectories = lookupDirectories;
        this.options = options;
        this.globalOptions = globalOptions;
        this.outerParsingOptions = outerParsingOptions;
        this.innerParsingOptions = innerParsingOptions;
        this.kem = kem;
        this.files = files;
        this.parser = parser;
        this.cacheParses = cacheParses;
        this.cacheFile = cacheFile;
        this.autoImportDomains = !outerParsingOptions.noPrelude;
        this.kore = options.isKore();
        this.loader = new BinaryLoader(this.kem);
        this.profileRules = innerParsingOptions.profileRules != null;
        this.sw = sw;
    }

    public java.util.Set<Module> parseModules(CompiledDefinition definition, String mainModule, String entryPointModule, File definitionFile, java.util.Set<String> excludeModules, boolean readOnlyCache) {
        Definition def = parser.loadDefinition(
                mainModule,
                mutable(definition.getParsedDefinition().modules()),
                FileUtil.load(definitionFile),
                Source.apply(definitionFile.getAbsolutePath()),
                definitionFile.getParentFile(),
                ListUtils.union(Lists.newArrayList(Kompile.BUILTIN_DIRECTORY),
                  lookupDirectories),
                kore,
                options.preprocess,
                options.bisonLists);

        if (!def.getModule(mainModule).isDefined()) {
          throw KEMException.criticalError("Module " + mainModule + " does not exist.");
        }
        if (!def.getModule(entryPointModule).isDefined()) {
          throw KEMException.criticalError("Module " + entryPointModule + " does not exist.");
        }
        if (profileRules) // create the temp dir ahead of parsing to avoid a race condition
            files.resolveTemp(".");
        Stream<Module> modules = Stream.of(def.getModule(mainModule).get());
        modules = Stream.concat(modules, stream(def.getModule(mainModule).get().importedModules()));
        modules = Stream.concat(modules, Stream.of(def.getModule(entryPointModule).get()));
        modules = Stream.concat(modules, stream(def.getModule(entryPointModule).get().importedModules()));
        modules = Stream.concat(modules,
                stream(def.entryModules()).filter(m -> stream(m.sentences()).noneMatch(s -> s instanceof Bubble)));
        def = Definition(def.mainModule(), modules.collect(Collections.toSet()), def.att());

        def = Kompile.excludeModulesByTag(excludeModules).apply(def);
        sw.printIntermediate("Outer parsing [" + def.modules().size() + " modules]");

        errors = java.util.Collections.synchronizedSet(Sets.newHashSet());
        caches = loadCaches();

        try {
          def = resolveConfigBubbles(def);
        } catch (KEMException e) {
            errors.add(e);
            throwExceptionIfThereAreErrors();
            throw new AssertionError("should not reach this statement");
        }

        def = resolveNonConfigBubbles(def, false);
        saveTimings();
        if (! readOnlyCache) {
            saveCaches();
        }
        throwExceptionIfThereAreErrors();
        return mutable(def.entryModules());
    }

    public Map<String, ParseCache> loadCaches() {
        Map<String, ParseCache> result;
        //noinspection unchecked
        result = cacheParses ? loader.loadCache(Map.class, cacheFile) : null;
        if (result == null) {
            result = new HashMap<>();
        }
        return result;
    }

    private void saveCachesAndReportParsingErrors() {
        saveCaches();
        throwExceptionIfThereAreErrors();
    }

    private void saveCaches() {
        if (cacheParses) {
            loader.saveOrDie(cacheFile, caches);
        }
    }

    public Definition parseDefinitionAndResolveBubbles(File definitionFile, String mainModuleName, String mainProgramsModule, java.util.Set<String> excludedModuleTags) {
        Definition parsedDefinition = parseDefinition(definitionFile, mainModuleName, mainProgramsModule);
        Stream<Module> modules = Stream.of(parsedDefinition.mainModule());
        modules = Stream.concat(modules, stream(parsedDefinition.mainModule().importedModules()));
        Option<Module> syntaxModule = parsedDefinition.getModule(mainProgramsModule);
        if (syntaxModule.isDefined()) {
            modules = Stream.concat(modules, Stream.of(syntaxModule.get()));
            modules = Stream.concat(modules, stream(syntaxModule.get().importedModules()));
        }
        modules = Stream.concat(modules, Stream.of(parsedDefinition.getModule("K-REFLECTION").get()));
        modules = Stream.concat(modules, Stream.of(parsedDefinition.getModule("STDIN-STREAM").get()));
        modules = Stream.concat(modules, Stream.of(parsedDefinition.getModule("STDOUT-STREAM").get()));
        modules = Stream.concat(modules, Stream.of(parsedDefinition.getModule("MAP").get()));
        modules = Stream.concat(modules,
                stream(parsedDefinition.entryModules()).filter(m -> stream(m.sentences()).noneMatch(s -> s instanceof Bubble)));
        Definition trimmed = Definition(parsedDefinition.mainModule(), modules.collect(Collections.toSet()),
                parsedDefinition.att());
        trimmed = Kompile.excludeModulesByTag(excludedModuleTags).apply(trimmed);
        sw.printIntermediate("Outer parsing [" + trimmed.modules().size() + " modules]");
        if (profileRules) // create the temp dir ahead of parsing to avoid a race condition
            files.resolveTemp(".");
        Definition afterResolvingConfigBubbles = resolveConfigBubbles(trimmed, parsedDefinition.getModule("DEFAULT-CONFIGURATION").get());
        sw.printIntermediate("Parse configurations [" + parsedBubbles.get() + "/" + (parsedBubbles.get() + cachedBubbles.get()) + " declarations]");
        parsedBubbles.set(0);
        cachedBubbles.set(0);
        Definition afterResolvingAllOtherBubbles = resolveNonConfigBubbles(afterResolvingConfigBubbles, true);
        sw.printIntermediate("Parse rules [" + parsedBubbles.get() + "/" + (parsedBubbles.get() + cachedBubbles.get()) + " rules]");
        saveTimings();
        saveCachesAndReportParsingErrors();
        return afterResolvingAllOtherBubbles;
    }

    private void throwExceptionIfThereAreErrors() {
        if (!errors.isEmpty()) {
            kem.addAllKException(errors.stream().map(e -> e.exception).collect(Collectors.toList()));
            throw KEMException.compilerError("Had " + errors.size() + " parsing errors.");
        }
    }

    public Definition parseDefinition(File definitionFile, String mainModuleName, String mainProgramsModule) {
        Definition definition = parser.loadDefinition(
                mainModuleName,
                mainProgramsModule, FileUtil.load(definitionFile),
                definitionFile,
                definitionFile.getParentFile(),
                ListUtils.union(lookupDirectories,
                        Lists.newArrayList(Kompile.BUILTIN_DIRECTORY)),
                autoImportDomains,
                kore,
                options.preprocess,
                options.bisonLists);
        Module m = definition.mainModule();
        return options.coverage ? DefinitionTransformer.from(mod -> mod.equals(m) ? Module(m.name(), (Set<Import>)m.imports().$bar(Set(Import(definition.getModule("K-IO").get(), true))), m.localSentences(), m.att()) : mod, "add implicit modules").apply(definition) : definition;
    }

    protected Definition resolveConfigBubbles(Definition definition, Module defaultConfiguration) {
        Definition definitionWithConfigBubble = DefinitionTransformer.from(mod -> {
            if (mod.name().equals(definition.mainModule().name())) {
                boolean hasConfigDecl = stream(mod.sentences())
                        .anyMatch(s -> s instanceof Bubble && ((Bubble) s).sentenceType().equals(configuration));
                if (!hasConfigDecl) {
                    return Module(mod.name(), mod.imports().$bar(Set(Import(defaultConfiguration, true))).seq(), mod.localSentences(), mod.att());
                }
            }
            return mod;
        }, "adding default configuration").apply(definition);

        Module mapModule = definitionWithConfigBubble.getModule("MAP")
                .getOrElse(() -> { throw KEMException.compilerError("Module MAP must be visible at the configuration declaration"); });
        Definition definitionWithMapForConfig = DefinitionTransformer.from(mod -> {
            boolean hasConfigDecl = stream(mod.localSentences())
                    .anyMatch(s -> s instanceof Bubble && ((Bubble) s).sentenceType().equals(configuration));
            if (hasConfigDecl) {
                return Module(mod.name(), mod.imports().$bar(Set(Import(mapModule, true))).seq(), mod.localSentences(), mod.att());
            }
            return mod;
        }, "adding MAP to modules with configs").apply(definitionWithConfigBubble);

        errors = java.util.Collections.synchronizedSet(Sets.newHashSet());
        caches = loadCaches();

        Definition result;
        try {
            result = resolveConfigBubbles(definitionWithMapForConfig);
        } catch (KEMException e) {
            errors.add(e);
            throwExceptionIfThereAreErrors();
            throw new AssertionError("should not reach this statement");
        }
        throwExceptionIfThereAreErrors();
        return result;
    }

    Map<String, ParseCache> caches;
    private java.util.Set<KEMException> errors;

    public java.util.Set<KEMException> errors() {
        return errors;
    }

    private Definition resolveConfigBubbles(Definition def) {
        Definition defWithCaches = resolveCachedBubbles(def, false);
        RuleGrammarGenerator gen = new RuleGrammarGenerator(def);

        // parse config bubbles in parallel
        // step 1 - use scala parallel streams to generate parsers
        // step 2 - use java parallel streams to parse sentences
        // this avoids creation of extra (costly) threads at the cost
        // of a small thread contention between the two thread pools
        Map<String, Module> parsed = defWithCaches.parMap(m -> {
            if (stream(m.localSentences()).noneMatch(s -> s instanceof Bubble && ((Bubble) s).sentenceType().equals(configuration)))
                return m;
            Module configParserModule = gen.getConfigGrammar(m);
            ParseCache cache = loadCache(configParserModule);
            try (ParseInModule parser = RuleGrammarGenerator.getCombinedGrammar(cache.getModule(), true, profileRules, files)) {
                // each parser gets its own scanner because config labels can conflict with user tokens
                parser.getScanner(globalOptions);
                parser.initialize();

                java.util.Set<Sentence> parsedSet = stream(m.localSentences())
                        .filter(s -> s instanceof Bubble && ((Bubble) s).sentenceType().equals(configuration))
                        .map(b -> (Bubble) b)
                        .parallel()
                        .flatMap(b -> parseBubble(parser, cache.getCache(), b)
                                .map(p -> upSentence(p, b.sentenceType())))
                        .collect(Collectors.toSet());
                Set<Sentence> allSent = m.localSentences().$bar(immutable(parsedSet)).filter(s -> !(s instanceof Bubble && ((Bubble) s).sentenceType().equals(configuration))).seq();
                return Module(m.name(), m.imports(), allSent, m.att());
            }
        });

        Definition defWithParsedConfigs = DefinitionTransformer.from(m ->
                Module(m.name(), m.imports(), parsed.get(m.name()).localSentences(), m.att()),
                "replace configs").apply(defWithCaches);

        // replace config bubbles with the generated syntax and rules
        return DefinitionTransformer.from(m -> {
            if (stream(m.localSentences()).noneMatch(s -> s instanceof Configuration
                    || (s instanceof SyntaxSort && s.att().contains("temporary-cell-sort-decl"))))
              return m;

            Set<Sentence> importedConfigurationSortsSubsortedToCell = stream(m.productions())
                  .filter(p -> p.att().contains("cell"))
                  .map(p -> Production(Seq(), Sorts.Cell(), Seq(NonTerminal(p.sort())))).collect(toSet());

            Module module = Module(m.name(), m.imports(),
                  (Set<Sentence>) m.localSentences().$bar(importedConfigurationSortsSubsortedToCell),
                  m.att());

            Module extMod = RuleGrammarGenerator.getCombinedGrammar(gen.getConfigGrammar(module), true, profileRules, files).getExtensionModule();
            Set<Sentence> configDeclProductions = stream(module.localSentences())
                      .filter(s -> s instanceof Configuration)
                      .map(b -> (Configuration) b)
                      .flatMap(configDecl -> stream(GenerateSentencesFromConfigDecl.gen(configDecl.body(), configDecl.ensures(), configDecl.att(), extMod, kore)))
                      .collect(toSet());

            Set<Sentence> stc = m.localSentences()
                    .$bar(configDeclProductions)
                    .filter(s -> !(s instanceof Configuration))
                    .filter(s -> !(s instanceof SyntaxSort && s.att().contains("temporary-cell-sort-decl"))).seq();
            Module newM = Module(m.name(), m.imports(), stc, m.att());
            newM.checkSorts(); // ensure all the Cell sorts are defined
            return newM;
        }, "expand configs").apply(defWithParsedConfigs);
    }

    private Definition resolveNonConfigBubbles(Definition defWithConfig, boolean serializeScanner) {
        Definition defWithCaches = resolveCachedBubbles(defWithConfig, true);
        RuleGrammarGenerator gen = new RuleGrammarGenerator(defWithCaches);
        Module ruleParserModule = gen.getRuleGrammar(defWithCaches.mainModule());
        ParseCache cache = loadCache(ruleParserModule);
<<<<<<< HEAD
        try (ParseInModule parser = RuleGrammarGenerator.getCombinedGrammar(cache.getModule(), true, profileRules, files, true)) {
            parser.getScanner(globalOptions);
=======
        try (ParseInModule parser = RuleGrammarGenerator.getCombinedGrammar(cache.getModule(), isStrict, profileRules, files, true)) {
            Scanner scanner = parser.getScanner(globalOptions);
            if (serializeScanner) {
                scanner.serialize(files.resolveKompiled("scanner"));
            }
>>>>>>> d480a12c
            Map<String, Module> parsed = defWithCaches.parMap(m -> this.resolveNonConfigBubbles(m, parser.getScanner(globalOptions), gen));
            return DefinitionTransformer.from(m -> Module(m.name(), m.imports(), parsed.get(m.name()).localSentences(), m.att()), "parsing rules").apply(defWithConfig);
        }
    }

    private Module resolveNonConfigBubbles(Module module, Scanner scanner, RuleGrammarGenerator gen) {
        if (stream(module.localSentences()).noneMatch(s -> s instanceof Bubble))
            return module;

        Module ruleParserModule = gen.getRuleGrammar(module);
        // this scanner is not good for this module, so we must generate a new scanner.
        boolean needNewScanner = !scanner.getModule().importedModuleNames().contains(module.name());

        ParseCache cache = loadCache(ruleParserModule);
        try (ParseInModule parser = needNewScanner ?
                RuleGrammarGenerator.getCombinedGrammar(cache.getModule(), true, profileRules, files) :
                RuleGrammarGenerator.getCombinedGrammar(cache.getModule(), scanner, true, profileRules, false, files)) {
            if (needNewScanner)
                parser.getScanner(globalOptions);
            parser.initialize();

            Set<Sentence> parsedSet = stream(module.localSentences())
                    .parallel()
                    .filter(s -> s instanceof Bubble)
                    .map(b -> (Bubble) b)
                    .flatMap(b -> parseBubble(parser, cache.getCache(), b)
                            .map(p -> upSentence(p, b.sentenceType())))
                    .collect(Collections.toSet());

            if (needNewScanner) {
                parser.getScanner().close();//required for Windows.
            }

            return Module(module.name(), module.imports(),
                    stream((Set<Sentence>) module.localSentences().$bar(parsedSet)).filter(b -> !(b instanceof Bubble)).collect(Collections.toSet()), module.att());
        }
    }

    /**
     * Replace all the targeted Bubbles from the definition if they can be found in caches.
     * @param def    The Definition with Bubbles.
     * @param isRule true if it should target non config Bubbles, false if it should parse only config bubbles
     * @return A new Definition object with Bubbles replaced by the appropriate Sentence type.
     */
    private Definition resolveCachedBubbles(Definition def, boolean isRule) {
        RuleGrammarGenerator gen = new RuleGrammarGenerator(def);
        return DefinitionTransformer.from(m -> {
            if (stream(m.localSentences()).noneMatch(s -> s instanceof Bubble && (isRule || ((Bubble) s).sentenceType().equals(configuration))))
                return m;
            ParseCache cache = isRule ? loadCache(gen.getRuleGrammar(m)) : loadCache(gen.getConfigGrammar(m));

            Map<Bubble, Sentence> fromCache = stream(m.localSentences())
                    .filter(s -> s instanceof Bubble && (isRule || ((Bubble) s).sentenceType().equals(configuration)))
                    .map(b -> (Bubble) b)
                    .flatMap(b -> {
                        if (cache.getCache().containsKey(b.contents())) {
                            ParsedSentence parse = updateLocation(cache.getCache().get(b.contents()), b);
                            Att termAtt = parse.getParse().att().remove(Source.class).remove(Location.class).remove(Production.class);
                            Att bubbleAtt = b.att().remove(Source.class).remove(Location.class).remove("contentStartLine", Integer.class).remove("contentStartColumn", Integer.class);
                            if (!termAtt.equals(bubbleAtt)) // invalidate cache if attributes changed
                                return Stream.of();
                            cachedBubbles.getAndIncrement();
                            registerWarnings(parse.getWarnings());
                            return Stream.of(Pair.of(b, upSentence(parse.getParse(), b.sentenceType())));
                        }
                        return Stream.of();
                    }).collect(Collectors.toMap(Pair::getKey, Pair::getValue));

            if (!fromCache.isEmpty()) {
                Set<Sentence> stc = m.localSentences()
                        .$bar(immutable(Sets.newHashSet(fromCache.values())))
                        .filter(s -> !(s instanceof Bubble && fromCache.containsKey(s))).seq();
                return Module(m.name(), m.imports(), stc, m.att());
            }
            return m;
        }, "load cached bubbles").apply(def);
    }

    private ParsedSentence updateLocation(ParsedSentence parse, Bubble b) {
        int newStartLine = b.att().get("contentStartLine", Integer.class);
        int newStartColumn = b.att().get("contentStartColumn", Integer.class);
        int oldStartLine = parse.getParse().att().get(Location.class).startLine();
        int oldStartColumn = parse.getParse().att().get(Location.class).startColumn();
        if (oldStartLine != newStartLine || oldStartColumn != newStartColumn || !parse.getParse().source().equals(b.source())) {
            int lineOffset = newStartLine - oldStartLine;
            int columnOffset = newStartColumn - oldStartColumn;
            K k = new AddAttRec(a -> {
                Location loc = a.get(Location.class);
                Location newLoc = updateLocation(oldStartLine, lineOffset, columnOffset, loc);
                return a.remove(Source.class).remove(Location.class).add(Location.class, newLoc)
                        .add(Source.class, b.source().orElseThrow(() -> new AssertionError("Expecting bubble to have source location!")));
            }).apply(parse.getParse());
            java.util.Set<KEMException> warnings = parse.getWarnings().stream().map(ex -> ex.withLocation(ex.exception.getLocation(),
                            b.source().orElseThrow(() -> new AssertionError("Expecting bubble to have source location!"))))
                    .collect(Collectors.toSet());
            return new ParsedSentence(k, warnings);
        }
        return parse;
    }

    private static Location updateLocation(int oldStartLine, int lineOffset, int columnOffset, Location loc) {
        return Location.apply(
                loc.startLine() + lineOffset,
                // only the first line can have column offset, otherwise it will trigger a cache miss
                oldStartLine == loc.startLine() ? loc.startColumn() + columnOffset : loc.startColumn(),
                loc.endLine() + lineOffset,
                oldStartLine == loc.endLine() ? loc.endColumn() + columnOffset : loc.endColumn()
        );
    }

    private void registerWarnings(java.util.Set<KEMException> warnings) {
        if (kem.options.warnings2errors) {
            for (KEMException err : warnings) {
                if (kem.options.includesExceptionType(err.exception.getType())) {
                    errors.add(KEMException.asError(err));
                }
            }
        } else {
            kem.addAllKException(warnings.stream().map(KEMException::getKException).collect(Collectors.toList()));
        }
    }

    public Rule parseRule(CompiledDefinition compiledDef, String contents, Source source) {
        errors = java.util.Collections.synchronizedSet(Sets.newHashSet());
        RuleGrammarGenerator gen = new RuleGrammarGenerator(compiledDef.kompiledDefinition);
        try (ParseInModule parser = RuleGrammarGenerator
<<<<<<< HEAD
                .getCombinedGrammar(gen.getRuleGrammar(compiledDef.executionModule()), true, profileRules, files)) {
=======
                .getCombinedGrammar(gen.getRuleGrammar(compiledDef.getParsedDefinition().mainModule()), isStrict, profileRules, false, true, files)) {
            parser.setScanner(new Scanner(parser, globalOptions, files.resolveKompiled("scanner")));
>>>>>>> d480a12c
            java.util.Set<K> res = parseBubble(parser, new HashMap<>(),
                    new Bubble(rule, contents, Att().add("contentStartLine", 1)
                            .add("contentStartColumn", 1).add(Source.class, source)))
                    .collect(Collectors.toSet());
            if (!errors.isEmpty()) {
                throw errors.iterator().next();
            }
            return upRule(res.iterator().next());
        }
    }

    private Sentence upSentence(K contents, String sentenceType) {
        switch (sentenceType) {
        case claim:         return upClaim(contents);
        case rule:          return upRule(contents);
        case context:       return upContext(contents);
        case alias:         return upAlias(contents);
        case configuration: return upConfiguration(contents);
        }
        throw new AssertionError("Unexpected sentence type: " + sentenceType);
    }

    private Claim upClaim(K contents) {
        KApply ruleContents = (KApply) contents;
        List<org.kframework.kore.K> items = ruleContents.klist().items();
        switch (ruleContents.klabel().name()) {
        case "#ruleNoConditions":
            return Claim(items.get(0), BooleanUtils.TRUE, BooleanUtils.TRUE, ruleContents.att());
        case "#ruleRequires":
            return Claim(items.get(0), items.get(1), BooleanUtils.TRUE, ruleContents.att());
        case "#ruleEnsures":
            return Claim(items.get(0), BooleanUtils.TRUE, items.get(1), ruleContents.att());
        case "#ruleRequiresEnsures":
            return Claim(items.get(0), items.get(1), items.get(2), ruleContents.att());
        default:
            throw new AssertionError("Wrong KLabel for claim content");
        }
    }

    private Rule upRule(K contents) {
        KApply ruleContents = (KApply) contents;
        List<org.kframework.kore.K> items = ruleContents.klist().items();
        switch (ruleContents.klabel().name()) {
        case "#ruleNoConditions":
            return Rule(items.get(0), BooleanUtils.TRUE, BooleanUtils.TRUE, ruleContents.att());
        case "#ruleRequires":
            return Rule(items.get(0), items.get(1), BooleanUtils.TRUE, ruleContents.att());
        case "#ruleEnsures":
            return Rule(items.get(0), BooleanUtils.TRUE, items.get(1), ruleContents.att());
        case "#ruleRequiresEnsures":
            return Rule(items.get(0), items.get(1), items.get(2), ruleContents.att());
        default:
            throw new AssertionError("Wrong KLabel for rule content");
        }
    }

    private Context upContext(K contents) {
        KApply ruleContents = (KApply) contents;
        List<K> items = ruleContents.klist().items();
        switch (ruleContents.klabel().name()) {
        case "#ruleNoConditions":
            return Context(items.get(0), BooleanUtils.TRUE, ruleContents.att());
        case "#ruleRequires":
            return Context(items.get(0), items.get(1), ruleContents.att());
        default:
            throw KEMException.criticalError("Illegal context with ensures clause detected.", contents);
        }
    }

    private ContextAlias upAlias(K contents) {
        KApply ruleContents = (KApply) contents;
        List<K> items = ruleContents.klist().items();
        switch (ruleContents.klabel().name()) {
        case "#ruleNoConditions":
            return ContextAlias(items.get(0), BooleanUtils.TRUE, ruleContents.att());
        case "#ruleRequires":
            return ContextAlias(items.get(0), items.get(1), ruleContents.att());
        default:
            throw KEMException.criticalError("Illegal context alias with ensures clause detected.", contents);
        }
    }

    private Configuration upConfiguration(K contents) {
        KApply configContents = (KApply) contents;
        List<K> items = configContents.klist().items();
        switch (configContents.klabel().name()) {
        case "#ruleNoConditions":
            return Configuration(items.get(0), BooleanUtils.TRUE, configContents.att());
        case "#ruleEnsures":
            return Configuration(items.get(0), items.get(1), configContents.att());
        default:
            throw KEMException.compilerError("Illegal configuration with requires clause detected.", configContents);
        }
    }

    private ParseCache loadCache(Module parser) {
        ParseCache cachedParser = caches.get(parser.name());
        if (cachedParser == null || !equalsSyntax(cachedParser.getModule().signature(), parser.signature())) {
            cachedParser = new ParseCache(parser, true, java.util.Collections.synchronizedMap(new HashMap<>()));
            caches.put(parser.name(), cachedParser);
        }
        return cachedParser;
    }

    private boolean equalsSyntax(Module _this, Module that) {
        if (!_this.productions().equals(that.productions())) return false;
        if (!_this.priorities().equals(that.priorities())) return false;
        if (!_this.leftAssoc().equals(that.leftAssoc())) return false;
        if (!_this.rightAssoc().equals(that.rightAssoc())) return false;
        return _this.sortDeclarations().equals(that.sortDeclarations());
    }

    private Stream<? extends K> parseBubble(ParseInModule pim, Map<String, ParsedSentence> cache, Bubble b) {
        int startLine = b.att().get("contentStartLine", Integer.class);
        int startColumn = b.att().get("contentStartColumn", Integer.class);
        Source source = b.att().get(Source.class);
        boolean isAnywhere = b.att().contains(Att.ANYWHERE()) || b.att().contains(Att.SIMPLIFICATION()) || ExpandMacros.isMacro(b);
        Tuple2<Either<java.util.Set<KEMException>, K>, java.util.Set<KEMException>> result =
                pim.parseString(b.contents(), START_SYMBOL, pim.getScanner(), source, startLine, startColumn, true, isAnywhere);
        parsedBubbles.getAndIncrement();
        registerWarnings(result._2());
        if (result._1().isRight()) {
            KApply k = (KApply) new TreeNodesToKORE(Outer::parseSort, true).down(result._1().right().get());
            k = KApply(k.klabel(), k.klist(), k.att().addAll(b.att().remove("contentStartLine", Integer.class)
                    .remove("contentStartColumn", Integer.class).remove(Source.class).remove(Location.class)));
            cache.put(b.contents(), new ParsedSentence(k, new HashSet<>(result._2())));
            return Stream.of(k);
        } else {
            errors.addAll(result._1().left().get());
            return Stream.empty();
        }
    }

    // Save all the timing information collected during parsing in a single file specified at command line.
    // Timing information is expected to have two parts:
    // 1. the comparable part - path:lineNumber
    // 2. the printable part which contains the timing information
    // The comparable part is used to sort each entry to provide a stable output.
    private void saveTimings() {
        if (innerParsingOptions.profileRules != null) {
            try {
                List<Tuple2<String, String>> msgs = new ArrayList<>();
                for (File f : files.resolveTemp(".").listFiles()) {
                    if (f.getName().matches("timing.+\\.log")) {
                        BufferedReader br = new BufferedReader(new FileReader(f));
                        String path = br.readLine();
                        String msg = br.readLine();
                        msgs.add(Tuple2.apply(path, msg));
                    }
                }
                msgs.sort(Comparator.comparing(Tuple2::_1));
                FileUtil.save(new File(innerParsingOptions.profileRules),
                        msgs.stream().map(Tuple2::_2).collect(Collectors.joining("\n")));
            } catch (IOException e) {
                throw KEMException.internalError("Failed to open timing.log", e);
            }
        }
    }
}<|MERGE_RESOLUTION|>--- conflicted
+++ resolved
@@ -375,16 +375,11 @@
         RuleGrammarGenerator gen = new RuleGrammarGenerator(defWithCaches);
         Module ruleParserModule = gen.getRuleGrammar(defWithCaches.mainModule());
         ParseCache cache = loadCache(ruleParserModule);
-<<<<<<< HEAD
         try (ParseInModule parser = RuleGrammarGenerator.getCombinedGrammar(cache.getModule(), true, profileRules, files, true)) {
-            parser.getScanner(globalOptions);
-=======
-        try (ParseInModule parser = RuleGrammarGenerator.getCombinedGrammar(cache.getModule(), isStrict, profileRules, files, true)) {
             Scanner scanner = parser.getScanner(globalOptions);
             if (serializeScanner) {
                 scanner.serialize(files.resolveKompiled("scanner"));
             }
->>>>>>> d480a12c
             Map<String, Module> parsed = defWithCaches.parMap(m -> this.resolveNonConfigBubbles(m, parser.getScanner(globalOptions), gen));
             return DefinitionTransformer.from(m -> Module(m.name(), m.imports(), parsed.get(m.name()).localSentences(), m.att()), "parsing rules").apply(defWithConfig);
         }
@@ -511,12 +506,8 @@
         errors = java.util.Collections.synchronizedSet(Sets.newHashSet());
         RuleGrammarGenerator gen = new RuleGrammarGenerator(compiledDef.kompiledDefinition);
         try (ParseInModule parser = RuleGrammarGenerator
-<<<<<<< HEAD
-                .getCombinedGrammar(gen.getRuleGrammar(compiledDef.executionModule()), true, profileRules, files)) {
-=======
-                .getCombinedGrammar(gen.getRuleGrammar(compiledDef.getParsedDefinition().mainModule()), isStrict, profileRules, false, true, files)) {
+                .getCombinedGrammar(gen.getRuleGrammar(compiledDef.getParsedDefinition().mainModule()), true, profileRules, false, true, files)) {
             parser.setScanner(new Scanner(parser, globalOptions, files.resolveKompiled("scanner")));
->>>>>>> d480a12c
             java.util.Set<K> res = parseBubble(parser, new HashMap<>(),
                     new Bubble(rule, contents, Att().add("contentStartLine", 1)
                             .add("contentStartColumn", 1).add(Source.class, source)))
