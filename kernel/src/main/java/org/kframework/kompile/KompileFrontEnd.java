// Copyright (c) 2013-2015 K Team. All Rights Reserved.
package org.kframework.kompile;

import com.google.inject.Inject;
import com.google.inject.Module;
import com.google.inject.Provider;
import org.kframework.builtin.Sorts;
import org.kframework.main.FrontEnd;
import org.kframework.utils.BinaryLoader;
import org.kframework.utils.Stopwatch;
import org.kframework.utils.errorsystem.KEMException;
import org.kframework.utils.errorsystem.KExceptionManager;
import org.kframework.utils.file.FileUtil;
import org.kframework.utils.file.JarInfo;
import org.kframework.utils.inject.CommonModule;
import org.kframework.utils.inject.JCommanderModule;
import org.kframework.utils.inject.JCommanderModule.ExperimentalUsage;
import org.kframework.utils.inject.JCommanderModule.Usage;

import java.util.ArrayList;
import java.util.List;

public class KompileFrontEnd extends FrontEnd {

    public static List<Module> getModules() {
        List<Module> modules = new ArrayList<>();
        modules.add(new KompileModule());
        modules.add(new JCommanderModule());
        modules.add(new CommonModule());
        return modules;
    }


    private final KompileOptions options;
    private final Provider<org.kframework.kore.compile.Backend> koreBackend;
    private final Stopwatch sw;
    private final KExceptionManager kem;
    private final BinaryLoader loader;
    private final FileUtil files;

    @Inject
    KompileFrontEnd(
            KompileOptions options,
            @Usage String usage,
            @ExperimentalUsage String experimentalUsage,
            Provider<org.kframework.kore.compile.Backend> koreBackend,
            Stopwatch sw,
            KExceptionManager kem,
            BinaryLoader loader,
            JarInfo jarInfo,
            FileUtil files) {
        super(kem, options.global, usage, experimentalUsage, jarInfo, files);
        this.options = options;
        this.koreBackend = koreBackend;
        this.sw = sw;
        this.kem = kem;
        this.loader = loader;
        this.files = files;
    }

    @Override
    public int run() {
        if (!options.outerParsing.mainDefinitionFile(files).exists()) {
            throw KEMException.criticalError("Definition file doesn't exist: " +
                    options.outerParsing.mainDefinitionFile(files).getAbsolutePath());
        }

        Kompile kompile = new Kompile(options, files, kem, sw);
        //TODO(dwightguth): handle start symbols
<<<<<<< HEAD
        CompiledDefinition def = null;
        def = kompile.run(options.mainDefinitionFile(), options.mainModule(), options.syntaxModule(), Sorts.K(), koreBackend.get().steps(kompile));
=======
        CompiledDefinition def = kompile.run(options.outerParsing.mainDefinitionFile(files), options.mainModule(files), options.syntaxModule(files), Sorts.K(), koreBackend.get().steps(kompile));
>>>>>>> 9e2862d6
        loader.saveOrDie(files.resolveKompiled("compiled.bin"), def);
        koreBackend.get().accept(def);
        loader.saveOrDie(files.resolveKompiled("timestamp"), "");
        sw.printIntermediate("Save to disk");
        sw.printTotal("Total");
        return 0;
    }
}
<|MERGE_RESOLUTION|>--- conflicted
+++ resolved
@@ -67,12 +67,7 @@
 
         Kompile kompile = new Kompile(options, files, kem, sw);
         //TODO(dwightguth): handle start symbols
-<<<<<<< HEAD
-        CompiledDefinition def = null;
-        def = kompile.run(options.mainDefinitionFile(), options.mainModule(), options.syntaxModule(), Sorts.K(), koreBackend.get().steps(kompile));
-=======
-        CompiledDefinition def = kompile.run(options.outerParsing.mainDefinitionFile(files), options.mainModule(files), options.syntaxModule(files), Sorts.K(), koreBackend.get().steps(kompile));
->>>>>>> 9e2862d6
+        CompiledDefinition def = kompile.run(options.mainDefinitionFile(), options.mainModule(), options.syntaxModule(), Sorts.K(), koreBackend.get().steps(kompile));
         loader.saveOrDie(files.resolveKompiled("compiled.bin"), def);
         koreBackend.get().accept(def);
         loader.saveOrDie(files.resolveKompiled("timestamp"), "");
