// Copyright (c) 2015 K Team. All Rights Reserved.
package org.kframework.backend.java.kore.compile;

import org.kframework.backend.java.compile.KOREtoBackendKIL;
import org.kframework.backend.java.kil.Term;
import org.kframework.backend.java.kil.TermContext;
import org.kframework.backend.java.symbolic.InitializeRewriter;
import org.kframework.backend.java.symbolic.JavaExecutionOptions;
import org.kframework.backend.java.symbolic.MacroExpander;
import org.kframework.builtin.BooleanUtils;
import org.kframework.definition.Context;
import org.kframework.definition.Module;
import org.kframework.definition.Rule;
import org.kframework.definition.Sentence;
import org.kframework.kil.Attribute;
import org.kframework.kompile.KompileOptions;
import org.kframework.kore.K;
import org.kframework.kore.KApply;
import org.kframework.kore.KLabel;
import org.kframework.kore.compile.KtoKORE;
import org.kframework.kore.compile.RewriteToTop;
import org.kframework.krun.KRunOptions;
import org.kframework.krun.ioserver.filesystem.portable.PortableFileSystem;
import org.kframework.main.GlobalOptions;
import org.kframework.utils.errorsystem.KEMException;
import org.kframework.utils.errorsystem.KExceptionManager;
import org.kframework.utils.file.FileUtil;

import java.util.HashMap;
import java.util.HashSet;
import java.util.Optional;
import java.util.Set;
import java.util.stream.Collectors;

import static scala.compat.java8.JFunction.func;
import static org.kframework.Collections.*;
import static org.kframework.definition.Constructors.*;
import static org.kframework.kore.KORE.*;

/**
 * Uses the Java backend to expand all the macros in a particular module. A macro is a rule (without a side condition)
 * which is tagged with the "macro" attribute. This class creates a Java Backend rewriter and uses it to reach
 * a fixed point on such rules.
 *
 * Note that this class is somewhat expensive to construct, and so copies of it should be kept around as long
 * as possible and reused where they can be.
 */
public class ExpandMacros {

    private final InitializeRewriter.SymbolicRewriterGlue rewriter;
    private final KExceptionManager kem;
    private final boolean noMacros;

    public ExpandMacros(Module mod, KExceptionManager kem, FileUtil files, GlobalOptions globalOptions, KompileOptions kompileOptions) {
        this.kem = kem;
        Optional<Module> macroModule = getMacroModule(mod);
        if (macroModule.isPresent()) {
            rewriter = (InitializeRewriter.SymbolicRewriterGlue) new InitializeRewriter(
                    new PortableFileSystem(kem, files),
                    new JavaExecutionOptions(),
                    globalOptions,
                    kem,
                    kompileOptions.experimental.smt,
                    new HashMap<>(),
                    kompileOptions,
                    new KRunOptions(),
                    files,
                    new InitializeRewriter.InitializeDefinition()).apply(macroModule.get());
            noMacros = false;
        } else {
            noMacros = true;
            rewriter = null;
        }
    }

    private static boolean isSortPredicates(K term, Module mod) {
        if (term.equals(BooleanUtils.TRUE)) {
            return true;
        }
        if (term instanceof KApply) {
            KApply app = (KApply)term;
            KLabel l = app.klabel();
            if (l.equals(KLabel("_andBool_"))) {
                return app.klist().stream().allMatch(t -> isSortPredicates(t,mod));
            } else {
                return isSortPredicate(l, mod);
            }
        } else {
            return false;
        }
    }

    private static boolean isSortPredicate(KLabel label, Module mod) {
        return mod.attributesFor().get(label).exists(func(atts ->
                atts.get(Attribute.PREDICATE_KEY).exists(func(s -> !s.equals("")))));
    }

    private static Optional<Module> getMacroModule(Module mod) {
        Set<Sentence> sentences = new HashSet<>();
        sentences.addAll(mutable(mod.productions()));
        sentences.addAll(mutable(mod.sortDeclarations()));
        Set<Rule> macroRules = stream(mod.rules())
                .filter(r -> r.att().contains(Attribute.MACRO_KEY))
                .map(r -> {
                    if (!r.ensures().equals(BooleanUtils.TRUE) || !isSortPredicates(r.requires(),mod)) {
                        throw KEMException.compilerError("Side conditions are not allowed in macro rules. If you are typing a variable, use ::.", r);
                    }
                    if (!r.requires().equals(BooleanUtils.TRUE)) {
                        return Rule(r.body(), BooleanUtils.TRUE, r.ensures(), r.att());
                    } else {
                        return r;
                    }
                })
                .collect(Collectors.toSet());
        sentences.addAll(macroRules);
        if (macroRules.isEmpty()) {
            return Optional.empty();
        }
        return Optional.of(Module(mod.name(), Set(), immutable(sentences), mod.att()));
    }

    private Rule expand(Rule rule) {
        return Rule(
                KRewrite(expand(RewriteToTop.toLeft(rule.body())), expand(RewriteToTop.toRight(rule.body()))),
                expand(rule.requires()),
                expand(rule.ensures()),
                rule.att());
    }

    private Context expand(Context context) {
        return Context(
                expand(context.body()),
                expand(context.requires()),
                context.att());
    }

    public K expand(K term) {
<<<<<<< HEAD
        TermContext tc = TermContext.builder(rewriter.rewritingContext).build();
=======
        if (noMacros) {
            return term;
        }
        TermContext tc = TermContext.of(rewriter.rewritingContext);
>>>>>>> 365f1483
        //Term t = new KOREtoBackendKIL(tc).convert(term).evaluate(tc);
        Term t = new MacroExpander(tc, kem).processTerm(new KOREtoBackendKIL(rewriter.module, rewriter.definition, tc, false, false).convert(term));
        return new KtoKORE().apply(t);
    }

    public Sentence expand(Sentence s) {
        if (s instanceof Rule) {
            return expand((Rule) s);
        } else if (s instanceof Context) {
            return expand((Context) s);
        } else {
            return s;
        }
    }

}<|MERGE_RESOLUTION|>--- conflicted
+++ resolved
@@ -135,14 +135,10 @@
     }
 
     public K expand(K term) {
-<<<<<<< HEAD
-        TermContext tc = TermContext.builder(rewriter.rewritingContext).build();
-=======
         if (noMacros) {
             return term;
         }
-        TermContext tc = TermContext.of(rewriter.rewritingContext);
->>>>>>> 365f1483
+        TermContext tc = TermContext.builder(rewriter.rewritingContext).build();
         //Term t = new KOREtoBackendKIL(tc).convert(term).evaluate(tc);
         Term t = new MacroExpander(tc, kem).processTerm(new KOREtoBackendKIL(rewriter.module, rewriter.definition, tc, false, false).convert(term));
         return new KtoKORE().apply(t);
