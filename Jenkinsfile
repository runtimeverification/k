pipeline {
  agent {
    label 'docker'
  }
  stages {
    stage("Init title") {
      when { changeRequest() }
      steps {
        script {
          currentBuild.displayName = "PR ${env.CHANGE_ID}: ${env.CHANGE_TITLE}"
        }
      }
    }
    stage('Build and Package K') {
//      failFast true
//      parallel {
        stages {
        stage('Build and Package on Ubuntu Bionic') {
          stages {
            stage('Build on Ubuntu Bionic') {
              agent {
                dockerfile {
                  additionalBuildArgs '--build-arg USER_ID=$(id -u) --build-arg GROUP_ID=$(id -g) --build-arg BASE_IMAGE=ubuntu:bionic'
                  reuseNode true
                }
              }
              stages {
                stage('Checkout code') {
                  steps {
                    dir('k-exercises') {
                      git url: 'git@github.com:kframework/k-exercises.git'
                    }
                  }
                }
                stage('Build and Test K') {
                  steps {
                    ansiColor('xterm') {
                      sh '''
                        echo 'Setting up environment...'
                        eval `opam config env`
                        . $HOME/.cargo/env
                        echo 'Building K...'
                        mvn verify -U
                        echo 'Starting kserver...'
                        k-distribution/target/release/k/bin/spawn-kserver kserver.log
                        cd k-exercises/tutorial
                        make -j`nproc`
                      '''
                    }
                  }
                }
                stage('Build Debian Package') {
                  steps {
                    dir('kframework-5.0.0') {
                      checkout scm
                      sh '''
                        . $HOME/.cargo/env
                        dpkg-buildpackage
                      '''
                    }
                    stash name: "bionic", includes: "kframework_5.0.0_amd64.deb"
                  }
                }
              }
              post {
                always {
                  sh 'k-distribution/target/release/k/bin/stop-kserver || true'
                }
              }
            }
            stage('Test Debian Package') {
              agent {
                docker {
                  image 'ubuntu:bionic'
                  args '-u 0'
                }
              }
              options { skipDefaultCheckout() }
              steps {
                unstash "bionic"
                sh 'src/main/scripts/test-in-container'
              }
              post {
                always {
                  sh 'stop-kserver || true'
                }
              }
            }
          }
        }
        stage('Build and Package on Ubuntu Xenial') {
          stages {
            stage('Build on Ubuntu Xenial') {
              agent {
                dockerfile {
                  additionalBuildArgs '--build-arg USER_ID=$(id -u) --build-arg GROUP_ID=$(id -g) --build-arg BASE_IMAGE=ubuntu:xenial'
                }
              }
              stages {
                stage('Build Debian Package') {
                  steps {
                    dir('kframework-5.0.0') {
                      checkout scm
                      sh '''
                        . $HOME/.cargo/env
                        dpkg-buildpackage
                      '''
                    }
                    stash name: "xenial", includes: "kframework_5.0.0_amd64.deb"
                  }
                }
              }
            }
            stage('Test Debian Package') {
              agent {
                docker {
                  image 'ubuntu:xenial'
                  args '-u 0'
                }
              }
              options { skipDefaultCheckout() }
              steps {
                unstash "xenial"
                sh 'src/main/scripts/test-in-container'
              }
              post {
                always {
                  sh 'stop-kserver || true'
                }
              }
            }
          }
        }
        stage('Build and Package on Debian Stretch') {
          stages {
            stage('Build on Debian Stretch') {
              agent {
                dockerfile {
                  additionalBuildArgs '--build-arg USER_ID=$(id -u) --build-arg GROUP_ID=$(id -g) --build-arg BASE_IMAGE=debian:stretch'
                }
              }
              stages {
                stage('Build Debian Package') {
                  steps {
                    dir('kframework-5.0.0') {
                      checkout scm
                      sh '''
                        . $HOME/.cargo/env
                        dpkg-buildpackage
                      '''
                    }
                    stash name: "stretch", includes: "kframework_5.0.0_amd64.deb"
                  }
                }
              }
            }
            stage('Test Debian Package') {
              agent {
                docker {
                  image 'debian:stretch'
                  args '-u 0'
                }
              }
              options { skipDefaultCheckout() }
              steps {
                unstash "stretch"
                sh 'src/main/scripts/test-in-container'
              }
              post {
                always {
                  sh 'stop-kserver || true'
                }
              }
            }
          }
        }
      }
<<<<<<< HEAD
=======
      post {
        always {
          sh 'k-distribution/target/release/k/bin/stop-kserver || true'
        }
      }
    }
    stage('Test Debian Package') {
      agent {
        docker {
          image 'ubuntu:bionic'
          args '-u 0'
          reuseNode true
        }
      }
      options { skipDefaultCheckout() }
      steps {
        unstash "bionic"
        sh '''
          apt-get update
          apt-get install -y ./kframework_5.0.0_amd64.deb
          cd /usr/lib/kframework
          echo 'Starting kserver...'
          bin/spawn-kserver kserver.log
          cd tutorial
          echo 'Testing tutorial in user environment...'
          make -j`nproc`
        '''
      }
      post {
        always {
          sh 'stop-kserver || true'
        }
      }
>>>>>>> 92b5a3ac
    }
    stage('Deploy') {
      agent {
        dockerfile {
          additionalBuildArgs '--build-arg USER_ID=$(id -u) --build-arg GROUP_ID=$(id -g) --build-arg BASE_IMAGE=ubuntu:bionic'
          reuseNode true
        }
      }
      when { 
        not { changeRequest() }
        branch 'master'
      }
      environment {
        AWS_ACCESS_KEY_ID = credentials('aws-access-key-id')
        AWS_SECRET_ACCESS_KEY = credentials('aws-secret-access-key')
        AWS_REGION='us-east-2'
        GITHUB_TOKEN = credentials('rv-jenkins')
      }
      steps {
        ansiColor('xterm') {
          dir("bionic") {
            unstash "bionic"
          }
          dir("xenial") {
            unstash "xenial"
          }
          dir("stretch") {
            unstash "stretch"
          }
          sh '''
            echo 'Setting up environment...'
            eval `opam config env`
            . $HOME/.cargo/env
            echo 'Deploying K...'
            mvn deploy -DskipKTest -Dcheckstyle.skip # TODO: fix checkstyle bug
            COMMIT=$(git rev-parse --short HEAD)
            DESCRIPTION='This is the nightly release of the K framework. To install, download the appropriate binary package and install using your package manager. For debian packages, you can install via `sudo apt-get install ./kframework_5.0.0_amd64_$ID.deb` for the appropriate version codename $ID. If your OS is not supported, you can download and extract the \\"Platform-Independent K binary\\", and follow the instructions in INSTALL.md within the target directory. Note however that this will not support the Haskell or LLVM Backends. On Windows, start by installing [Windows Subsystem for Linux](https://docs.microsoft.com/en-us/windows/wsl/install-win10) with Ubuntu, after which you can install like Ubuntu. K requires gcc and other Linux libraries to run, and building on native Windows, Cygwin, or MINGW is not supported.'
            RESPONSE=`curl --data '{"tag_name": "nightly-'$COMMIT'","name": "Nightly build of K framework at commit '$COMMIT'","body": "'"$DESCRIPTION"'", "draft": true,"prerelease": true}' https://api.github.com/repos/kframework/k/releases?access_token=$GITHUB_TOKEN`
            ID=`echo "$RESPONSE" | grep '"id": [0-9]*,' -o | head -1 | grep '[0-9]*' -o`
            curl --data-binary @k-distribution/target/k-nightly.tar.gz -H "Authorization: token $GITHUB_TOKEN" -H "Content-Type: application/gzip" https://uploads.github.com/repos/kframework/k/releases/$ID/assets?'name=nightly.tar.gz&label=Prebuilt+K+binary'
            curl --data-binary @bionic/kframework_5.0.0_amd64.deb -H "Authorization: token $GITHUB_TOKEN" -H "Content-Type: application/vnd.debian.binary-package" https://uploads.github.com/repos/kframework/k/releases/$ID/assets?'name=kframework_5.0.0_amd64_bionic.deb&label=Ubuntu+Bionic+Debian+Package'
            curl --data-binary @xenial/kframework_5.0.0_amd64.deb -H "Authorization: token $GITHUB_TOKEN" -H "Content-Type: application/vnd.debian.binary-package" https://uploads.github.com/repos/kframework/k/releases/$ID/assets?'name=kframework_5.0.0_amd64_xenial.deb&label=Ubuntu+Xenial+Debian+Package'
            curl --data-binary @stretch/kframework_5.0.0_amd6.deb -H "Authorization: token $GITHUB_TOKEN" -H "Content-Type: application/vnd.debian.binary-package" https://uploads.github.com/repos/kframework/k/releases/$ID/assets?'name=kframework_5.0.0_amd64_stretch.deb&label=Debian+Stretch+Debian+Package'
            curl -X PATCH --data '{"draft": false}' https://api.github.com/repos/kframework/k/releases/$ID?access_token=$GITHUB_TOKEN
            curl --data '{"state": "success","target_url": "'$BUILD_URL'","description": "Build succeeded."}' https://api.github.com/repos/kframework/k/statuses/$(git rev-parse origin/master)?access_token=$GITHUB_TOKEN
          '''
        }
      }
    }
  }
}<|MERGE_RESOLUTION|>--- conflicted
+++ resolved
@@ -12,9 +12,7 @@
       }
     }
     stage('Build and Package K') {
-//      failFast true
-//      parallel {
-        stages {
+      stages {
         stage('Build and Package on Ubuntu Bionic') {
           stages {
             stage('Build on Ubuntu Bionic') {
@@ -73,6 +71,7 @@
                 docker {
                   image 'ubuntu:bionic'
                   args '-u 0'
+                  reuseNode true
                 }
               }
               options { skipDefaultCheckout() }
@@ -116,6 +115,7 @@
                 docker {
                   image 'ubuntu:xenial'
                   args '-u 0'
+                  reuseNode true
                 }
               }
               options { skipDefaultCheckout() }
@@ -159,6 +159,7 @@
                 docker {
                   image 'debian:stretch'
                   args '-u 0'
+                  reuseNode true
                 }
               }
               options { skipDefaultCheckout() }
@@ -175,42 +176,6 @@
           }
         }
       }
-<<<<<<< HEAD
-=======
-      post {
-        always {
-          sh 'k-distribution/target/release/k/bin/stop-kserver || true'
-        }
-      }
-    }
-    stage('Test Debian Package') {
-      agent {
-        docker {
-          image 'ubuntu:bionic'
-          args '-u 0'
-          reuseNode true
-        }
-      }
-      options { skipDefaultCheckout() }
-      steps {
-        unstash "bionic"
-        sh '''
-          apt-get update
-          apt-get install -y ./kframework_5.0.0_amd64.deb
-          cd /usr/lib/kframework
-          echo 'Starting kserver...'
-          bin/spawn-kserver kserver.log
-          cd tutorial
-          echo 'Testing tutorial in user environment...'
-          make -j`nproc`
-        '''
-      }
-      post {
-        always {
-          sh 'stop-kserver || true'
-        }
-      }
->>>>>>> 92b5a3ac
     }
     stage('Deploy') {
       agent {
