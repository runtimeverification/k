--- conflicted
+++ resolved
@@ -1,8 +1,4 @@
-<<<<<<< HEAD
 // Copyright (C) 2014 K Team. All Rights Reserved.
-=======
-// Copyright (C) 2012-2014 K Team. All Rights Reserved.
->>>>>>> f60a5433
 package org.kframework.parser.generator;
 
 import java.util.HashSet;
@@ -19,19 +15,16 @@
 import org.kframework.kil.Terminal;
 import org.kframework.kil.UserList;
 import org.kframework.kil.loader.Context;
-<<<<<<< HEAD
+import org.kframework.kompile.KompileOptions.Backend;
 import org.kframework.parser.concrete2.KSyntax2GrammarStatesFilter;
 import org.kframework.utils.BinaryLoader;
-=======
-import org.kframework.kompile.KompileOptions.Backend;
->>>>>>> f60a5433
 import org.kframework.utils.StringUtil;
 
 /**
  * Collect the syntax module, call the syntax collector and print SDF for programs.
- * 
+ *
  * @author RaduFmse
- * 
+ *
  */
 public class ProgramSDF {
 
@@ -196,4 +189,4 @@
 
         return sdf;
     }
-}
+}