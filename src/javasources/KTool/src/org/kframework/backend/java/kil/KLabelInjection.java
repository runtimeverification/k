--- conflicted
+++ resolved
@@ -68,16 +68,12 @@
     }
 
     @Override
-<<<<<<< HEAD
     public boolean isPattern() {
         return false;
     }
 
     @Override
-    public int computeHash() {
-=======
     protected final int computeHash() {
->>>>>>> 06f930bf
         return term.hashCode();
     }
 
