--- conflicted
+++ resolved
@@ -15,29 +15,17 @@
         ]
       },
       "locked": {
-<<<<<<< HEAD
-        "lastModified": 1701231950,
-        "narHash": "sha256-tDMOnzs4qv7EYygfhYuEvuTK96GJBS5IAC2c8KesB/U=",
-        "owner": "runtimeverification",
-        "repo": "hs-backend-booster",
-        "rev": "f2ae5990cc61618e97c0350ffea7485574b246d1",
-=======
         "lastModified": 1702042943,
         "narHash": "sha256-r0YXiSLMePHxGJzIfpN+OGJsxJZFv+4BdBJEeTDtVh4=",
         "owner": "runtimeverification",
         "repo": "hs-backend-booster",
         "rev": "9469f18e3546aa4d7a77b661ed3025572b770bba",
->>>>>>> 687da9d9
         "type": "github"
       },
       "original": {
         "owner": "runtimeverification",
         "repo": "hs-backend-booster",
-<<<<<<< HEAD
-        "rev": "f2ae5990cc61618e97c0350ffea7485574b246d1",
-=======
         "rev": "9469f18e3546aa4d7a77b661ed3025572b770bba",
->>>>>>> 687da9d9
         "type": "github"
       }
     },
