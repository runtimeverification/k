--- conflicted
+++ resolved
@@ -1,8 +1,4 @@
-<<<<<<< HEAD
-kframework (5.4.36) unstable; urgency=medium
-=======
 kframework (5.4.35) unstable; urgency=medium
->>>>>>> d12dc123
 
   * Initial Release.
 
