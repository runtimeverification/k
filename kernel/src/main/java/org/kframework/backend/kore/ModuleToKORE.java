// Copyright (c) 2018-2019 K Team. All Rights Reserved.
package org.kframework.backend.kore;

import com.google.common.collect.BiMap;
import com.google.common.collect.HashBiMap;
import com.google.common.collect.HashMultimap;
import com.google.common.collect.SetMultimap;
import org.kframework.Collections;
import org.kframework.attributes.Att;
import org.kframework.builtin.BooleanUtils;
import org.kframework.builtin.Hooks;
import org.kframework.builtin.KLabels;
import org.kframework.builtin.Sorts;
import org.kframework.compile.AddSortInjections;
import org.kframework.compile.ComputeTransitiveFunctionDependencies;
import org.kframework.compile.ConfigurationInfoFromModule;
import org.kframework.compile.ExpandMacros;
import org.kframework.compile.RefreshRules;
import org.kframework.compile.RewriteToTop;
import org.kframework.definition.Module;
import org.kframework.definition.ModuleComment;
import org.kframework.definition.NonTerminal;
import org.kframework.definition.Production;
import org.kframework.definition.ProductionItem;
import org.kframework.definition.Rule;
import org.kframework.definition.Sentence;
import org.kframework.kil.Attribute;
import org.kframework.kil.loader.Constants;
import org.kframework.kompile.KompileOptions;
import org.kframework.kore.InjectedKLabel;
import org.kframework.kore.K;
import org.kframework.kore.KApply;
import org.kframework.kore.KAs;
import org.kframework.kore.KLabel;
import org.kframework.kore.KORE;
import org.kframework.kore.KRewrite;
import org.kframework.kore.KSequence;
import org.kframework.kore.KToken;
import org.kframework.kore.KVariable;
import org.kframework.kore.Sort;
import org.kframework.kore.VisitK;
import org.kframework.parser.concrete2kore.generator.RuleGrammarGenerator;
import org.kframework.utils.StringUtil;
import org.kframework.utils.errorsystem.KEMException;
import org.kframework.utils.file.FileUtil;
import scala.Option;
import scala.Tuple2;

import java.util.ArrayList;
import java.util.Arrays;
import java.util.HashMap;
import java.util.HashSet;
import java.util.List;
import java.util.Map;
import java.util.Optional;
import java.util.regex.Pattern;
import java.util.Set;
import java.util.stream.Collectors;

import static org.kframework.Collections.*;
import static org.kframework.definition.Constructors.*;
import static org.kframework.kore.KORE.*;

public class ModuleToKORE {
    public enum SentenceType {
        REWRITE_RULE,
        ONE_PATH,
        ALL_PATH
    }

    public static final String ONE_PATH_OP = "weakExistsFinally";
    public static final String ALL_PATH_OP = "weakAlwaysFinally";
    public static final String HAS_DOMAIN_VALUES = "hasDomainValues";
    private final Module module;
    private final BiMap<String, String> kToKoreLabelMap = HashBiMap.create();
    private final FileUtil files;
    private final Set<String> impureFunctions = new HashSet<>();
    private final Map<String, List<Set<Integer>>> polyKLabels = new HashMap<>();
    private final KLabel topCellInitializer;
    private final Set<String> mlBinders = new HashSet<>();
    private final KompileOptions options;

    public ModuleToKORE(Module module, FileUtil files, KLabel topCellInitializer, KompileOptions options) {
        this.module = module;
        this.files = files;
        this.topCellInitializer = topCellInitializer;
        this.options = options;
    }
    private static final boolean METAVAR = false;

    public String convert(boolean heatCoolEq, StringBuilder sb) {
        ConfigurationInfoFromModule configInfo = new ConfigurationInfoFromModule(module);
        Sort topCell = configInfo.getRootCell();
        String prelude = files.loadFromKBase("include/kore/prelude.kore");
        sb.append("[topCellInitializer{}(");
        convert(topCellInitializer, false, sb);
        sb.append("())]\n\n");
        sb.append(prelude);
        sb.append("\n");

        SentenceType sentenceType = getSentenceType(module.att()).orElse(SentenceType.REWRITE_RULE);
        sb.append("module ");
        convert(module.name(), sb);
        sb.append("\n\n// imports\n");
        sb.append("  import K []\n\n// sorts\n");

        Set<Sort> tokenSorts = new HashSet<>();
        // Map attribute name to whether the attribute has a value
        Map<String, Boolean> attributes = new HashMap<>();
        collectTokenSortsAndAttributes(tokenSorts, attributes);

        Set<String> collectionSorts = new HashSet<>();
        collectionSorts.add("SET.Set");
        collectionSorts.add("MAP.Map");
        collectionSorts.add("LIST.List");
        collectionSorts.add("ARRAY.Array");
        attributes.remove(HAS_DOMAIN_VALUES);
        if (attributes.containsKey("token")) {
            attributes.put(HAS_DOMAIN_VALUES, false);
        }
        translateSorts(tokenSorts, attributes, collectionSorts, sb);

        SetMultimap<KLabel, Rule> functionRules = HashMultimap.create();
        for (Rule rule : iterable(module.sortedRules())) {
            K left = RewriteToTop.toLeft(rule.body());
            if (left instanceof KApply) {
                KApply kapp = (KApply) left;
                Production prod = production(kapp);
                if (prod.att().contains(Attribute.FUNCTION_KEY) || rule.att().contains(Attribute.ANYWHERE_KEY) || ExpandMacros.isMacro(rule)) {
                    functionRules.put(kapp.klabel(), rule);
                }
            }
        }
        ComputeTransitiveFunctionDependencies deps = new ComputeTransitiveFunctionDependencies(module);
        Set<KLabel> impurities = functionRules.keySet().stream().filter(lbl -> module.attributesFor().get(lbl).getOrElse(() -> Att()).contains(Attribute.IMPURE_KEY)).collect(Collectors.toSet());
        impurities.addAll(deps.ancestors(impurities));

        sb.append("\n// symbols\n");
        Set<Production> overloads = new HashSet<>();
        for (Production lesser : iterable(module.overloads().elements())) {
            for (Production greater : iterable(module.overloads().relations().get(lesser).getOrElse(() -> Collections.<Production>Set()))) {
                overloads.add(greater);
            }
        }
        translateSymbols(attributes, functionRules, impurities, overloads, sb);

        sb.append("\n// generated axioms\n");
        Set<Tuple2<Production, Production>> noConfusion = new HashSet<>();
        for (Production prod : iterable(module.sortedProductions())) {
            if (isBuiltinProduction(prod)) {
                continue;
            }
            prod = computePolyProd(prod);
            if (prod.isSubsort() && !prod.sort().equals(Sorts.K())) {
                genSubsortAxiom(prod, sb);
                continue;
            }
            if (prod.klabel().isEmpty()) {
                continue;
            }
            if (prod.att().contains(Attribute.ASSOCIATIVE_KEY)) {
                genAssocAxiom(prod, sb);
            }
            if (prod.att().contains(Attribute.COMMUTATIVE_KEY)) {
                genCommAxiom(prod, sb);
            }
            if (prod.att().contains(Attribute.IDEMPOTENT_KEY)) {
                genIdemAxiom(prod, sb);
            }
            if (isFunction(prod) && prod.att().contains(Attribute.UNIT_KEY)) {
                genUnitAxiom(prod, sb);
            }
            if (isFunctional(prod, functionRules, impurities)) {
                genFunctionalAxiom(prod, sb);
            }
            if (isConstructor(prod, functionRules, impurities)) {
                genNoConfusionAxioms(prod, noConfusion, functionRules, impurities, sb);
            }
        }

        for (Sort sort : iterable(module.sortedSorts())) {
            genNoJunkAxiom(sort, sb);
        }

        for (Production lesser : iterable(module.overloads().elements())) {
            for (Production greater : iterable(module.overloads().relations().get(lesser).getOrElse(() -> Collections.<Production>Set()))) {
                genOverloadedAxiom(lesser, greater, sb);
            }
        }
        sb.append("\n// rules\n");
        for (Rule rule : iterable(module.sortedRules())) {
<<<<<<< HEAD
            convertRule(rule, heatCoolEq, topCell, attributes, functionRules, sentenceType);
=======
            convertRule(rule, heatCoolEq, topCell, attributes, functionRules,
                    false, false, sb);
>>>>>>> 39ffdb46
        }
        sb.append("endmodule ");
        convert(attributes, module.att(), sb);
        sb.append("\n");
        return sb.toString();
    }

    private void collectTokenSortsAndAttributes(Set<Sort> tokenSorts, Map<String, Boolean> attributes) {
        for (Sort sort : iterable(module.sortedSorts())) {
            Att att = module.sortAttributesFor().get(sort).getOrElse(() -> KORE.Att());
            if (att.contains("token")) {
                tokenSorts.add(sort);
            }
            collectAttributes(attributes, att);
        }
        for (Production prod : iterable(module.sortedProductions())) {
            Att att = prod.att();
            if (att.contains("token")) {
                tokenSorts.add(prod.sort());
            }
            collectAttributes(attributes, att);
        }
        for (Rule r : iterable(module.sortedRules())) {
            Att att = r.att();
            collectAttributes(attributes, att);
        }
    }

    private void translateSorts(Set<Sort> tokenSorts, Map<String, Boolean> attributes,
                                Set<String> collectionSorts, StringBuilder sb) {
        for (Sort sort : iterable(module.sortedSorts())) {
            if (sort.equals(Sorts.K()) || sort.equals(Sorts.KItem())) {
                continue;
            }
            sb.append("  ");
            Att att = module.sortAttributesFor().get(sort).getOrElse(() -> KORE.Att());
            if (att.contains(Attribute.HOOK_KEY)) {
                if (collectionSorts.contains(att.get(Attribute.HOOK_KEY))) {
                    if (att.get(Attribute.HOOK_KEY).equals("ARRAY.Array")) {
                        att = att.remove("element");
                        att = att.remove("unit");
                        att = att.remove(Attribute.HOOK_KEY);
                    } else {
                        Production concatProd = stream(module.productionsForSort().apply(sort)).filter(p -> p.att().contains("element")).findAny().get();
                        att = att.add("element", K.class, KApply(KLabel(concatProd.att().get("element"))));
                        att = att.add("concat", K.class, KApply(concatProd.klabel().get()));
                        att = att.add("unit", K.class, KApply(KLabel(concatProd.att().get("unit"))));
                        sb.append("hooked-");
                    }
                } else {
                    sb.append("hooked-");
                }
            }
            att = att.remove(HAS_DOMAIN_VALUES);
            if (tokenSorts.contains(sort)) {
                att = att.add(HAS_DOMAIN_VALUES);
            }
            sb.append("sort ");
            convert(sort, false, sb);
            sb.append(" ");
            convert(attributes, att, sb);
            sb.append("\n");
        }
    }

    private void translateSymbols(Map<String, Boolean> attributes, SetMultimap<KLabel, Rule> functionRules,
                                  Set<KLabel> impurities, Set<Production> overloads, StringBuilder sb) {
        for (Production prod : iterable(module.sortedProductions())) {
            if (isBuiltinProduction(prod)) {
                continue;
            }
            prod = computePolyProd(prod);
            if (prod.klabel().isEmpty()) {
                continue;
            }
            if (impurities.contains(prod.klabel().get())) {
                impureFunctions.add(prod.klabel().get().name());
            }
            sb.append("  ");
            if (isFunction(prod) && prod.att().contains(Attribute.HOOK_KEY) && isRealHook(prod.att())) {
                sb.append("hooked-");
            }
            sb.append("symbol ");
            convert(prod.klabel().get(), true, sb);
            String conn;
            sb.append("(");
            conn = "";
            for (NonTerminal nt : iterable(prod.nonterminals())) {
                Sort sort = nt.sort();
                sb.append(conn);
                convert(sort, prod, sb);
                conn = ", ";
            }
            sb.append(") : ");
            convert(prod.sort(), prod, sb);
            sb.append(" ");
            convert(attributes, addKoreAttributes(prod, functionRules, impurities, overloads), sb);
            sb.append("\n");
        }
    }

    private void genSubsortAxiom(Production prod, StringBuilder sb) {
        Production finalProd = prod;
        functionalPattern(prod, () -> {
            sb.append("inj{");
            convert(finalProd.getSubsortSort(), finalProd, sb);
            sb.append(", ");
            convert(finalProd.sort(), finalProd, sb);
            sb.append("} (From:");
            convert(finalProd.getSubsortSort(), finalProd, sb);
            sb.append(")");
        }, sb);
        sb.append(" [subsort{");
        convert(prod.getSubsortSort(), prod, sb);
        sb.append(", ");
        convert(prod.sort(), prod, sb);
        sb.append("}()] // subsort\n");
    }

    private void genAssocAxiom(Production prod, StringBuilder sb) {
        // s(s(K1,K2),K3) = s(K1,s(K2,K3))
        if (prod.arity() != 2) {
            throw KEMException.compilerError("Found a non-binary production with the assoc attribute", prod);
        }
        if (!(prod.sort().equals(prod.nonterminal(0).sort()) && prod.sort().equals(prod.nonterminal(1).sort()))) {
            throw KEMException.compilerError("Found an associative production with ill formed sorts", prod);
        }
        sb.append("  axiom");
        convertParams(prod.klabel(), true, sb);
        sb.append(" \\equals{");
        convert(prod.sort(), prod, sb);
        sb.append(", R} (");
        convert(prod.klabel().get(), prod, sb);
        sb.append("(");
        convert(prod.klabel().get(), prod, sb);
        sb.append("(K1:");
        convert(prod.sort(), prod, sb);
        sb.append(",K2:");
        convert(prod.sort(), prod, sb);
        sb.append("),K3:");
        convert(prod.sort(), prod, sb);
        sb.append("),");
        convert(prod.klabel().get(), prod, sb);
        sb.append("(K1:");
        convert(prod.sort(), prod, sb);
        sb.append(",");
        convert(prod.klabel().get(), prod, sb);
        sb.append("(K2:");
        convert(prod.sort(), prod, sb);
        sb.append(",K3:");
        convert(prod.sort(), prod, sb);
        sb.append("))) [assoc{}()] // associativity\n");
    }

    private void genCommAxiom(Production prod, StringBuilder sb) {
        // s(K1, K2) = s(K2, K1)
        if (prod.arity() != 2) {
            throw KEMException.compilerError("Found a non-binary production with the comm attribute", prod);
        }
        if (!(prod.nonterminal(0).sort().equals(prod.nonterminal(1).sort()))) {
            throw KEMException.compilerError("Found a commutative production with ill formed sorts", prod);
        }
        Sort childSort = prod.nonterminal(0).sort();
        sb.append("  axiom");
        convertParams(prod.klabel(), true, sb);
        sb.append(" \\equals{");
        convert(prod.sort(), prod, sb);
        sb.append(", R} (");
        convert(prod.klabel().get(), prod, sb);
        sb.append("(K1:");
        convert(childSort, prod, sb);
        sb.append(",K2:");
        convert(childSort, prod, sb);
        sb.append("),");
        convert(prod.klabel().get(), prod, sb);
        sb.append("(K2:");
        convert(childSort, prod, sb);
        sb.append(",K1:");
        convert(childSort, prod, sb);
        sb.append(")) [comm{}()] // commutativity\n");
    }

    private void genIdemAxiom(Production prod, StringBuilder sb) {
        // s(K, K) = K
        if (prod.arity() != 2) {
            throw KEMException.compilerError("Found a non-binary production with the assoc attribute", prod);
        }
        if (!(prod.sort().equals(prod.nonterminal(0).sort()) && prod.sort().equals(prod.nonterminal(1).sort()))) {
            throw KEMException.compilerError("Found an associative production with ill formed sorts", prod);
        }
        sb.append("  axiom");
        convertParams(prod.klabel(), true, sb);
        sb.append(" \\equals{");
        convert(prod.sort(), prod, sb);
        sb.append(", R} (");
        convert(prod.klabel().get(), prod, sb);
        sb.append("(K:");
        convert(prod.sort(), prod, sb);
        sb.append(",K:");
        convert(prod.sort(), prod, sb);
        sb.append("),K:");
        convert(prod.sort(), prod, sb);
        sb.append(") [idem{}()] // idempotency\n");
    }

    private void genUnitAxiom(Production prod, StringBuilder sb) {
        // s(K, unit) = K
        // s(unit, K) = K
        if (prod.arity() != 2) {
            throw KEMException.compilerError("Found a non-binary production with the assoc attribute", prod);
        }
        if (!(prod.sort().equals(prod.nonterminal(0).sort()) && prod.sort().equals(prod.nonterminal(1).sort()))) {
            throw KEMException.compilerError("Found an associative production with ill formed sorts", prod);
        }
        KLabel unit = KLabel(prod.att().get(Attribute.UNIT_KEY));
        sb.append("  axiom");
        convertParams(prod.klabel(), true, sb);
        sb.append("\\equals{");
        convert(prod.sort(), prod, sb);
        sb.append(", R} (");
        convert(prod.klabel().get(), prod, sb);
        sb.append("(K:");
        convert(prod.sort(), prod, sb);
        sb.append(",");
        convert(unit, false, sb);
        sb.append("()),K:");
        convert(prod.sort(), prod, sb);
        sb.append(") [unit{}()] // right unit\n");

        sb.append("  axiom");
        convertParams(prod.klabel(), true, sb);
        sb.append("\\equals{");
        convert(prod.sort(), prod, sb);
        sb.append(", R} (");
        convert(prod.klabel().get(), prod, sb);
        sb.append("(");
        convert(unit, false, sb);
        sb.append("(),K:");
        convert(prod.sort(), prod, sb);
        sb.append("),K:");
        convert(prod.sort(), prod, sb);
        sb.append(") [unit{}()] // left unit\n");
    }

    private void genFunctionalAxiom(Production prod, StringBuilder sb) {
        // exists y . f(...) = y
        Production finalProd = prod;
        functionalPattern(prod, () -> applyPattern(finalProd, "K", sb), sb);
        sb.append(" [functional{}()] // functional\n");
    }

    private void genNoConfusionAxioms(Production prod, Set<Tuple2<Production, Production>> noConfusion,
                                      SetMultimap<KLabel, Rule> functionRulesMap, Set<KLabel> impurities,
                                      StringBuilder sb) {
        // c(x1,x2,...) /\ c(y1,y2,...) -> c(x1/\y2,x2/\y2,...)
        if (prod.arity() > 0) {
            sb.append("  axiom");
            convertParams(prod.klabel(), false, sb);
            sb.append("\\implies{");
            convert(prod.sort(), prod, sb);
            sb.append("} (\\and{");
            convert(prod.sort(), prod, sb);
            sb.append("} (");
            applyPattern(prod, "X", sb);
            sb.append(", ");
            applyPattern(prod, "Y", sb);
            sb.append("), ");
            convert(prod.klabel().get(), prod, sb);
            sb.append("(");
            String conn = "";
            for (int i = 0; i < prod.arity(); i++) {
                sb.append(conn);
                sb.append("\\and{");
                convert(prod.nonterminal(i).sort(), prod, sb);
                sb.append("} (X").append(i).append(":");
                convert(prod.nonterminal(i).sort(), prod, sb);
                sb.append(", Y").append(i).append(":");
                convert(prod.nonterminal(i).sort(), prod, sb);
                sb.append(")");
                conn = ", ";
            }
            sb.append(")) [constructor{}()] // no confusion same constructor\n");
        }
        for (Production prod2 : iterable(module.productionsForSort().apply(prod.sort()).toSeq().sorted(Production.ord()))) {
            // !(cx(x1,x2,...) /\ cy(y1,y2,...))
            prod2 = computePolyProd(prod2);
            if (prod2.klabel().isEmpty() || noConfusion.contains(Tuple2.apply(prod, prod2)) || prod.equals(prod2)
                    || !isConstructor(prod2, functionRulesMap, impurities) || isBuiltinProduction(prod2)) {
                // TODO (traiansf): add no confusion axioms for constructor vs inj.
                continue;
            }
            noConfusion.add(Tuple2.apply(prod, prod2));
            noConfusion.add(Tuple2.apply(prod2, prod));
            sb.append("  axiom");
            convertParams(prod.klabel(), false, sb);
            sb.append("\\not{");
            convert(prod.sort(), prod, sb);
            sb.append("} (\\and{");
            convert(prod.sort(), prod, sb);
            sb.append("} (");
            applyPattern(prod, "X", sb);
            sb.append(", ");
            applyPattern(prod2, "Y", sb);
            sb.append(")) [constructor{}()] // no confusion different constructors\n");
        }
    }

    private void genNoJunkAxiom(Sort sort, StringBuilder sb) {
        sb.append("  axiom{} ");
        boolean hasToken = false;
        int numTerms = 0;
        for (Production prod : iterable(mutable(module.productionsForSort()).getOrDefault(sort, Set()).toSeq().sorted(Production.ord()))) {
            prod = computePolyProd(prod);
            if (isFunction(prod) || prod.isSubsort() || isBuiltinProduction(prod)) {
                continue;
            }
            if (prod.klabel().isEmpty() && !((prod.att().contains("token") && !hasToken) || prod.isSubsort())) {
                continue;
            }
            numTerms++;
            sb.append("\\or{");
            convert(sort, false, sb);
            sb.append("} (");
            if (prod.att().contains("token") && !hasToken) {
                convertTokenProd(sort, sb);
                hasToken = true;
            } else if (prod.klabel().isDefined()) {
                for (int i = 0; i < prod.arity(); i++) {
                    sb.append("\\exists{");
                    convert(sort, false, sb);
                    sb.append("} (X").append(i).append(":");
                    convert(prod.nonterminal(i).sort(), prod, sb);
                    sb.append(", ");
                }
                convert(prod.klabel().get(), prod, sb);
                sb.append("(");
                String conn = "";
                for (int i = 0; i < prod.arity(); i++) {
                    sb.append(conn).append("X").append(i).append(":");
                    convert(prod.nonterminal(i).sort(), prod, sb);
                    conn = ", ";
                }
                sb.append(")");
                for (int i = 0; i < prod.arity(); i++) {
                    sb.append(")");
                }
            }
            sb.append(", ");
        }
        for (Sort s : iterable(module.sortedSorts())) {
            if (module.subsorts().lessThan(s, sort) && !sort.equals(Sorts.K())) {
                numTerms++;
                sb.append("\\or{");
                convert(sort, false, sb);
                sb.append("} (");
                sb.append("\\exists{");
                convert(sort, false, sb);
                sb.append("} (Val:");
                convert(s, false, sb);
                sb.append(", inj{");
                convert(s, false, sb);
                sb.append(", ");
                convert(sort, false, sb);
                sb.append("} (Val:");
                convert(s, false, sb);
                sb.append("))");
                sb.append(", ");
            }
        }
        Att sortAtt = module.sortAttributesFor().get(sort).getOrElse(() -> KORE.Att());
        if (!hasToken && sortAtt.contains("token")) {
            numTerms++;
            sb.append("\\or{");
            convert(sort, false, sb);
            sb.append("} (");
            convertTokenProd(sort, sb);
            sb.append(", ");
            hasToken = true;
        }
        sb.append("\\bottom{");
        convert(sort, false, sb);
        sb.append("}()");
        for (int i = 0; i < numTerms; i++) {
            sb.append(")");
        }
        sb.append(" [constructor{}()] // no junk");
        if (hasToken && !METAVAR) {
            sb.append(" (TODO: fix bug with \\dv)");
        }
        sb.append("\n");
    }

    private void genOverloadedAxiom(Production lesser, Production greater, StringBuilder sb) {
        sb.append("  axiom{R} \\equals{");
        convert(greater.sort(), greater, sb);
        sb.append(", R} (");
        convert(greater.klabel().get(), greater, sb);
        sb.append("(");
        String conn = "";
        for (int i = 0; i < greater.nonterminals().size(); i++) {
            sb.append(conn);
            if (greater.nonterminal(i).sort().equals(lesser.nonterminal(i).sort())) {
                sb.append("K").append(i).append(":");
                convert(greater.nonterminal(i).sort(), greater, sb);
            } else {
                sb.append("inj{");
                convert(lesser.nonterminal(i).sort(), lesser, sb);
                sb.append(", ");
                convert(greater.nonterminal(i).sort(), greater, sb);
                sb.append("} (K").append(i).append(":");
                convert(lesser.nonterminal(i).sort(), lesser, sb);
                sb.append(")");
            }
            conn = ",";
        }
        sb.append("), inj{");
        convert(lesser.sort(), lesser, sb);
        sb.append(", ");
        convert(greater.sort(), greater, sb);
        sb.append("} (");
        convert(lesser.klabel().get(), lesser, sb);
        sb.append("(");
        conn = "";
        for (int i = 0; i < lesser.nonterminals().size(); i++) {
            sb.append(conn);
            sb.append("K").append(i).append(":");
            convert(lesser.nonterminal(i).sort(), lesser, sb);
            conn = ",";
        }
        sb.append("))) [overload{}(");
        convert(greater.klabel().get(), greater, sb);
        sb.append("(), ");
        convert(lesser.klabel().get(), lesser, sb);
        sb.append("())] // overloaded production\n");
    }

    private boolean isRealHook(Att att) {
      String hook = att.get(Attribute.HOOK_KEY);
      if (hook.startsWith("ARRAY.")) {
        return false;
      }
      if (options.hookNamespaces.stream().anyMatch(ns -> hook.startsWith(ns + "."))) {
        return true;
      }
      return Hooks.namespaces.stream().anyMatch(ns -> hook.startsWith(ns + "."));
    }

    private static boolean isBuiltinProduction(Production prod) {
        return prod.klabel().nonEmpty() && ConstructorChecks.isBuiltinLabel(prod.klabel().get());
    }

<<<<<<< HEAD
    public String convertSpecificationModule(Module definition, Module spec, SentenceType defaultSentenceType) {
        SentenceType sentenceType = getSentenceType(spec.att()).orElse(defaultSentenceType);
=======
    public String convertSpecificationModule(Module definition, Module spec,
                                             boolean allPathReachability, StringBuilder sb) {
>>>>>>> 39ffdb46
        sb.setLength(0); // reset string writer
        ConfigurationInfoFromModule configInfo = new ConfigurationInfoFromModule(definition);
        Sort topCell = configInfo.getRootCell();
        sb.append("[]\n");
        sb.append("module ");
        convert(spec.name(), sb);
        sb.append("\n\n// imports\n");
        sb.append("import ");
        convert(definition.name(), sb);
        sb.append(" []\n");
        sb.append("\n\n// claims\n");
        for (Sentence sentence : iterable(spec.sentencesExcept(definition))) {
            assert sentence instanceof Rule || sentence instanceof ModuleComment
                : "Unexpected non-rule claim " + sentence.toString();
            if (sentence instanceof Rule) {
<<<<<<< HEAD
                convertRule((Rule) sentence, false, topCell, new HashMap<>(), HashMultimap.create(), sentenceType);
=======
                convertRule((Rule) sentence, false, topCell, new HashMap<>(), HashMultimap.create(),
                        true, allPathReachability, sb);
>>>>>>> 39ffdb46
            }
        }
        sb.append("endmodule ");
        convert(new HashMap<>(), spec.att(), sb);
        sb.append("\n");
        return sb.toString();
    }

<<<<<<< HEAD
    private Optional<SentenceType> getSentenceType(Att att) {
        if (att.contains(Attribute.ONE_PATH_KEY)) {
            return Optional.of(SentenceType.ONE_PATH);
        } else if (att.contains(Attribute.ALL_PATH_KEY)) {
            return Optional.of(SentenceType.ALL_PATH);
        }
        return Optional.empty();
    }

    private void convertRule(Rule rule, boolean heatCoolEq, Sort topCellSort, Map<String, Boolean> consideredAttributes, SetMultimap<KLabel, Rule> functionRules, SentenceType defaultSentenceType) {
        SentenceType sentenceType = getSentenceType(rule.att()).orElse(defaultSentenceType);
=======
    private void convertRule(Rule rule, boolean heatCoolEq, Sort topCellSort, Map<String, Boolean> consideredAttributes,
                             SetMultimap<KLabel, Rule> functionRules, boolean rulesAsClaims,
                             boolean allPathReachability, StringBuilder sb) {
>>>>>>> 39ffdb46
        // injections should already be present, but this is an ugly hack to get around the
        // cache persistence issue that means that Sort attributes on k terms might not be present.
        rule = new AddSortInjections(module).addInjections(rule);
        ConstructorChecks constructorChecks = new ConstructorChecks(module);
        boolean equation = false;
        boolean owise = false;
        boolean kore = rule.att().contains(Attribute.KORE_KEY);
        Production production = null;
        Sort productionSort = null;
        List<Sort> productionSorts = null;
        KLabel productionLabel = null;
        List<K> leftChildren = null;
        K left = RewriteToTop.toLeft(rule.body());
        boolean constructorBased = constructorChecks.isConstructorBased(left);
        if (left instanceof KApply) {
            production = production((KApply) left, true);
            productionSort = production.sort();
            productionSorts = stream(production.items())
                    .filter(i -> i instanceof NonTerminal)
                    .map(i -> (NonTerminal) i)
                    .map(NonTerminal::sort).collect(Collectors.toList());
            productionLabel = production.klabel().get();
            if (isFunction(production) || rule.att().contains(Attribute.ANYWHERE_KEY) && !kore) {
                leftChildren = ((KApply) left).items();
                equation = true;
            } else if ((rule.att().contains("heat") || rule.att().contains("cool")) && heatCoolEq) {
                equation = true;
                productionSort = topCellSort;
            }
            owise = rule.att().contains("owise");
        }
        sb.append("// ");
        sb.append(rule.toString());
        sb.append("\n");
        if (equation) {
            if (!constructorBased) {
                if (!consideredAttributes.containsKey(Attribute.SIMPLIFICATION_KEY)) {
                    consideredAttributes.put(Attribute.SIMPLIFICATION_KEY, false);
                }
                if (!rule.att().contains(Attribute.SIMPLIFICATION_KEY)) {
                    rule = rule.withAtt(rule.att().add(Attribute.SIMPLIFICATION_KEY));
                }
            }
            sb.append("  axiom{R");
            Option<Set> sortParams = rule.att().getOption("sortParams", Set.class);
            if (sortParams.nonEmpty()) {
                for (Object sortParamName : sortParams.get())
                    sb.append("," + sortParamName);
            }
            sb.append("} ");
            if (owise) {
                Set<String> varNames = vars(rule).stream().map(KVariable::name).collect(Collectors.toSet());
                sb.append("\\implies{R} (\n    \\and{R} (\n      \\not{R} (\n        ");
                for (Rule notMatching : RefreshRules.refresh(functionRules.get(productionLabel), varNames)) {
                    if (notMatching.att().contains("owise")) {
                        continue;
                    }
                    sb.append("\\or{R} (\n");
                    Set<KVariable> vars = vars(notMatching);
                    for (KVariable var : vars) {
                        sb.append("          \\exists{R} (");
                        convert(var, sb);
                        sb.append(",\n          ");
                    }
                    sb.append("  \\and{R} (");
                    sb.append("\n              ");
                    convertSideCondition(notMatching.requires(), sb);
                    sb.append(",\n              ");

                    K notMatchingLeft = RewriteToTop.toLeft(notMatching.body());
                    assert notMatchingLeft instanceof KApply : "expecting KApply but got " + notMatchingLeft.getClass();
                    List<K> notMatchingChildren = ((KApply) notMatchingLeft).items();
                    assert notMatchingChildren.size() == leftChildren.size() : "assuming function with fixed arity";
                    for (int childIdx = 0; childIdx < leftChildren.size(); childIdx++) {
                        sb.append("\\and{R} (");
                        sb.append("\n                ");
                        sb.append("\\ceil{");
                        Sort childSort = productionSorts.get(childIdx);
                        convert(childSort, false, sb);
                        sb.append(", R} (");
                        sb.append("\n                  ");
                        sb.append("\\and{");
                        convert(childSort, false, sb);
                        sb.append("} (\n                    ");
                        convert(leftChildren.get(childIdx), sb);
                        sb.append(",\n                    ");
                        convert(notMatchingChildren.get(childIdx), sb);
                        sb.append("\n                )),");
                    }
                    sb.append("\n                \\top{R} ()");
                    sb.append("\n              ");
                    for (int childIdx = 0; childIdx < leftChildren.size(); childIdx++) {
                        sb.append(')');
                    }
                    sb.append("\n          )");
                    for (KVariable ignored : vars) {
                        sb.append(")");
                    }
                    sb.append(",\n          ");
                }
                sb.append("\\bottom{R}()");
                sb.append("\n        ");
                for (Rule notMatching : functionRules.get(productionLabel)) {
                    if (notMatching.att().contains("owise")) {
                        continue;
                    }
                    sb.append(")");
                }
                sb.append("\n      ),\n      ");
                convertSideCondition(rule.requires(), sb);
                sb.append("\n    ),\n    \\and{R} (\n      \\equals{");
                convert(productionSort, false, sb);
                sb.append(",R} (\n        ");
                K right = RewriteToTop.toRight(rule.body());
                convert(left, sb);
                sb.append(",\n        ");
                convert(right, sb);
                sb.append("),\n      ");
                convertSideCondition(rule.ensures(), sb);
                sb.append("))\n  ");
                convert(consideredAttributes, rule.att(), sb);
                sb.append("\n\n");
            } else {
                sb.append("\\implies{R} (\n    ");
                convertSideCondition(rule.requires(), sb);
                sb.append(",\n    \\and{R} (\n      \\equals{");
                convert(productionSort, false, sb);
                sb.append(",R} (\n        ");
                K right = RewriteToTop.toRight(rule.body());
                convert(left, sb);
                sb.append(",\n        ");
                convert(right, sb);
                sb.append("),\n      ");
                convertSideCondition(rule.ensures(), sb);
                sb.append("))\n  ");
                convert(consideredAttributes, rule.att(), sb);
                sb.append("\n\n");
            }
        } else if (kore) {
            if (isClaim(sentenceType)) {
                sb.append("  claim{} ");
            } else {
                sb.append("  axiom{} ");
            }
            convert(left, sb);
            sb.append("\n  ");
            convert(consideredAttributes, rule.att(), sb);
            sb.append("\n\n");
        } else if (!ExpandMacros.isMacro(rule)) {
            if (isClaim(sentenceType)) {
                sb.append("  claim{} ");
            } else {
                sb.append("  axiom{} ");
            }
            if (owise) {
                // hack to deal with the strategy axiom for now
                sb.append("\\implies{");
                convert(topCellSort, false, sb);
                sb.append("}(\\bottom{");
                convert(topCellSort, false, sb);
                sb.append("}(),");
            }
            K right = RewriteToTop.toRight(rule.body());
            if (isClaim(sentenceType)) {
                sb.append("\\implies{");
            } else {
                sb.append("\\rewrites{");
            }
            convert(topCellSort, false, sb);
            sb.append("} (\n    ");
            sb.append("  \\and{");
            convert(topCellSort, false, sb);
            sb.append("} (\n      ");
            convertSideCondition(rule.requires(), topCellSort, sb);
            sb.append(", ");
            convert(left, sb);
            sb.append("), ");
<<<<<<< HEAD
            if (sentenceType == SentenceType.ALL_PATH) {
                sb.append(ALL_PATH_OP + "{");
                convert(topCellSort, false);
                sb.append("} (\n      ");
            } else if (sentenceType == SentenceType.ONE_PATH) {
                sb.append(ONE_PATH_OP + "{");
                convert(topCellSort, false);
=======
            if (rulesAsClaims) {
                if (allPathReachability) {
                    sb.append(ALL_PATH_OP + "{");
                } else {
                    sb.append(ONE_PATH_OP + "{");
                }
                convert(topCellSort, false, sb);
>>>>>>> 39ffdb46
                sb.append("} (\n      ");
            }
            sb.append("\\and{");
            convert(topCellSort, false, sb);
            sb.append("} (\n      ");
            convertSideCondition(rule.ensures(), topCellSort, sb);
            sb.append(", ");
            convert(right, sb);
            sb.append("))");
            if (sentenceType == SentenceType.ALL_PATH || sentenceType == SentenceType.ONE_PATH) {
                sb.append(')');
            }
            if (owise) {
                sb.append(')');
            }
            sb.append("\n  ");
            convert(consideredAttributes, rule.att(), sb);
            sb.append("\n\n");
        }
    }

<<<<<<< HEAD
    private boolean isClaim(SentenceType sentenceType) {
        return sentenceType == SentenceType.ONE_PATH || sentenceType == SentenceType.ALL_PATH;
    }

    private void functionalPattern(Production prod, Runnable functionPattern) {
=======
    private void functionalPattern(Production prod, Runnable functionPattern, StringBuilder sb) {
>>>>>>> 39ffdb46
        sb.append("  axiom");
        convertParams(prod.klabel(), true, sb);
        sb.append(" \\exists{R} (Val:");
        convert(prod.sort(), prod, sb);
        sb.append(", \\equals{");
        convert(prod.sort(), prod, sb);
        sb.append(", R} (");
        sb.append("Val:");
        convert(prod.sort(), prod, sb);
        sb.append(", ");
        functionPattern.run();
        sb.append("))");
    }

    private void applyPattern(Production prod, String varName, StringBuilder sb) {
        convert(prod.klabel().get(), prod, sb);
        sb.append("(");
        String conn = "";
        for (int i = 0; i < prod.arity(); i++) {
            sb.append(conn);
            sb.append(varName).append(i).append(":");
            convert(prod.nonterminal(i).sort(), prod, sb);
            conn = ", ";
        }
        sb.append(')');
    }

    private void convertTokenProd(Sort sort, StringBuilder sb) {
        if (METAVAR) {
            sb.append("\\exists{");
            convert(sort, false, sb);
            sb.append("} (#Str:#String{}, \\dv{");
            convert(sort, false, sb);
            sb.append("}(#Str:#String{}))");
        } else {
            sb.append("\\top{");
            convert(sort, false, sb);
            sb.append("}()");
        }
    }

    private void convertParams(Option<KLabel> maybeKLabel, boolean hasR, StringBuilder sb) {
        sb.append("{");
        String conn = "";
        if (hasR) {
            sb.append("R");
            if (maybeKLabel.isDefined()) {
                conn = ", ";
            }
        }
        if (maybeKLabel.isDefined()) {
            for (Sort param : iterable(maybeKLabel.get().params())) {
                sb.append(conn);
                convert(param, true, sb);
                conn = ", ";
            }
        }
        sb.append("}");
    }

    private boolean isConstructor(Production prod, SetMultimap<KLabel, Rule> functionRules, Set<KLabel> impurities) {
        Att att = addKoreAttributes(prod, functionRules, impurities, java.util.Collections.emptySet());
        return att.contains("constructor");
    }

    private boolean isFunctional(Production prod, SetMultimap<KLabel, Rule> functionRules, Set<KLabel> impurities) {
        Att att = addKoreAttributes(prod, functionRules, impurities, java.util.Collections.emptySet());
        return att.contains("functional");
    }

    private Att addKoreAttributes(Production prod, SetMultimap<KLabel, Rule> functionRules, Set<KLabel> impurities,
                                  Set<Production> overloads) {
        boolean isFunctional = !isFunction(prod);
        boolean isConstructor = !isFunction(prod);
        isConstructor &= !prod.att().contains(Attribute.ASSOCIATIVE_KEY);
        isConstructor &= !prod.att().contains(Attribute.COMMUTATIVE_KEY);
        isConstructor &= !prod.att().contains(Attribute.IDEMPOTENT_KEY);
        isConstructor &= !(prod.att().contains(Attribute.FUNCTION_KEY) && prod.att().contains(Attribute.UNIT_KEY));

        // Later we might set !isConstructor because there are anywhere rules,
        // but if a symbol is a constructor at this point, then it is still
        // injective.
        boolean isInjective = isConstructor;

        boolean isMacro = false;
        boolean isAnywhere = false;
        isAnywhere |= overloads.contains(prod);
        for (Rule r : functionRules.get(prod.klabel().get())) {
            isMacro |= ExpandMacros.isMacro(r);
            isAnywhere |= r.att().contains(Attribute.ANYWHERE_KEY);
        }
        isConstructor &= !isMacro;
        isConstructor &= !isAnywhere;

        Att att = prod.att().remove("constructor");
        if (att.contains(Attribute.HOOK_KEY) && !isRealHook(att)) {
            att = att.remove("hook");
        }
        if (isConstructor) {
            att = att.add("constructor");
        }
        if (isFunctional) {
            att = att.add("functional");
        }
        if (isAnywhere) {
            att = att.add("anywhere");
        }
        if (isInjective) {
            att = att.add("injective");
        }
        if (isMacro) {
            att = att.add("macro");
        }
        // This attribute is a frontend attribute only and is removed from the kore
        // Since it has no meaning outside the frontend
        return att.remove(Constants.ORIGINAL_PRD, Production.class);
    }

    private boolean isFunction(Production prod) {
        Production realProd = prod.att().get(Constants.ORIGINAL_PRD, Production.class);
        if (!realProd.att().contains(Attribute.FUNCTION_KEY)) {
            return false;
        }
        return true;
    }

    private Set<KVariable> vars(Rule rule) {
        Set<KVariable> res = new HashSet<>();
        VisitK visitor = new VisitK() {
            @Override
            public void apply(KVariable k) {
                res.add(k);
            }
        };
        visitor.apply(rule.requires());
        visitor.apply(RewriteToTop.toLeft(rule.body()));
        return res;
    }

    private void convertSideCondition(K k, StringBuilder sb) {
        if (k.equals(BooleanUtils.TRUE)) {
            sb.append("\\top{R}()");
        } else {
            sb.append("\\equals{SortBool{},R}(\n        ");
            convert(k, sb);
            sb.append(",\n        \\dv{SortBool{}}(\"true\"))");
        }
    }

    private void convertSideCondition(K k, Sort result, StringBuilder sb) {
        if (k.equals(BooleanUtils.TRUE)) {
            sb.append("\\top{");
            convert(result, false, sb);
            sb.append("}()");
        } else {
            sb.append("\\equals{SortBool{},");
            convert(result, false, sb);
            sb.append("}(\n        ");
            convert(k, sb);
            sb.append(",\n        \\dv{SortBool{}}(\"true\"))");
        }
    }

    private Production computePolyProd(Production prod) {
        return computePolyProd(prod, null);
    }

    private Production computePolyProd(Production prod, KApply k) {
        if (prod.klabel().isEmpty() || !prod.att().contains("poly"))
            return prod.withAtt(prod.att().add(Constants.ORIGINAL_PRD, Production.class, prod));
        List<Set<Integer>> poly = RuleGrammarGenerator.computePositions(prod);
        String labelName = prod.klabel().get().name();
        if (prod.att().contains(Attribute.ML_BINDER_KEY)) {
            mlBinders.add(labelName);
        }
        polyKLabels.put(labelName, poly);
        List<Sort> params = new ArrayList<>();
        List<NonTerminal> children = new ArrayList<>(mutable(prod.nonterminals()));
        Sort returnSort = prod.sort();
        for (int i = 0; i < poly.size(); i++) {
            Set<Integer> positions = poly.get(i);
            Sort sort = Sort("S" + i);
            if (k != null) {
                int firstPos = positions.iterator().next();
                if (firstPos == 0) {
                    sort = k.att().get(Sort.class);
                } else {
                    sort = k.klist().items().get(firstPos - 1).att().get(Sort.class);
                }
            }
            params.add(sort);
            for (int j : positions) {
                if (j == 0) {
                    returnSort = sort;
                } else {
                    children.set(j - 1, NonTerminal(sort));
                }
            }
        }
        List<ProductionItem> items = new ArrayList<>();
        int i = 0;
        for (ProductionItem item : iterable(prod.items())) {
            if (item instanceof NonTerminal) {
                items.add(children.get(i));
                i++;
            } else {
                items.add(item);
            }
        }
        return Production(KLabel(labelName, immutable(params)), returnSort, immutable(items),
                prod.att().add(Constants.ORIGINAL_PRD, Production.class, prod));
    }

    private KLabel computePolyKLabel(KApply k) {
        String labelName = k.klabel().name();
        List<Set<Integer>> poly = new ArrayList<>(polyKLabels.get(labelName));
        if (mlBinders.contains(labelName)) { // ML binders are not parametric in the variable so we remove it
            poly.remove(0);
        }
        List<Sort> params = new ArrayList<>();
        for (Set<Integer> positions : poly) {
            int pos = positions.iterator().next();
            Sort sort;
            if (pos == 0) {
                sort = k.att().get(Sort.class);
            } else {
                sort = k.items().get(pos-1).att().get(Sort.class);
            }
            params.add(sort);
        }
        return KLabel(labelName, immutable(params));
    }


    private void collectAttributes(Map<String, Boolean> attributes, Att att) {
        for (Tuple2<Tuple2<String, String>, ?> attribute : iterable(att.att())) {
            String name = attribute._1._1;
            Object val = attribute._2;
            String strVal = val.toString();
            if (strVal.equals("")) {
                if (!attributes.containsKey(name)) {
                    attributes.put(name, false);
                }
            } else {
                attributes.put(name, true);
            }
        }
    }

    private static final Production INJ_PROD = Production(KLabel(KLabels.INJ), Sort("K"), Seq(NonTerminal(Sort("K"))), Att().add("poly", "1; 0"));


    private Production production(KApply term) {
        return production(term, false);
    }

    private Production production(KApply term, boolean instantiatePolySorts) {
        KLabel klabel = term.klabel();
        if (klabel.name().equals(KLabels.INJ))
            return computePolyProd(INJ_PROD, instantiatePolySorts ? term : null);
        Option<scala.collection.Set<Production>> prods = module.productionsFor().get(klabel);
        assert(prods.nonEmpty());
        assert(prods.get().size() == 1);
        return computePolyProd(prods.get().head(), instantiatePolySorts ? term : null);
    }

    private String convertBuiltinLabel(String klabel) {
      switch(klabel) {
      case "#False":
        return "\\bottom";
      case "#True":
        return "\\top";
      case "#Or":
        return "\\or";
      case "#And":
        return "\\and";
      case "#Not":
        return "\\not";
      case "#Ceil":
        return "\\ceil";
      case "#Equals":
        return "\\equals";
      case "#Implies":
        return "\\implies";
      case "#Exists":
        return "\\exists";
      case "#Forall":
        return "\\forall";
      case "#AG":
        return "allPathGlobally";
      default:
        throw KEMException.compilerError("Unsuppored kore connective in rule: " + klabel);
      }
    }

    private void convert(KLabel klabel, boolean var, StringBuilder sb) {
        if (klabel.name().equals(KLabels.INJ)) {
            sb.append(klabel.name());
        } else if (ConstructorChecks.isBuiltinLabel(klabel)) {
            sb.append(convertBuiltinLabel(klabel.name()));
        } else {
            sb.append("Lbl");
            convert(klabel.name(), sb);
        }
        sb.append("{");
        String conn = "";
        for (Sort param : iterable(klabel.params())) {
            sb.append(conn);
            convert(param, var, sb);
            conn = ", ";
        }
        sb.append("}");
    }

    private void convert(KLabel klabel, Production prod, StringBuilder sb) {
        if (klabel.name().equals(KLabels.INJ)) {
            sb.append(klabel.name());
        } else {
            sb.append("Lbl");
            convert(klabel.name(), sb);
        }
        sb.append("{");
        String conn = "";
        for (Sort param : iterable(klabel.params())) {
            sb.append(conn);
            convert(param, prod, sb);
            conn = ", ";
        }
        sb.append("}");
    }

    private void convert(Sort sort, Production prod, StringBuilder sb) {
        convert(sort, prod.klabel().isDefined() && prod.klabel().get().params().contains(sort), sb);
    }

    private void convert(Sort sort, boolean var, StringBuilder sb) {
        if (sort.name().equals(AddSortInjections.SORTPARAM_NAME)) {
            String sortVar = sort.params().headOption().get().name();
            sb.append(sortVar);
            return;
        }
        sb.append("Sort");
        convert(sort.name(), sb);
        if (!var) {
            sb.append("{");
            String conn = "";
            for (Sort param : iterable(sort.params())) {
                sb.append(conn);
                convert(param.name(), sb);
                conn = ", ";
            }
            sb.append("}");
        }
    }

    private void convert(Map<String, Boolean> attributes, Att att, StringBuilder sb) {
        sb.append("[");
        String conn = "";
        for (Tuple2<Tuple2<String, String>, ?> attribute : iterable(att.att())) {
            String name = attribute._1._1;
            String clsName = attribute._1._2;
            Object val = attribute._2;
            String strVal = val.toString();
            sb.append(conn);
            if (clsName.equals(K.class.getName())) {
                convert(name, sb);
                sb.append("{}(");
                convert((K) val, sb);
                sb.append(")");
            } else if (attributes.get(name) != null && attributes.get(name)) {
                convert(name, sb);
                sb.append("{}(");
                sb.append(StringUtil.enquoteKString(strVal));
                sb.append(")");
            } else {
                convert(name, sb);
                sb.append("{}()");
            }
            conn = ", ";
        }
        sb.append("]");
    }

    private static String[] asciiReadableEncodingKoreCalc() {
        String[] koreEncoder = Arrays.copyOf(StringUtil.asciiReadableEncodingDefault, StringUtil.asciiReadableEncodingDefault.length);
        koreEncoder[0x26] = "And-";
        koreEncoder[0x2d] = "-";
        koreEncoder[0x3c] = "-LT-";
        koreEncoder[0x3e] = "-GT-";
        koreEncoder[0x40] = "-AT-";
        koreEncoder[0x5e] = "Xor-";
        return koreEncoder;
    }

    private static final Pattern identChar = Pattern.compile("[A-Za-z0-9\\-]");
    public static String[] asciiReadableEncodingKore = asciiReadableEncodingKoreCalc();

    private void convert(String name, StringBuilder sb) {
        if (kToKoreLabelMap.containsKey(name)) {
            sb.append(kToKoreLabelMap.get(name));
            return;
        }
        switch(name) {
        case "module":
        case "endmodule":
        case "sort":
        case "hooked-sort":
        case "symbol":
        case "hooked-symbol":
        case "alias":
        case "axiom":
            sb.append(name).append("'Kywd'");
            kToKoreLabelMap.put(name, name + "'Kywd'");
            return;
        default: break;
        }
        StringBuilder buffer = new StringBuilder();
        StringUtil.encodeStringToAlphanumeric(buffer, name, asciiReadableEncodingKore, identChar, "'");
        sb.append(buffer);
        kToKoreLabelMap.put(name, buffer.toString());
    }

    public Set<K> collectAnonymousVariables(K k){
        Set <K> anonymousVariables = new HashSet<>();
        new VisitK() {
            @Override
            public void apply(KApply k) {
                if (mlBinders.contains(k.klabel().name()) && k.items().get(0).att().contains("anonymous")){
                    throw KEMException.internalError("Nested quantifier over anonymous variables.");
                }
                for (K item : k.items()) {
                    apply(item);
                }
            }

            @Override
            public void apply(KVariable k) {
                if (k.att().contains("anonymous")) {
                    anonymousVariables.add(k);
                }
            }

        }.apply(k);
        return anonymousVariables;
    }

    public void convert(K k, StringBuilder sb) {
        new VisitK() {
            @Override
            public void apply(KApply k) {
                if (impureFunctions.contains(k.klabel().name())) {
                    throw KEMException.internalError("Cannot yet translate impure function to kore: " + k.klabel().name(), k);
                }
                KLabel label = k.klabel();
                if (polyKLabels.containsKey(k.klabel().name())) {
                    label = computePolyKLabel(k);
                }
                String conn = "";
                if (mlBinders.contains(k.klabel().name()) && k.items().get(0).att().contains("anonymous")){
                    // Handle #Forall _ / #Exists _
                    Set<K> anonymousVariables = collectAnonymousVariables(k.items().get(1));

                    // Quantify over all anonymous variables.
                    for (K variable : anonymousVariables) {
                        sb.append(conn);
                        convert(label, false, sb);
                        sb.append("(");
                        apply(variable);
                        conn = ",";
                    }

                    // We assume that mlBinder only has two children.
                    sb.append(conn);
                    apply(k.items().get(1));

                    for (int i = 0; i < anonymousVariables.size(); i++) {
                        sb.append(")");
                    }
                } else {
                    convert(label, false, sb);
                    sb.append("(");
                    for (K item : k.items()) {
                        sb.append(conn);
                        apply(item);
                        conn = ",";
                    }
                    sb.append(")");
                }
            }

            @Override
            public void apply(KToken k) {
                sb.append("\\dv{");
                convert(k.sort(), false, sb);
                sb.append("}(");
                if (module.sortAttributesFor().get(k.sort()).getOrElse(() -> Att.empty()).getOptional("hook").orElse("").equals("STRING.String")) {
                    sb.append(k.s());
                } else {
                    sb.append(StringUtil.enquoteKString(k.s()));
                }
                sb.append(")");
            }

            @Override
            public void apply(KSequence k) {
                for (int i = 0; i < k.items().size(); i++) {
                    K item = k.items().get(i);
                    boolean isList = item.att().get(Sort.class).equals(Sorts.K());
                    if (i == k.items().size() - 1) {
                        if (isList) {
                            apply(item);
                        } else {
                            sb.append("kseq{}(");
                            apply(item);
                            sb.append(",dotk{}())");
                        }
                    } else {
                        if (item.att().get(Sort.class).equals(Sorts.K())) {
                            sb.append("append{}(");
                        } else {
                            sb.append("kseq{}(");
                        }
                        apply(item);
                        sb.append(",");
                    }
                }
                if (k.items().size() == 0) {
                    sb.append("dotk{}()");
                }
                for (int i = 0; i < k.items().size() - 1; i++) {
                    sb.append(")");
                }
            }

            @Override
            public void apply(KVariable k) {
                boolean setVar = k.name().startsWith("@");
                if (setVar) {
                    sb.append('@');
                }
                sb.append("Var");
                String name = setVar ? k.name().substring(1) : k.name();
                convert(name, sb);
                sb.append(":");
                convert(k.att().getOptional(Sort.class).orElse(Sorts.K()), false, sb);
            }

            @Override
            public void apply(KRewrite k) {
                sb.append("\\rewrites{");
                convert(k.att().get(Sort.class), false, sb);
                sb.append("}(");
                apply(k.left());
                sb.append(",");
                apply(k.right());
                sb.append(")");
            }

            @Override
            public void apply(KAs k) {
                Sort sort = k.att().get(Sort.class);
                sb.append("\\and{");
                convert(sort, false, sb);
                sb.append("}(");
                apply(k.pattern());
                sb.append(",");
                apply(k.alias());
                sb.append(")");
            }

            @Override
            public void apply(InjectedKLabel k) {
                throw KEMException.internalError("Cannot yet translate #klabel to kore", k);
            }
        }.apply(k);
    }

    public BiMap<String, String> getKToKoreLabelMap() {
        return kToKoreLabelMap;
    }
}<|MERGE_RESOLUTION|>--- conflicted
+++ resolved
@@ -189,12 +189,7 @@
         }
         sb.append("\n// rules\n");
         for (Rule rule : iterable(module.sortedRules())) {
-<<<<<<< HEAD
-            convertRule(rule, heatCoolEq, topCell, attributes, functionRules, sentenceType);
-=======
-            convertRule(rule, heatCoolEq, topCell, attributes, functionRules,
-                    false, false, sb);
->>>>>>> 39ffdb46
+            convertRule(rule, heatCoolEq, topCell, attributes, functionRules, sentenceType,sb);
         }
         sb.append("endmodule ");
         convert(attributes, module.att(), sb);
@@ -646,13 +641,8 @@
         return prod.klabel().nonEmpty() && ConstructorChecks.isBuiltinLabel(prod.klabel().get());
     }
 
-<<<<<<< HEAD
-    public String convertSpecificationModule(Module definition, Module spec, SentenceType defaultSentenceType) {
+    public String convertSpecificationModule(Module definition, Module spec, SentenceType defaultSentenceType, StringBuilder sb) {
         SentenceType sentenceType = getSentenceType(spec.att()).orElse(defaultSentenceType);
-=======
-    public String convertSpecificationModule(Module definition, Module spec,
-                                             boolean allPathReachability, StringBuilder sb) {
->>>>>>> 39ffdb46
         sb.setLength(0); // reset string writer
         ConfigurationInfoFromModule configInfo = new ConfigurationInfoFromModule(definition);
         Sort topCell = configInfo.getRootCell();
@@ -668,12 +658,7 @@
             assert sentence instanceof Rule || sentence instanceof ModuleComment
                 : "Unexpected non-rule claim " + sentence.toString();
             if (sentence instanceof Rule) {
-<<<<<<< HEAD
-                convertRule((Rule) sentence, false, topCell, new HashMap<>(), HashMultimap.create(), sentenceType);
-=======
-                convertRule((Rule) sentence, false, topCell, new HashMap<>(), HashMultimap.create(),
-                        true, allPathReachability, sb);
->>>>>>> 39ffdb46
+                convertRule((Rule) sentence, false, topCell, new HashMap<>(), HashMultimap.create(), sentenceType, sb);
             }
         }
         sb.append("endmodule ");
@@ -682,7 +667,6 @@
         return sb.toString();
     }
 
-<<<<<<< HEAD
     private Optional<SentenceType> getSentenceType(Att att) {
         if (att.contains(Attribute.ONE_PATH_KEY)) {
             return Optional.of(SentenceType.ONE_PATH);
@@ -692,13 +676,8 @@
         return Optional.empty();
     }
 
-    private void convertRule(Rule rule, boolean heatCoolEq, Sort topCellSort, Map<String, Boolean> consideredAttributes, SetMultimap<KLabel, Rule> functionRules, SentenceType defaultSentenceType) {
+    private void convertRule(Rule rule, boolean heatCoolEq, Sort topCellSort, Map<String, Boolean> consideredAttributes, SetMultimap<KLabel, Rule> functionRules, SentenceType defaultSentenceType, StringBuilder sb) {
         SentenceType sentenceType = getSentenceType(rule.att()).orElse(defaultSentenceType);
-=======
-    private void convertRule(Rule rule, boolean heatCoolEq, Sort topCellSort, Map<String, Boolean> consideredAttributes,
-                             SetMultimap<KLabel, Rule> functionRules, boolean rulesAsClaims,
-                             boolean allPathReachability, StringBuilder sb) {
->>>>>>> 39ffdb46
         // injections should already be present, but this is an ugly hack to get around the
         // cache persistence issue that means that Sort attributes on k terms might not be present.
         rule = new AddSortInjections(module).addInjections(rule);
@@ -876,23 +855,13 @@
             sb.append(", ");
             convert(left, sb);
             sb.append("), ");
-<<<<<<< HEAD
             if (sentenceType == SentenceType.ALL_PATH) {
                 sb.append(ALL_PATH_OP + "{");
-                convert(topCellSort, false);
+                convert(topCellSort, false, sb);
                 sb.append("} (\n      ");
             } else if (sentenceType == SentenceType.ONE_PATH) {
                 sb.append(ONE_PATH_OP + "{");
-                convert(topCellSort, false);
-=======
-            if (rulesAsClaims) {
-                if (allPathReachability) {
-                    sb.append(ALL_PATH_OP + "{");
-                } else {
-                    sb.append(ONE_PATH_OP + "{");
-                }
                 convert(topCellSort, false, sb);
->>>>>>> 39ffdb46
                 sb.append("} (\n      ");
             }
             sb.append("\\and{");
@@ -914,15 +883,11 @@
         }
     }
 
-<<<<<<< HEAD
     private boolean isClaim(SentenceType sentenceType) {
         return sentenceType == SentenceType.ONE_PATH || sentenceType == SentenceType.ALL_PATH;
     }
 
-    private void functionalPattern(Production prod, Runnable functionPattern) {
-=======
     private void functionalPattern(Production prod, Runnable functionPattern, StringBuilder sb) {
->>>>>>> 39ffdb46
         sb.append("  axiom");
         convertParams(prod.klabel(), true, sb);
         sb.append(" \\exists{R} (Val:");
