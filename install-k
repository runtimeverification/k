#!/bin/sh -e

<<<<<<< HEAD
K_VERSION=5.2.119
=======
K_VERSION=5.3.0
>>>>>>> 735971be

if [ `id -u` -ne 0 ]; then
  echo "$0: error: This script must be run as root."
  exit 1
fi
TAG=`git describe HEAD --tags`
. /etc/os-release
case $ID in
	ubuntu)
		CODENAME=$UBUNTU_CODENAME
		case $CODENAME in
			bionic)
				;;
			*)
				echo "Unsupported Ubuntu version, try building from source."
				exit 1
				;;
		esac
		;;
	debian)
		case $VERSION_ID in
			10)
				CODENAME=bullseye
				;;
			*)
				echo "Unsupported Debian version, try building from source."
				exit 1
				;;
		esac
		;;
	*)
		echo "Unsupported Linux distro, try building from source."
		exit 1
		;;
esac

apt-get update
apt-get install -y curl
curl -L https://github.com/runtimeverification/k/releases/download/$TAG/kframework_${K_VERSION}_amd64_$CODENAME.deb -o kframework_${K_VERSION}_amd64.deb
apt-get install -y ./kframework_${K_VERSION}_amd64.deb
rm -f kframework_${K_VERSION}_amd64.deb<|MERGE_RESOLUTION|>--- conflicted
+++ resolved
@@ -1,10 +1,6 @@
 #!/bin/sh -e
 
-<<<<<<< HEAD
-K_VERSION=5.2.119
-=======
 K_VERSION=5.3.0
->>>>>>> 735971be
 
 if [ `id -u` -ne 0 ]; then
   echo "$0: error: This script must be run as root."
