--- conflicted
+++ resolved
@@ -141,19 +141,11 @@
     },
     "nixpkgs-unstable": {
       "locked": {
-<<<<<<< HEAD
-        "lastModified": 1760878510,
-        "narHash": "sha256-K5Osef2qexezUfs0alLvZ7nQFTGS9DL2oTVsIXsqLgs=",
-        "owner": "NixOS",
-        "repo": "nixpkgs",
-        "rev": "5e2a59a5b1a82f89f2c7e598302a9cacebb72a67",
-=======
         "lastModified": 1762977756,
         "narHash": "sha256-4PqRErxfe+2toFJFgcRKZ0UI9NSIOJa+7RXVtBhy4KE=",
         "owner": "NixOS",
         "repo": "nixpkgs",
         "rev": "c5ae371f1a6a7fd27823bc500d9390b38c05fa55",
->>>>>>> 75656209
         "type": "github"
       },
       "original": {
