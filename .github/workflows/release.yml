name: 'Release'
run-name: K Framework Release ${{ github.ref_name }}
on:
  release:
    types:
      - prereleased
concurrency:
  group: ${{ github.workflow }}

jobs:

  set-release-id:
    name: 'Set Release ID'
    runs-on: ubuntu-24.04
    steps:
      - name: 'Get release_id'
        run: echo "release_id=$(jq --raw-output '.release.id' $GITHUB_EVENT_PATH)" >> ${GITHUB_OUTPUT}
        id: release
    outputs:
      release_id: ${{ steps.release.outputs.release_id }}

  source-tarball:
    name: 'Create source tarball'
    runs-on: ubuntu-latest
    environment: production
    steps:
      - name: 'Check out code'
        uses: actions/checkout@v4
        with:
          submodules: recursive
      - name: 'Create source tarball'
        env:
          GITHUB_TOKEN: ${{ secrets.JENKINS_GITHUB_PAT }}
        run: |
          set -x
          version=$(cat package/version)
          tarball=kframework-${version}-src.tar.gz
          find . -name .git | xargs rm -r
          CURDIR=$(pwd)
          cd ..
          tar czvf ${tarball} $(basename ${CURDIR})
          mv ${tarball} ${CURDIR}/
          cd ${CURDIR}
          gh release upload --repo runtimeverification/k --clobber v${version} ${tarball}

  cachix-release:
    name: 'k-framework-binary cachix release'
    strategy:
      matrix:
        include:
<<<<<<< HEAD
          - runner: ubuntu-20.04
            os: ubuntu-20.04
=======
          - runner: ubuntu-24.04
            os: ubuntu-24.04
          - runner: macos-13
            os: macos-13
>>>>>>> 5a6a6171
          - runner: MacM1
            os: self-macos-12
    runs-on: ${{ matrix.runner }}
    timeout-minutes: 120
    steps:
      - name: 'Check out code'
        uses: actions/checkout@v4

      - name: 'Install Nix'
        if: ${{ !startsWith(matrix.os, 'self') }}
        uses: cachix/install-nix-action@v22
        with:
          install_url: https://releases.nixos.org/nix/nix-2.13.3/install
          extra_nix_config: |
            access-tokens = github.com=${{ secrets.GITHUB_TOKEN }}
            substituters = http://cache.nixos.org https://hydra.iohk.io
            trusted-public-keys = cache.nixos.org-1:6NCHdD59X431o0gWypbMrAURkbJ16ZPMQFGspcDShjY= hydra.iohk.io:f/Ea+s+dFdN+3Y/G+FDgSq+a5NEWhJGzdjvKNGv0/EQ=

      - name: 'Install Cachix'
        if: ${{ !startsWith(matrix.os, 'self') }}
        uses: cachix/cachix-action@v14
        with:
          name: k-framework-binary

      - name: 'Publish K to k-framework-binary cache'
        uses: workflow/nix-shell-action@v3.3.0
        env:
          CACHIX_AUTH_TOKEN: '${{ secrets.CACHIX_PRIVATE_KFB_TOKEN }}'
          GC_DONT_GC: '1'
        with:
          packages: jq
          script: |
            export PATH="$(nix build github:runtimeverification/kup --no-link --json | jq -r '.[].outputs | to_entries[].value')/bin:$PATH"
            kup publish k-framework-binary .#k --keep-days 180
            kup publish k-framework-binary .#k.openssl.procps.secp256k1 --keep-days 180

  ubuntu-jammy:
    name: 'K Ubuntu Jammy Package'
    runs-on: [self-hosted, linux, normal]
    timeout-minutes: 90
    steps:
      - uses: actions/checkout@v4
      - name: 'Build and Test Package'
        uses: ./.github/actions/test-package
        with:
          os: ubuntu
          distro: jammy
          llvm: 15
          pkg-name: kframework_amd64_ubuntu_jammy.deb
          build-package: package/debian/build-package jammy
          test-package: package/debian/test-package
      - name: 'Upload the package built to the Summary Page'
        uses: actions/upload-artifact@v4
        with:
          name: kframework_amd64_ubuntu_jammy.deb
          path: kframework_amd64_ubuntu_jammy.deb
          if-no-files-found: error
          retention-days: 1
      - name: 'Upload Package to Release'
        env:
          GITHUB_TOKEN: ${{ secrets.JENKINS_GITHUB_PAT }}
        run: |
          set -x
          version=$(cat package/version)
          cp kframework_amd64_ubuntu_jammy.deb kframework_${version}_amd64_ubuntu_jammy.deb
          gh release upload --repo runtimeverification/k --clobber v${version} kframework_${version}_amd64_ubuntu_jammy.deb
      - name: 'Build, Test, and Push Dockerhub Image'
        shell: bash {0}
        env:
          DOCKERHUB_PASSWORD: ${{ secrets.DOCKERHUB_PASSWORD }}
          DOCKERHUB_REPO: runtimeverificationinc/kframework-k
        run: |
          set -euxo pipefail
          version=$(cat package/version)
          version_tag=ubuntu-jammy-${version}
          docker login --username rvdockerhub --password ${DOCKERHUB_PASSWORD}
          docker image build . --file package/docker/Dockerfile.ubuntu-jammy --tag ${DOCKERHUB_REPO}:${version_tag}
          docker run --name k-package-docker-test-jammy-${GITHUB_SHA} --rm -it --detach ${DOCKERHUB_REPO}:${version_tag}
          docker exec -t k-package-docker-test-jammy-${GITHUB_SHA} bash -c 'cd ~ && echo "module TEST imports BOOL endmodule" > test.k'
          docker exec -t k-package-docker-test-jammy-${GITHUB_SHA} bash -c 'cd ~ && kompile test.k --backend llvm'
          docker exec -t k-package-docker-test-jammy-${GITHUB_SHA} bash -c 'cd ~ && kompile test.k --backend haskell'
          docker exec -t k-package-docker-test-jammy-${GITHUB_SHA} bash -c 'cd ~ && pyk kompile test.k --backend llvm'
          docker exec -t k-package-docker-test-jammy-${GITHUB_SHA} bash -c 'cd ~ && pyk kompile test.k --backend haskell'
          docker image push ${DOCKERHUB_REPO}:${version_tag}
      - name: 'Clean up Docker Container'
        if: always()
        run: |
          docker stop --time=0 k-package-docker-test-jammy-${GITHUB_SHA}
      - name: On Failure, Upload the kore-exec.tar.gz file to the Summary Page
        if: failure()
        uses: actions/upload-artifact@v4
        with:
          name: kore-exec.tar.gz
          path: |
            **/kore-exec.tar.gz

  macos-build:
    name: 'Build MacOS Package'
    runs-on: macos-14
    timeout-minutes: 120
    environment: production
    needs: [set-release-id, source-tarball]
    steps:
      - name: Check out code
        uses: actions/checkout@v4
        with:
          submodules: recursive
          path: kframework

      - name: Check out matching homebrew repo branch
        uses: actions/checkout@v4
        id: checkout
        with:
          repository: runtimeverification/homebrew-k
          path: homebrew-k
          ref: staging
        continue-on-error: true

      - name: Check out homebrew repo master branch
        uses: actions/checkout@v4
        if: ${{ steps.checkout.outcome == 'failure' }}
        with:
          repository: runtimeverification/homebrew-k
          path: homebrew-k

      - name: Cache maven
        uses: actions/cache@v4
        with:
          path: ~/.m2/repository
          key: ${{ runner.os }}-maven-${{ hashFiles('**/pom.xml') }}-
          restore-keys: |
            ${{ runner.os }}-maven-

      - name: Mac Dependencies
        run: |
          # Via: https://github.com/ledger/ledger/commit/1eec9f86667cad3b0bbafb82a83739a0d30ca09f
          # Unlink and re-link to prevent errors when github mac runner images
          # install python outside of brew, for example:
          # https://github.com/orgs/Homebrew/discussions/3895
          # https://github.com/actions/setup-python/issues/577
          # https://github.com/actions/runner-images/issues/6459
          # https://github.com/actions/runner-images/issues/6507
          # https://github.com/actions/runner-images/issues/2322
          brew list -1 | grep python | while read formula; do brew unlink $formula; brew link --overwrite $formula; done

      - name: Build brew bottle
        id: build
        env:
          HOMEBREW_NO_INSTALLED_DEPENDENTS_CHECK: 1
          MAVEN_OPTS: >-
              -Dhttp.keepAlive=false
              -Dmaven.wagon.http.pool=false
              -Dmaven.wagon.httpconnectionManager.ttlSeconds=30
        run: |
          PACKAGE=kframework
          VERSION=$(cat kframework/package/version)
          ROOT_URL='https://github.com/runtimeverification/k/releases/download'
          wget "$ROOT_URL/v${VERSION}/kframework-${VERSION}-src.tar.gz"
          cd homebrew-k
          ../kframework/package/macos/brew-update-to-local ${PACKAGE} ${VERSION}
          git commit Formula/$PACKAGE.rb -m "Update ${PACKAGE} to ${VERSION}: part 1"
          ../kframework/package/macos/brew-build-and-update-to-local-bottle ${PACKAGE} ${VERSION} ${ROOT_URL}
          git reset HEAD^
          LOCAL_BOTTLE_NAME=$(basename $(find . -name "kframework--${VERSION}.arm64_sonoma.bottle*.tar.gz"))
          BOTTLE_NAME=$(echo ${LOCAL_BOTTLE_NAME#./} | sed 's!kframework--!kframework-!')
          ../kframework/package/macos/brew-update-to-final ${PACKAGE} ${VERSION} ${ROOT_URL}
          echo "path=${LOCAL_BOTTLE_NAME}" >> ${GITHUB_OUTPUT}
          echo "path_remote=${BOTTLE_NAME}" >> ${GITHUB_OUTPUT}
          echo "version=${VERSION}" >> ${GITHUB_OUTPUT}

      - name: Upload bottle
        uses: actions/upload-artifact@v4
        with:
          name: homebrew
          path: homebrew-k

      - name: Delete Release
        if: failure()
        uses: actions/github-script@v7
        with:
          github-token: ${{secrets.GITHUB_TOKEN}}
          script: |
            const { owner, repo } = context.repo
            await github.rest.repos.deleteRelease({ owner, repo, release_id: ${{ needs.set-release-id.outputs.release_id }} })

    outputs:
      bottle_path: ${{ steps.build.outputs.path }}
      bottle_path_remote: ${{ steps.build.outputs.path_remote }}
      version: ${{ steps.build.outputs.version }}

  macos-test:
    name: 'Test MacOS Package'
    runs-on: macos-14
    timeout-minutes: 60
    environment: production
    needs: [macos-build, set-release-id]
    steps:
      - name: 'Check out matching homebrew repo branch'
        uses: actions/checkout@v4
        id: checkout
        with:
          repository: runtimeverification/homebrew-k
          token: ${{ secrets.JENKINS_GITHUB_PAT }}
          path: homebrew-k
          ref: staging
        continue-on-error: true

      - name: 'Check out homebrew repo master branch'
        uses: actions/checkout@v4
        if: ${{ steps.checkout.outcome == 'failure' }}
        with:
          repository: runtimeverification/homebrew-k
          token: ${{ secrets.JENKINS_GITHUB_PAT }}
          path: homebrew-k

      - name: 'Download bottle'
        uses: actions/download-artifact@v4
        with:
          name: homebrew
          path: homebrew-k-old

      - name: Mac Dependencies
        run: |
          # Via: https://github.com/ledger/ledger/commit/1eec9f86667cad3b0bbafb82a83739a0d30ca09f
          # Unlink and re-link to prevent errors when github mac runner images
          # install python outside of brew, for example:
          # https://github.com/orgs/Homebrew/discussions/3895
          # https://github.com/actions/setup-python/issues/577
          # https://github.com/actions/runner-images/issues/6459
          # https://github.com/actions/runner-images/issues/6507
          # https://github.com/actions/runner-images/issues/2322
          brew list -1 | grep python | while read formula; do brew unlink $formula; brew link --overwrite $formula; done

      - name: 'Test brew bottle'
        id: test
        env:
          # github actions sets the JAVA_HOME variable to Java 8 explicitly for
          # some reason. There doesn't seem to be a way to tell it to unset the
          # variable, so instead we just have to tell it to use Java 17
          # explicitly instead.
          JAVA_HOME: ${{ env.JAVA_HOME_17_X64 }}
          HOMEBREW_NO_INSTALLED_DEPENDENTS_CHECK: 1
        run: |
          # The macOS public runners are prone to flakiness when running this
          # test suite, so the PL-tutorial is disabled for now.
          #   - https://github.com/runtimeverification/k/issues/3705
          cd homebrew-k-old
          brew tap runtimeverification/k "file:///$(pwd)"
          brew install ${{ needs.macos-build.outputs.bottle_path }} -v
          # cp -R /usr/local/share/kframework/pl-tutorial ~
          # WD=`pwd`
          # cd
          # echo 'Starting kserver...'
          # spawn-kserver $WD/kserver.log
          # cd pl-tutorial
          # echo 'Testing tutorial in user environment...'
          # make -j`sysctl -n hw.ncpu` ${MAKE_EXTRA_ARGS}
          # cd ~
          echo 'module TEST imports BOOL endmodule' > test.k
          kompile test.k --backend llvm
          kompile test.k --backend haskell

      - name: 'Check out code'
        uses: actions/checkout@v4
        with:
          path: k-homebrew-checkout
          token: ${{ secrets.JENKINS_GITHUB_PAT }}

      - name: 'Upload Package to Release'
        env:
          GITHUB_TOKEN: ${{ secrets.JENKINS_GITHUB_PAT }}
          BOTTLE_NAME: ${{ needs.macos-build.outputs.bottle_path }}
          REMOTE_BOTTLE_NAME: ${{ needs.macos-build.outputs.bottle_path_remote }}
        run: |
          set -x
          version=$(cat k-homebrew-checkout/package/version)
          mv homebrew-k-old/${BOTTLE_NAME} homebrew-k-old/${REMOTE_BOTTLE_NAME}
          gh release upload --repo runtimeverification/k --clobber v${version} homebrew-k-old/${REMOTE_BOTTLE_NAME}

      - run: |
          git config --global user.name rv-jenkins
          git config --global user.email devops@runtimeverification.com

      - name: 'Commit changes'
        run: |
          cp homebrew-k-old/Formula/kframework.rb homebrew-k/Formula/kframework.rb
          cd homebrew-k
          git commit -m 'Update brew package version' Formula/kframework.rb
          git push origin master

      - name: 'Delete Release'
        if: failure()
        uses: actions/github-script@v7
        with:
          github-token: ${{secrets.GITHUB_TOKEN}}
          script: |
            const { owner, repo } = context.repo
            await github.rest.repos.deleteRelease({ owner, repo, release_id: ${{ needs.set-release-id.outputs.release_id }} })

  release:
    name: 'Publish Release'
    runs-on: [self-hosted, linux, normal]
    environment: production
    needs: [cachix-release, macos-build, macos-test, source-tarball, ubuntu-jammy, set-release-id]
    steps:
      - name: 'Check out code'
        uses: actions/checkout@v4
        with:
          submodules: recursive

      - name: Set up Java for publishing to GitHub Maven Packages
        uses: actions/setup-java@v4
        with:
          java-version: '11'
          distribution: 'adopt'
          overwrite-settings: true
          server-id: runtime.verification.snapshots
          server-username: MAVEN_USERNAME
          server-password: MAVEN_PASSWORD

      # Build and Run Tests in Docker
      - name: 'Set up Docker'
        uses: ./.github/actions/with-docker
        with:
          tag: k-release-ci-${{ github.sha }}
          os: ubuntu
          distro: jammy
          llvm: 15

      - name: 'Push Maven Packages'
        shell: bash {0}
        continue-on-error: true
        env:
          MAVEN_USERNAME: devops@runtimeverification.com
          MAVEN_PASSWORD: ${{ secrets.CLOUDREPO_PASSWORD }}
        run: |
          cat ~/.m2/settings.xml
          docker exec -t k-release-ci-${GITHUB_SHA} bash -c 'mkdir -p /home/github-runner/.m2'
          docker cp ~/.m2/settings.xml k-release-ci-${GITHUB_SHA}:/tmp/settings.xml
          docker exec -t k-release-ci-${GITHUB_SHA} bash -c 'mv /tmp/settings.xml /home/github-runner/.m2/settings.xml'
          docker exec -e MAVEN_USERNAME -e MAVEN_PASSWORD -t k-release-ci-${GITHUB_SHA} bash -c "mvn --batch-mode deploy"

      - name: 'Tear down Docker'
        if: always()
        run: |
          docker stop --time=0 k-release-ci-${GITHUB_SHA}
          docker container rm --force k-release-ci-${GITHUB_SHA} || true

      - name: Publish release
        uses: actions/github-script@v7
        with:
          github-token: ${{secrets.GITHUB_TOKEN}}
          script: |
            const { owner, repo } = context.repo
            await github.rest.repos.updateRelease({ owner, repo, release_id: ${{ needs.set-release-id.outputs.release_id }}, prerelease: false })
      - name: 'Update dependents'
        env:
          GITHUB_TOKEN: ${{ secrets.JENKINS_GITHUB_PAT }}
          VERSION: ${{ needs.macos-build.outputs.version }}
        run: |
          set -x
          version=v"${VERSION}"
          curl --fail                                                          \
            -X POST                                                            \
            -H "Accept: application/vnd.github+json"                           \
            -H "Authorization: Bearer ${GITHUB_TOKEN}"                         \
            -H "X-GitHub-Api-Version: 2022-11-28"                              \
            https://api.github.com/repos/runtimeverification/devops/dispatches \
            -d '{"event_type":"on-demand-test","client_payload":{"repo":"runtimeverification/k","version":"'${VERSION}'"}}'

  pyk-build-docs:
    name: 'Build Pyk Documentation'
    needs: ubuntu-jammy
    runs-on: [self-hosted, linux, normal]
    timeout-minutes: 10
    steps:
      - name: 'Check out code'
        uses: actions/checkout@v4
      - name: 'Download K package from the Summary Page'
        uses: actions/download-artifact@v4
        with:
          name: kframework_amd64_ubuntu_jammy.deb
      - name: 'Set up Docker'
        uses: ./.github/actions/with-k-docker
        with:
          container-name: k-pyk-docs-${{ github.sha }}
          k-deb-path: kframework_amd64_ubuntu_jammy.deb
      - name: 'Build documentation in Docker container'
        run: docker exec -u user k-pyk-docs-${{ github.sha }} make docs
      - name: 'Copy documentation from Docker container'
        run: docker cp k-pyk-docs-${{ github.sha }}:/home/user/docs/build pyk-docs
      - name: 'Upload pyk documentation to the Summary Page'
        uses: actions/upload-artifact@v4
        with:
          name: pyk-docs
          path: pyk-docs
          if-no-files-found: error
          retention-days: 1
      - name: 'Tear down Docker'
        if: always()
        run: docker stop --time=0 k-pyk-docs-${{ github.sha }}

  gh-pages:
    name: 'GitHub Pages deployment'
    runs-on: ubuntu-24.04
    timeout-minutes: 30
    needs: [pyk-build-docs, release]
    steps:
      - name: 'Install pandoc/texlive/calibre'
        run: |
          sudo apt update --yes
          sudo apt install --yes wget texlive-xetex libegl1 libopengl0
          sudo wget -nv -O- https://download.calibre-ebook.com/linux-installer.sh | sh /dev/stdin version=6.29.0
          sudo wget https://github.com/jgm/pandoc/releases/download/2.18/pandoc-2.18-1-amd64.deb -O /tmp/pandoc.deb
          sudo dpkg -i /tmp/pandoc.deb
      - name: 'Checkout code and set up web build'
        uses: actions/checkout@v4
        with:
          submodules: recursive
          path: gh-pages
          token: ${{ secrets.JENKINS_GITHUB_PAT }}
          fetch-depth: 0
      - name: 'Checkout PL Tutorial code'
        uses: actions/checkout@v4
        with:
          repository: runtimeverification/pl-tutorial
          path: gh-pages/k-distribution/pl-tutorial
          token: ${{ secrets.JENKINS_GITHUB_PAT }}
      - working-directory: gh-pages
        run: |
          git config --global user.name rv-jenkins
          git config --global user.email devops@runtimeverification.com
          git checkout --orphan gh-pages origin/master
      - name: 'Build webpage'
        working-directory: gh-pages
        run: |
          export PATH="$PATH":/opt/calibre
          cd web
          npm install
          npm run build
          npm run build-book
          npm run build-sitemap
          cd -
          mv web/public_content ./
          rm -rf $(find . -maxdepth 1 -not -name public_content -a -not -name .git -a -not -path . -a -not -path .. -a -not -name CNAME)
          mv public_content/* ./
          rm -rf public_content
          touch .nojekyll
      - name: 'Download pyk documentation from the Summary Page'
        uses: actions/download-artifact@v4
        with:
          name: pyk-docs
          path: gh-pages/pyk
      - name: 'Push gh-pages branch'
        working-directory: gh-pages
        run: |
          set -x
          git add ./
          git commit -m 'gh-pages: Updated the website'
          git push --force origin gh-pages<|MERGE_RESOLUTION|>--- conflicted
+++ resolved
@@ -48,15 +48,8 @@
     strategy:
       matrix:
         include:
-<<<<<<< HEAD
-          - runner: ubuntu-20.04
-            os: ubuntu-20.04
-=======
           - runner: ubuntu-24.04
             os: ubuntu-24.04
-          - runner: macos-13
-            os: macos-13
->>>>>>> 5a6a6171
           - runner: MacM1
             os: self-macos-12
     runs-on: ${{ matrix.runner }}
