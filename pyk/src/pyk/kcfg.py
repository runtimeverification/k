import json
from abc import ABC, abstractmethod
from dataclasses import dataclass
from functools import reduce
from itertools import chain
from threading import RLock
from typing import Any, Container, Dict, Iterable, List, Mapping, Optional, Sequence, Set, Tuple, Union, cast

from graphviz import Digraph

from .cterm import CTerm
from .kast import KClaim, KInner, KRule, Subst
<<<<<<< HEAD
from .kastManip import (
    build_claim,
    build_rule,
    ml_pred_to_bool,
    mlAnd,
    remove_generated_cells,
    remove_source_attributes,
    simplify_bool,
)
=======
from .kastManip import build_claim, build_rule, ml_pred_to_bool, mlAnd, simplify_bool
>>>>>>> 3495655b
from .ktool import KPrint
from .utils import add_indent, compare_short_hashes, shorten_hash


class KCFG(Container[Union['KCFG.Node', 'KCFG.Edge', 'KCFG.Cover']]):
    @dataclass(frozen=True, order=True)
    class Node:
        cterm: CTerm

        def __init__(self, cterm: CTerm):
            object.__setattr__(self, 'cterm', cterm)

        @property
        def id(self) -> str:
            return self.cterm.hash

        def to_dict(self) -> Dict[str, Any]:
            return {'id': self.id, 'term': self.cterm.term.to_dict()}

    class EdgeLike(ABC):
        source: 'KCFG.Node'
        target: 'KCFG.Node'

        @abstractmethod
        def pretty(self, kprint: KPrint) -> Iterable[str]:
            ...

        def __lt__(self, other):
            if not isinstance(other, KCFG.EdgeLike):
                return NotImplemented
            return (self.source, self.target) < (other.source, other.target)

    @dataclass(frozen=True)
    class Edge(EdgeLike):
        source: 'KCFG.Node'
        target: 'KCFG.Node'
        condition: KInner
        depth: int

        def to_dict(self) -> Dict[str, Any]:
            return {
                'source': self.source.id,
                'target': self.target.id,
                'condition': self.condition.to_dict(),
                'depth': self.depth,
            }

        def to_rule(self, priority=50) -> KRule:
            sentence_id = f'BASIC-BLOCK-{self.source.id}-TO-{self.target.id}'
            rule, _ = build_rule(
                sentence_id, self.source.cterm.add_constraint(self.condition), self.target.cterm, priority=priority
            )
            return rule

        def to_claim(self) -> KClaim:
            sentence_id = f'BASIC-BLOCK-{self.source.id}-TO-{self.target.id}'
            claim, _ = build_claim(sentence_id, self.source.cterm.add_constraint(self.condition), self.target.cterm)
            return claim

        def pretty(self, kprint: KPrint) -> Iterable[str]:
            if self.depth == 0:
                return ['\nandBool'.join(kprint.pretty_print(ml_pred_to_bool(self.condition)).split(' andBool'))]
            elif self.depth == 1:
                return ['(' + str(self.depth) + ' step)']
            else:
                return ['(' + str(self.depth) + ' steps)']

        # TODO: These should only be available for split case nodes and return a Node rather than a CTerm,
        # when we extract a class for them.
        def pre(self) -> CTerm:
            return self.source.cterm.add_constraint(self.condition)

        def post(self) -> CTerm:
            return self.target.cterm

    @dataclass(frozen=True)
    class Cover(EdgeLike):
        source: 'KCFG.Node'
        target: 'KCFG.Node'
        subst: Subst
        constraint: KInner

        def __init__(self, source: 'KCFG.Node', target: 'KCFG.Node'):
            object.__setattr__(self, 'source', source)
            object.__setattr__(self, 'target', target)

            match_res = target.cterm.match_with_constraint(source.cterm)
            if not match_res:
                raise ValueError(f'No matching between: {source.id} and {target.id}')

            subst, constraint = match_res
            object.__setattr__(self, 'subst', subst)
            object.__setattr__(self, 'constraint', constraint)

        def to_dict(self) -> Dict[str, Any]:
            return {'source': self.source.id, 'target': self.target.id}

        def pretty(self, kprint: KPrint) -> Iterable[str]:
            return [
                'constraint: ' + kprint.pretty_print(ml_pred_to_bool(self.constraint)),
                'subst:',
                *add_indent('  ', self.subst.minimize().pretty(kprint)),
            ]

    _nodes: Dict[str, Node]
    _edges: Dict[str, Dict[str, Edge]]
    _covers: Dict[str, Dict[str, Cover]]
    _init: Set[str]
    _target: Set[str]
    _expanded: Set[str]
    _verified: Set[Tuple[str, str]]
    _aliases: Dict[str, str]
    _lock: RLock

    def __init__(self):
        self._nodes = {}
        self._edges = {}
        self._covers = {}
        self._init = set()
        self._target = set()
        self._expanded = set()
        self._verified = set()
        self._aliases = dict()
        self._lock = RLock()

    def __contains__(self, item: object) -> bool:
        if type(item) is KCFG.Node:
            return self.contains_node(item)
        if type(item) is KCFG.Edge:
            return self.contains_edge(item)
        if type(item) is KCFG.Cover:
            return self.contains_cover(item)
        return False

    def __enter__(self):
        self._lock.acquire()
        return self

    def __exit__(self, exc_type, exc_value, traceback):
        self._lock.release()
        if exc_type is None:
            return True
        return False

    @property
    def nodes(self) -> List[Node]:
        return list(self._nodes.values())

    @property
    def init(self) -> List[Node]:
        return [node for node in self.nodes if self.is_init(node.id)]

    @property
    def target(self) -> List[Node]:
        return [node for node in self.nodes if self.is_target(node.id)]

    @property
    def expanded(self) -> List[Node]:
        return [node for node in self.nodes if self.is_expanded(node.id)]

    @property
    def verified(self) -> List[Edge]:
        return [edge for edge in self.edges() if self.is_verified(edge.source.id, edge.target.id)]

    @property
    def leaves(self) -> List[Node]:
        return [node for node in self.nodes if self.is_leaf(node.id)]

    @property
    def covered(self) -> List[Node]:
        return [node for node in self.nodes if self.is_covered(node.id)]

    @property
    def uncovered(self) -> List[Node]:
        return [node for node in self.nodes if not self.is_covered(node.id)]

    @property
    def frontier(self) -> List[Node]:
        return [node for node in self.nodes if self.is_frontier(node.id)]

    @property
    def stuck(self) -> List[Node]:
        return [node for node in self.nodes if self.is_stuck(node.id)]

    def to_dict(self) -> Dict[str, Any]:
        nodes = [node.to_dict() for node in self.nodes]
        edges = [edge.to_dict() for edge in self.edges()]
        covers = [cover.to_dict() for cover in self.covers()]

        init = sorted(self._init)
        target = sorted(self._target)
        expanded = sorted(self._expanded)
        verified = [{"source": source_id, "target": target_id} for source_id, target_id in sorted(self._verified)]
        aliases = dict(sorted(self._aliases.items()))

        res = {
            'nodes': nodes,
            'edges': edges,
            'covers': covers,
            'init': init,
            'target': target,
            'expanded': expanded,
            'verified': verified,
            'aliases': aliases,
        }
        return {k: v for k, v in res.items() if v}

    @staticmethod
    def from_dict(dct: Mapping[str, Any]) -> 'KCFG':
        cfg = KCFG()

        nodes: Dict[str, str] = {}

        def resolve(node_id: str) -> str:
            if node_id not in nodes:
                raise ValueError(f'Undeclared node: {node_id}')
            return nodes[node_id]

        for node_dict in dct.get('nodes') or []:
            cterm = CTerm(KInner.from_dict(node_dict['term']))
            node = cfg.create_node(cterm)

            node_key = node_dict['id']
            if node_key in nodes:
                raise ValueError(f'Multiple declarations of node: {node_key}')
            nodes[node_key] = node.id

        for edge_dict in dct.get('edges') or []:
            source_id = resolve(edge_dict['source'])
            target_id = resolve(edge_dict['target'])
            condition = KInner.from_dict(edge_dict['condition'])
            depth = edge_dict['depth']
            cfg.create_edge(source_id, target_id, condition, depth)

        for cover_dict in dct.get('covers') or []:
            source_id = resolve(cover_dict['source'])
            target_id = resolve(cover_dict['target'])
            cfg.create_cover(source_id, target_id)

        for init_id in dct.get('init') or []:
            cfg.add_init(resolve(init_id))

        for target_id in dct.get('target') or []:
            cfg.add_target(resolve(target_id))

        for expanded_id in dct.get('expanded') or []:
            cfg.add_expanded(resolve(expanded_id))

        for verified_ids in dct.get('verified') or []:
            cfg.add_verified(resolve(verified_ids['source']), resolve(verified_ids['target']))

        for alias, id in dct.get('aliases', {}).items():
            cfg.add_alias(alias=alias, node_id=resolve(id))

        return cfg

    def aliases(self, node_id: str) -> List[str]:
        node_id = self._resolve(node_id)
        return [alias for alias, value in self._aliases.items() if node_id == value]

    def to_json(self) -> str:
        return json.dumps(self.to_dict(), sort_keys=True)

    @staticmethod
    def from_json(s: str) -> 'KCFG':
        return KCFG.from_dict(json.loads(s))

    def node_short_info(self, node: Node) -> str:
        attrs = self.node_attrs(node.id) + ['@' + alias for alias in sorted(self.aliases(node.id))]
        attr_string = ' (' + ', '.join(attrs) + ')' if attrs else ''
        return shorten_hash(node.id) + attr_string

    def pretty(self, kprint: KPrint) -> Iterable[str]:

        processed_nodes: List[KCFG.Node] = []

        def _bold(text: str) -> str:
            return '\033[1m' + text + '\033[0m'

        def _green(text: str) -> str:
            return '\033[32m' + text + '\033[0m'

        def _print_node(node: KCFG.Node) -> str:
            short_info = self.node_short_info(node)
            if self.is_frontier(node.id):
                short_info = _bold(short_info)
            return short_info

        def _is_rewrite_edge(edge_like: KCFG.EdgeLike) -> bool:
            return isinstance(edge_like, KCFG.Edge) and edge_like.depth != 0

        def _is_case_split_edge(edge_like: KCFG.EdgeLike) -> bool:
            return isinstance(edge_like, KCFG.Edge) and edge_like.depth == 0

        def _print_subgraph(indent: str, curr_node: KCFG.Node, prior_on_trace: List[KCFG.Node]) -> List[str]:
            ret: List[str] = []

            edges_from = sorted(self.edge_likes(source_id=curr_node.id))
            if curr_node in processed_nodes:
                if not edges_from:
                    return ret
                if curr_node in prior_on_trace:
                    ret.append(indent + '┊ (looped back)')
                else:
                    ret.append(indent + '┊ (continues as previously)')
                return ret
            processed_nodes.append(curr_node)

            num_children = len(edges_from)
            is_cover = num_children == 1 and isinstance(edges_from[0], KCFG.Cover)
            is_branch = num_children > 1
            for i, edge_like in enumerate(edges_from):
                is_last_child = i == num_children - 1

                if not (is_branch or is_cover):
                    elbow = '├ ' if len(self.edge_likes(source_id=edge_like.target.id)) else '└ '
                    new_indent = indent
                elif is_last_child:
                    elbow = '└╌' if is_cover else '┗━'
                    new_indent = indent + '    '
                else:
                    elbow = '┣━'
                    new_indent = indent + '┃   '

                if isinstance(edge_like, KCFG.Edge) and edge_like.depth:
                    if self.is_verified(edge_like.source.id, edge_like.target.id):
                        ret.append(indent + '│  ' + _bold(_green('(verified)')))
                    ret.extend(add_indent(indent + '│  ', edge_like.pretty(kprint)))
                elif isinstance(edge_like, KCFG.Cover):
                    ret.extend(add_indent(indent + '┊  ', edge_like.pretty(kprint)))
                ret.append(indent + elbow + ' ' + _print_node(edge_like.target))
                if isinstance(edge_like, KCFG.Edge) and edge_like.depth == 0:
                    first, *rest = edge_like.pretty(kprint)
                    ret[-1] += '    ' + first
                    ret.extend(add_indent(new_indent + (7 + len(_print_node(edge_like.target))) * ' ', rest))

                ret.extend(_print_subgraph(new_indent, edge_like.target, prior_on_trace + [edge_like.source]))
                if is_branch:
                    ret.append(new_indent.rstrip())
            return ret

        ret = []
        init = sorted(self.init)
        while init:
            ret.append(_print_node(init[0]))
            ret.extend(_print_subgraph('', init[0], [init[0]]))
            init = sorted(node for node in self.nodes if node not in processed_nodes)
        return ret

    def to_dot(self, kprint: KPrint) -> str:
        def _short_label(label):
            return '\n'.join(
                [
                    label_line if len(label_line) < 100 else (label_line[0:100] + ' ...')
                    for label_line in label.split('\n')
                ]
            )

        graph = Digraph()

        for node in self.nodes:
            label = self.node_short_info(node)
            classAttrs = ' '.join(self.node_attrs(node.id))
            attrs = {'class': classAttrs} if classAttrs else {}
            graph.node(name=node.id, label=label, **attrs)

        for edge in self.edges():
            display_condition = simplify_bool(ml_pred_to_bool(edge.condition))
            depth = edge.depth
            label = '\nandBool'.join(kprint.pretty_print(display_condition).split(' andBool'))
            label = f'{label}\n{depth} steps'
            label = _short_label(label)
            attrs = (
                {'class': 'verified'} if self.is_verified(edge.source.id, edge.target.id) else {'class': 'unverified'}
            )
            graph.edge(tail_name=edge.source.id, head_name=edge.target.id, label=f'  {label}        ', **attrs)

        for cover in self.covers():
            label = ', '.join(f'{k} |-> {kprint.pretty_print(v)}' for k, v in cover.subst.minimize().items())
            label = _short_label(label)
            attrs = {'class': 'abstraction', 'style': 'dashed'}
            graph.edge(tail_name=cover.source.id, head_name=cover.target.id, label=f'  {label}        ', **attrs)

        for target in self._target:
            for node in self.frontier:
                attrs = {'class': 'target', 'style': 'solid'}
                graph.edge(tail_name=node.id, head_name=target, label='  ???', **attrs)
            for node in self.stuck:
                attrs = {'class': 'target', 'style': 'solid'}
                graph.edge(tail_name=node.id, head_name=target, label='  false', **attrs)

        return graph.source

    def _resolve_hash(self, id_like: str) -> List[str]:
        return [node_id for node_id in self._nodes if compare_short_hashes(id_like, node_id)]

    def get_unique_init(self) -> Node:
        if len(self.init) > 1:
            raise ValueError(f'Multiple init nodes found: {list(shorten_hash(n.id) for n in self.init)}')
        return self.init[0]

    def get_unique_target(self) -> Node:
        if len(self.target) > 1:
            raise ValueError(f'Multiple target nodes found: {list(shorten_hash(n.id) for n in self.target)}')
        return self.target[0]

    def get_first_frontier(self) -> Node:
        if len(self.frontier) == 0:
            raise ValueError('No frontiers remaining!')
        return self.frontier[0]

    def _resolve_or_none(self, id_like: str) -> Optional[str]:
        if id_like == '#init':
            return self.get_unique_init().id
        if id_like == '#target':
            return self.get_unique_target().id
        if id_like == '#frontier':
            return self.get_first_frontier().id

        if id_like.startswith('@'):
            if id_like[1:] in self._aliases:
                return self._aliases[id_like[1:]]
            raise ValueError(f'Unknown alias: {id_like}')
        matches = self._resolve_hash(id_like)
        if not matches:
            return None
        if len(matches) > 1:
            raise ValueError(f'Multiple nodes for pattern: {id_like} (matches e.g. {matches[0]} and {matches[1]})')
        return matches[0]

    def _resolve(self, id_like: str) -> str:
        match = self._resolve_or_none(id_like)
        if not match:
            raise ValueError(f'Unknown node: {id_like}')
        return match

    def node(self, node_id: str) -> Node:
        node_id = self._resolve(node_id)
        return self._nodes[node_id]

    def get_node(self, id: str) -> Optional[Node]:
        return self._nodes.get(id)

    def get_node_by_cterm(self, cterm: CTerm) -> Optional[Node]:
        node = KCFG.Node(cterm)
        return self.get_node(node.id)

    def contains_node(self, node: Node) -> bool:
        return bool(self.get_node(node.id))

    def create_node(self, cterm: CTerm) -> Node:
        term = cterm.term
        term = remove_generated_cells(term)
        term = remove_source_attributes(term)
        cterm = CTerm(term)
        node = KCFG.Node(cterm)

        if node.id in self._nodes:
            raise ValueError(f'Node already exists: {node.id}')

        self._nodes[node.id] = node
        return node

    def get_or_create_node(self, cterm: CTerm) -> Node:
        return self.get_node_by_cterm(cterm) or self.create_node(cterm)

    def remove_node(self, node_id: str) -> None:
        node_id = self._resolve(node_id)

        for edge_in in [edge.source for edge in self.edges(target_id=node_id)]:
            self.discard_expanded(edge_in.id)

        self._nodes.pop(node_id)

        self._edges.pop(node_id, None)
        for source_id in list(self._edges):
            self._edges[source_id].pop(node_id, None)
            if not self._edges[source_id]:
                self._edges.pop(source_id)

        self._covers.pop(node_id, None)
        for source_id in list(self._covers):
            self._covers[source_id].pop(node_id, None)
            if not self._covers[source_id]:
                self._covers.pop(source_id)

        self._init.discard(node_id)
        self._target.discard(node_id)
        self._expanded.discard(node_id)
        self._verified = set(
            (source_id, target_id)
            for source_id, target_id in self._verified
            if source_id != node_id and target_id != node_id
        )

        for alias in [alias for alias, id in self._aliases.items() if id == node_id]:
            self.remove_alias(alias)

    def edge(self, source_id: str, target_id: str) -> Optional[Edge]:
        source_id = self._resolve(source_id)
        target_id = self._resolve(target_id)
        return self._edges.get(source_id, {}).get(target_id)

    def edges(self, *, source_id: Optional[str] = None, target_id: Optional[str] = None) -> List[Edge]:
        source_id = self._resolve(source_id) if source_id is not None else None
        target_id = self._resolve(target_id) if target_id is not None else None

        res: Iterable[KCFG.Edge]
        if source_id:
            res = self._edges.get(source_id, {}).values()
        else:
            res = (edge for _, targets in self._edges.items() for _, edge in targets.items())

        return [edge for edge in res if not target_id or target_id == edge.target.id]

    def contains_edge(self, edge: Edge) -> bool:
        if other := self.edge(source_id=edge.source.id, target_id=edge.target.id):
            return edge == other
        return False

    def create_edge(self, source_id: str, target_id: str, condition: KInner, depth: int) -> Edge:
        source = self.node(source_id)
        target = self.node(target_id)

        if target.id in self._edges.get(source.id, {}):
            raise ValueError(f'Edge already exists: {source.id} -> {target.id}')

        if source.id not in self._edges:
            self._edges[source.id] = {}

        edge = KCFG.Edge(source, target, condition, depth)
        self._edges[source.id][target.id] = edge
        return edge

    def split_node(self, source_id: str, constraints: Iterable[KInner]) -> List[str]:

        source = self.node(source_id)

        def _add_case_edge(_constraint: KInner) -> str:
            _cterm = CTerm(mlAnd([source.cterm.term, _constraint]))
            _node = self.get_or_create_node(_cterm)
            self.create_edge(source.id, _node.id, _constraint, 0)
            self.add_verified(source.id, _node.id)
            return _node.id

        branch_node_ids = [_add_case_edge(constraint) for constraint in constraints]
        self.add_expanded(source.id)
        return branch_node_ids

    def remove_edge(self, source_id: str, target_id: str) -> None:
        source_id = self._resolve(source_id)
        target_id = self._resolve(target_id)
        edge = self.edge(source_id, target_id)

        if not edge:
            raise ValueError(f'Edge does not exist: {source_id} -> {target_id}')

        self._edges[source_id].pop(target_id)
        if not self._edges[source_id]:
            self._edges.pop(source_id)

    def cover(self, source_id: str, target_id: str) -> Optional[Cover]:
        source_id = self._resolve(source_id)
        target_id = self._resolve(target_id)
        return self._covers.get(source_id, {}).get(target_id)

    def covers(self, *, source_id: Optional[str] = None, target_id: Optional[str] = None) -> List[Cover]:
        source_id = self._resolve(source_id) if source_id is not None else None
        target_id = self._resolve(target_id) if target_id is not None else None

        res: Iterable[KCFG.Cover]
        if source_id:
            res = self._covers.get(source_id, {}).values()
        else:
            res = (cover for _, targets in self._covers.items() for _, cover in targets.items())

        return [cover for cover in res if not target_id or target_id == cover.target.id]

    def contains_cover(self, cover: Cover) -> bool:
        if other := self.cover(source_id=cover.source.id, target_id=cover.target.id):
            return cover == other
        return False

    def create_cover(self, source_id: str, target_id: str) -> Cover:
        source = self.node(source_id)
        target = self.node(target_id)

        if target.id in self._covers.get(source.id, {}):
            raise ValueError(f'Cover already exists: {source.id} -> {target.id}')

        if source.id not in self._covers:
            self._covers[source.id] = {}

        cover = KCFG.Cover(source, target)
        self._covers[source.id][target.id] = cover
        return cover

    def remove_cover(self, source_id: str, target_id: str) -> None:
        source_id = self._resolve(source_id)
        target_id = self._resolve(target_id)
        cover = self.cover(source_id, target_id)

        if not cover:
            raise ValueError(f'Cover does not exist: {source_id} -> {target_id}')

        self._covers[source_id].pop(target_id)
        if not self._covers[source_id]:
            self._covers.pop(source_id)

    def edge_likes(self, *, source_id: Optional[str] = None, target_id: Optional[str] = None) -> List[EdgeLike]:
        return cast(List[KCFG.EdgeLike], self.edges(source_id=source_id, target_id=target_id)) + cast(
            List[KCFG.EdgeLike], self.covers(source_id=source_id, target_id=target_id)
        )

    def add_init(self, node_id: str) -> None:
        node_id = self._resolve(node_id)
        self._init.add(node_id)

    def add_target(self, node_id: str) -> None:
        node_id = self._resolve(node_id)
        self._target.add(node_id)

    def add_expanded(self, node_id: str) -> None:
        node_id = self._resolve(node_id)
        self._expanded.add(node_id)

    def add_verified(self, source_id: str, target_id: str) -> None:
        source_id = self._resolve(source_id)
        target_id = self._resolve(target_id)
        self._verified.add((source_id, target_id))

    def add_alias(self, alias: str, node_id: str) -> None:
        if '@' in alias:
            raise ValueError('Alias may not contain "@"')
        if alias in self._aliases:
            raise ValueError(f'Duplicate alias "{alias}"')
        node_id = self._resolve(node_id)
        self._aliases[alias] = node_id

    def remove_init(self, node_id: str) -> None:
        node_id = self._resolve(node_id)
        if node_id not in self._init:
            raise ValueError(f'Node is not init: {node_id}')
        self._init.remove(node_id)

    def remove_target(self, node_id: str) -> None:
        node_id = self._resolve(node_id)
        if node_id not in self._target:
            raise ValueError(f'Node is not target: {node_id}')
        self._target.remove(node_id)

    def remove_expanded(self, node_id: str) -> None:
        node_id = self._resolve(node_id)
        if node_id not in self._expanded:
            raise ValueError(f'Node is not expanded: {node_id}')
        self._expanded.remove(node_id)

    def remove_verified(self, source_id: str, target_id: str) -> None:
        source_id = self._resolve(source_id)
        target_id = self._resolve(target_id)
        if (source_id, target_id) not in self._verified:
            raise ValueError(f'Edge is not verified: {(source_id, target_id)}')
        self._verified.remove((source_id, target_id))

    def remove_alias(self, alias: str) -> None:
        if alias not in self._aliases:
            raise ValueError(f'Alias does not exist: {alias}')
        self._aliases.pop(alias)

    def discard_init(self, node_id: str) -> None:
        node_id = self._resolve(node_id)
        self._init.discard(node_id)

    def discard_target(self, node_id: str) -> None:
        node_id = self._resolve(node_id)
        self._target.discard(node_id)

    def discard_expanded(self, node_id: str) -> None:
        node_id = self._resolve(node_id)
        self._expanded.discard(node_id)

    def discard_verified(self, source_id: str, target_id: str) -> None:
        source_id = self._resolve(source_id)
        target_id = self._resolve(target_id)
        self._verified.discard((source_id, target_id))

    def is_init(self, node_id: str) -> bool:
        node_id = self._resolve(node_id)
        return node_id in self._init

    def is_target(self, node_id: str) -> bool:
        node_id = self._resolve(node_id)
        return node_id in self._target

    def is_expanded(self, node_id: str) -> bool:
        node_id = self._resolve(node_id)
        return node_id in self._expanded

    def is_leaf(self, node_id: str) -> bool:
        node_id = self._resolve(node_id)
        return node_id not in self._edges

    def is_covered(self, node_id: str) -> bool:
        node_id = self._resolve(node_id)
        return node_id in self._covers

    def is_frontier(self, node_id: str) -> bool:
        node_id = self._resolve(node_id)
        return not any([self.is_target(node_id), self.is_expanded(node_id), self.is_covered(node_id)])

    def is_stuck(self, node_id: str) -> bool:
        node_id = self._resolve(node_id)
        return self.is_expanded(node_id) and self.is_leaf(node_id)

    def is_verified(self, source_id: str, target_id: str) -> bool:
        source_id = self._resolve(source_id)
        target_id = self._resolve(target_id)
        return (source_id, target_id) in self._verified

    def node_attrs(self, node_id: str) -> List[str]:
        attrs = []
        if self.is_init(node_id):
            attrs.append('init')
        if self.is_target(node_id):
            attrs.append('target')
        if self.is_expanded(node_id):
            attrs.append('expanded')
        if self.is_stuck(node_id):
            attrs.append('stuck')
        if self.is_frontier(node_id):
            attrs.append('frontier')
        if self.is_leaf(node_id):
            attrs.append('leaf')
        return attrs

    def prune(self, node_id: str) -> None:
        nodes = self.reachable_nodes(node_id)
        for node in nodes:
            self.remove_node(node.id)

    def paths_between(self, source_id: str, target_id: str, *, traverse_covers=False) -> List[Tuple[EdgeLike, ...]]:
        source_id = self._resolve(source_id)
        target_id = self._resolve(target_id)

        INIT = 1
        POP_PATH = 2

        visited: Set[str] = set()
        path: List[KCFG.EdgeLike] = []
        paths: List[Tuple[KCFG.EdgeLike, ...]] = []

        worklist: List[Any] = [INIT]

        while worklist:
            item = worklist.pop()

            if type(item) == str:
                visited.remove(item)
                continue

            if item == POP_PATH:
                path.pop()
                continue

            node_id: str

            if item == INIT:
                node_id = source_id

            else:
                assert isinstance(item, KCFG.EdgeLike)

                node_id = item.target.id
                if node_id in visited:
                    continue

                path.append(item)

            if node_id == target_id:
                paths.append(tuple(path))
                continue

            visited.add(node_id)
            worklist.append(node_id)

            edges: List[KCFG.EdgeLike] = list(self.edges(source_id=node_id))
            if traverse_covers:
                edges += self.covers(source_id=node_id)

            for edge in edges:
                worklist.append(POP_PATH)
                worklist.append(edge)

        return paths

    def reachable_nodes(self, source_id: str, *, reverse=False, traverse_covers=False) -> Set[Node]:

        visited: Set[KCFG.Node] = set()
        worklist: List[KCFG.Node] = [self.node(source_id)]

        while worklist:
            node = worklist.pop()

            if node in visited:
                continue

            visited.add(node)

            edges: Iterable[KCFG.EdgeLike]
            if not reverse:
                edges = chain(self.edges(source_id=node.id), self.covers(source_id=node.id) if traverse_covers else [])
                worklist.extend(edge.target for edge in edges)
            else:
                edges = chain(self.edges(target_id=node.id), self.covers(target_id=node.id) if traverse_covers else [])
                worklist.extend(edge.source for edge in edges)

        return visited


def path_condition(path: Sequence[KCFG.EdgeLike]) -> Tuple[KInner, Subst, int]:
    constraints: List[KInner] = []
    substitutions: List[Subst] = []
    depth = 0

    for edge in path:
        if type(edge) == KCFG.Edge:
            constraints.append(edge.condition)
            depth += edge.depth
        elif type(edge) == KCFG.Cover:
            substitutions.append(edge.subst)
        else:
            assert False

    substitution = reduce(Subst.compose, reversed(substitutions), Subst())
    return mlAnd(constraints), substitution, depth<|MERGE_RESOLUTION|>--- conflicted
+++ resolved
@@ -10,7 +10,6 @@
 
 from .cterm import CTerm
 from .kast import KClaim, KInner, KRule, Subst
-<<<<<<< HEAD
 from .kastManip import (
     build_claim,
     build_rule,
@@ -20,9 +19,6 @@
     remove_source_attributes,
     simplify_bool,
 )
-=======
-from .kastManip import build_claim, build_rule, ml_pred_to_bool, mlAnd, simplify_bool
->>>>>>> 3495655b
 from .ktool import KPrint
 from .utils import add_indent, compare_short_hashes, shorten_hash
 
