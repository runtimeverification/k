--- conflicted
+++ resolved
@@ -1,11 +1,8 @@
 // Copyright (c) 2014 K Team. All Rights Reserved.
 package org.kframework.parser.generator;
 
-<<<<<<< HEAD
 import java.util.ArrayList;
-=======
 import java.io.File;
->>>>>>> 71074134
 import java.util.HashSet;
 import java.util.List;
 
