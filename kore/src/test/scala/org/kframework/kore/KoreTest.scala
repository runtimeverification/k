package org.kframework.kore

import KInt._

class KoreTest {
  import org.junit._

  object TestK extends KApply(KLabel("Test"), KList())

  import Assert._

  @Test def testKListMapId {
    val x = KList(TestK, TestK)
    val t: KList = x map { t: K => t }
    assertEquals(KList(TestK, TestK), t)
  }

  @Test def testKSequenceMapId {
    val x = KSequence(TestK, TestK)
    val t: KSequence = x map { t: K => t }
    assertEquals(KSequence(TestK, TestK), t)
  }

  @Test def reduceKSequence {
    val x = KSequence(TestK, TestK)
  }

  @Test def testKSequenceMapRetainsAttributes {
    val x = KSequence(TestK, TestK) copy Attributes(TestK)
    val t: KSequence = x map { t: K => t }
    assertEquals(Attributes(TestK), t.att)
    assertEquals(x, t)
  }

  @Test def testKApply {
    val x = KApply(KLabel("foo"), Seq(TestK)) copy Attributes(TestK)
    val t: KApply = x map { t: K => t }
    assertEquals(Attributes(TestK), t.att)
    assertEquals(x, t)
  }

  @Test def testKList {
    val x = KList(TestK, TestK)
    x match {
      case KList(a, b) =>
      case _ => throw new RuntimeException("match fail")
    }
  }
<<<<<<< HEAD
=======

  @Test def testKListAssoc {
//    assertEquals(KList(TestK), KList(KList(TestK)))
  }
>>>>>>> c696ef11

  @Test def testKRewrite {
    val x = KRewrite(TestK, TestK) copy Attributes(TestK)
    val y = KRewrite(TestK, TestK) copy Attributes(TestK)
    assertEquals(x, y)
  }

  @Test def testKApplyEquals {
    assertNotEquals(KApply(KLabel("foo"), KList(), Attributes()), KApply(KLabel("bar"), KList(), Attributes()))
    assertNotEquals(KApply(KLabel("foo"), KList(), Attributes()), KList())
    assertNotEquals(KList(), KApply(KLabel("foo"), KList(), Attributes()))
    assertNotEquals(KList(5), KApply(KLabel("foo"), KList(5), Attributes()))
    assertNotEquals(KApply(KLabel("foo"), KList(5), Attributes()), KList(5))
  }

  @Test def testKSequenceEquals {
    assertEquals(KSequence(TestK), KSequence(TestK))
    assertEquals(KSequence(TestK, TestK), KSequence(TestK, TestK))
  }

  @Test def testAttributes {
    assertEquals("[]", Attributes().toString())
    assertEquals("", Attributes().postfixString)
    assertEquals(" [X]", Attributes(KVariable("X")).postfixString)
  }

}<|MERGE_RESOLUTION|>--- conflicted
+++ resolved
@@ -46,13 +46,10 @@
       case _ => throw new RuntimeException("match fail")
     }
   }
-<<<<<<< HEAD
-=======
 
   @Test def testKListAssoc {
 //    assertEquals(KList(TestK), KList(KList(TestK)))
   }
->>>>>>> c696ef11
 
   @Test def testKRewrite {
     val x = KRewrite(TestK, TestK) copy Attributes(TestK)
