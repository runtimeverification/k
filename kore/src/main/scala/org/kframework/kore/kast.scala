--- conflicted
+++ resolved
@@ -33,7 +33,8 @@
   val name: String
 }
 
-trait KToken extends KItem with KORE with KTokenPattern with KTokenToString {
+trait KToken extends KItem with KORE with KTokenToString
+  with KTokenPattern {
   val sort: Sort
   val s: String
 }
@@ -46,10 +47,7 @@
 
 class KList(protected[kore] val delegate: List[K])
   extends Collection[K] with Indexed[Int, K]
-<<<<<<< HEAD
-  with KListPattern with Associative[KList]
-=======
->>>>>>> c696ef11
+  with KListPattern
   with KListToString with KORE {
   type This = KList
 
@@ -98,11 +96,7 @@
 }
 
 case class KSequence(val ks: List[K], val att: Attributes = Attributes())
-<<<<<<< HEAD
   extends KAbstractCollection with KSequencePattern with KSequenceToString with KORE {
-=======
-  extends KAbstractCollection with KSequenceToString with KORE {
->>>>>>> c696ef11
   type This = KSequence
   def delegate = ks
 
@@ -131,7 +125,10 @@
   }
 }
 
-case class InjectedKLabel(klabel: KLabel) extends KItem {
+import Pattern.Solution
+
+case class InjectedKLabel(klabel: KLabel) extends KItem 
+  with InjectedKLabelPattern {
   type This = InjectedKLabel
   def att() = Attributes()
   def copy(att: Attributes) = this
