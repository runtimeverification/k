from __future__ import annotations

import logging
from argparse import ArgumentParser, FileType
from enum import Enum
<<<<<<< HEAD
from typing import TYPE_CHECKING

from .args import ConfigArgs, KCLIArgs
from .utils import dir_path
=======
from typing import IO, TYPE_CHECKING, Any

import tomli

from ..ktool.kompile import KompileBackend
from .args import (
    ConfigArgs,
    DefinitionOptions,
    DisplayOptions,
    KCLIArgs,
    KDefinitionOptions,
    KompileOptions,
    LoggingOptions,
    OutputFileOptions,
    SaveDirOptions,
    SpecOptions,
    WarningOptions,
)
from .utils import dir_path, file_path
>>>>>>> 01f3a643

#  import tomli


if TYPE_CHECKING:
    from typing import Final

_LOGGER: Final = logging.getLogger(__name__)


<<<<<<< HEAD
#  def generate_options(args: dict[str, Any]) -> LoggingOptions:
#      command = args['command']
#      match command:
#          case 'json-to-kore':
#              return JsonToKoreOptions(args)
#          case 'kore-to-json':
#              return KoreToJsonOptions(args)
#          case 'coverage':
#              return CoverageOptions(args)
#          case 'graph-imports':
#              return GraphImportsOptions(args)
#          case 'rpc-kast':
#              return RPCKastOptions(args)
#          case 'rpc-print':
#              return RPCPrintOptions(args)
#          case 'print':
#              return PrintOptions(args)
#          case 'prove-legacy':
#              return ProveLegacyOptions(args)
#          case 'prove':
#              return ProveOptions(args)
#          case 'show':
#              return ProveOptions(args)
#          case 'kompile':
#              return KompileCommandOptions(args)
#          case 'run':
#              return RunOptions(args)
#          case _:
#              raise ValueError(f'Unrecognized command: {command}')


#  def get_option_string_destination(command: str, option_string: str) -> str:
#      option_string_destinations = {}
#      match command:
#          case 'json-to-kore':
#              option_string_destinations = JsonToKoreOptions.from_option_string()
#          case 'kore-to-json':
#              option_string_destinations = KoreToJsonOptions.from_option_string()
#          case 'coverage':
#              option_string_destinations = CoverageOptions.from_option_string()
#          case 'graph-imports':
#              option_string_destinations = GraphImportsOptions.from_option_string()
#          case 'rpc-kast':
#              option_string_destinations = RPCKastOptions.from_option_string()
#          case 'rpc-print':
#              option_string_destinations = RPCPrintOptions.from_option_string()
#          case 'print':
#              option_string_destinations = PrintOptions.from_option_string()
#          case 'prove-legacy':
#              option_string_destinations = ProveLegacyOptions.from_option_string()
#          case 'prove':
#              option_string_destinations = ProveOptions.from_option_string()
#          case 'kompile':
#              option_string_destinations = KompileCommandOptions.from_option_string()
#          case 'run':
#              option_string_destinations = RunOptions.from_option_string()
#
#      if option_string in option_string_destinations:
#          return option_string_destinations[option_string]
#      else:
#          return option_string.replace('-', '_')
=======
def generate_options(args: dict[str, Any]) -> LoggingOptions:
    command = args['command']
    match command:
        case 'json-to-kore':
            return JsonToKoreOptions(args)
        case 'kore-to-json':
            return KoreToJsonOptions(args)
        case 'coverage':
            return CoverageOptions(args)
        case 'graph-imports':
            return GraphImportsOptions(args)
        case 'rpc-kast':
            return RPCKastOptions(args)
        case 'rpc-print':
            return RPCPrintOptions(args)
        case 'print':
            return PrintOptions(args)
        case 'prove-legacy':
            return ProveLegacyOptions(args)
        case 'prove':
            return ProveOptions(args)
        case 'show':
            return ProveOptions(args)
        case 'kompile':
            return KompileCommandOptions(args)
        case 'run':
            return RunOptions(args)
        case 'parse-outer':
            return ParseOuterOptions(args)
        case _:
            raise ValueError(f'Unrecognized command: {command}')


def get_option_string_destination(command: str, option_string: str) -> str:
    option_string_destinations = {}
    match command:
        case 'json-to-kore':
            option_string_destinations = JsonToKoreOptions.from_option_string()
        case 'kore-to-json':
            option_string_destinations = KoreToJsonOptions.from_option_string()
        case 'coverage':
            option_string_destinations = CoverageOptions.from_option_string()
        case 'graph-imports':
            option_string_destinations = GraphImportsOptions.from_option_string()
        case 'rpc-kast':
            option_string_destinations = RPCKastOptions.from_option_string()
        case 'rpc-print':
            option_string_destinations = RPCPrintOptions.from_option_string()
        case 'print':
            option_string_destinations = PrintOptions.from_option_string()
        case 'prove-legacy':
            option_string_destinations = ProveLegacyOptions.from_option_string()
        case 'prove':
            option_string_destinations = ProveOptions.from_option_string()
        case 'kompile':
            option_string_destinations = KompileCommandOptions.from_option_string()
        case 'run':
            option_string_destinations = RunOptions.from_option_string()

    if option_string in option_string_destinations:
        return option_string_destinations[option_string]
    else:
        return option_string.replace('-', '_')
>>>>>>> 01f3a643


class PrintInput(Enum):
    KORE_JSON = 'kore-json'
    KAST_JSON = 'kast-json'


#  class JsonToKoreOptions(LoggingOptions): ...


#  class KoreToJsonOptions(LoggingOptions): ...


#  class CoverageOptions(DefinitionOptions, OutputFileOptions, LoggingOptions):
#      coverage_file: IO[Any]
#
#      @staticmethod
#      def from_option_string() -> dict[str, str]:
#          return (
#              DefinitionOptions.from_option_string()
#              | OutputFileOptions.from_option_string()
#              | LoggingOptions.from_option_string()
#          )


#  class GraphImportsOptions(DefinitionOptions, LoggingOptions):
#      @staticmethod
#      def from_option_string() -> dict[str, str]:
#          return DefinitionOptions.from_option_string() | LoggingOptions.from_option_string()


#  class RPCKastOptions(OutputFileOptions, LoggingOptions):
#      reference_request_file: IO[Any]
#      response_file: IO[Any]
#
#      @staticmethod
#      def from_option_string() -> dict[str, str]:
#          return OutputFileOptions.from_option_string() | LoggingOptions.from_option_string()
#
#
#  class RPCPrintOptions(DefinitionOptions, OutputFileOptions, LoggingOptions):
#      input_file: IO[Any]
#
#      @staticmethod
#      def from_option_string() -> dict[str, str]:
#          return (
#              DefinitionOptions.from_option_string()
#              | OutputFileOptions.from_option_string()
#              | LoggingOptions.from_option_string()
#          )
#
#
#  class PrintOptions(DefinitionOptions, OutputFileOptions, DisplayOptions, LoggingOptions):
#      term: IO[Any]
#      input: PrintInput
#      minimize: bool
#      omit_labels: str | None
#      keep_cells: str | None
#
#      @staticmethod
#      def default() -> dict[str, Any]:
#          return {
#              'input': PrintInput.KAST_JSON,
#              'omit_labels': None,
#              'keep_cells': None,
#          }
#
#      @staticmethod
#      def from_option_string() -> dict[str, str]:
#          return (
#              DefinitionOptions.from_option_string()
#              | OutputFileOptions.from_option_string()
#              | DisplayOptions.from_option_string()
#              | LoggingOptions.from_option_string()
#          )


#  class ProveLegacyOptions(DefinitionOptions, OutputFileOptions, LoggingOptions):
#      main_file: Path
#      spec_file: Path
#      spec_module: str
#      k_args: Iterable[str]
#
#      @staticmethod
#      def default() -> dict[str, Any]:
#          return {
#              'k_args': [],
#          }
#
#      @staticmethod
#      def from_option_string() -> dict[str, str]:
#          return (
#              DefinitionOptions.from_option_string()
#              | OutputFileOptions.from_option_string()
#              | LoggingOptions.from_option_string()
#              | {'kArgs': 'k_args'}
#          )


#  class KompileCommandOptions(LoggingOptions, WarningOptions, KDefinitionOptions, KompileOptions):
#      definition_dir: Path | None
#      main_file: str
#      backend: KompileBackend
#      type_inference_mode: TypeInferenceMode | None
#
#      @staticmethod
#      def default() -> dict[str, Any]:
#          return {
#              'definition_dir': None,
#              'backend': KompileBackend.LLVM,
#              'type_inference_mode': None,
#          }
#
#      @staticmethod
#      def from_option_string() -> dict[str, str]:
#          return (
#              KDefinitionOptions.from_option_string()
#              | KompileOptions.from_option_string()
#              | LoggingOptions.from_option_string()
#              | {'definition': 'definition_dir'}
#          )
#


#  class ProveOptions(LoggingOptions, SpecOptions, SaveDirOptions):
#      definition_dir: Path | None
#      type_inference_mode: TypeInferenceMode | None
#      failure_info: bool
#      kore_rpc_command: str | Iterable[str] | None
#      max_depth: int | None
#      max_iterations: int | None
#      show_kcfg: bool
#
#      @staticmethod
#      def default() -> dict[str, Any]:
#          return {
#              'definition_dir': None,
#              'type_inference_mode': None,
#              'failure_info': False,
#              'kore_rpc_command': None,
#              'max_depth': None,
#              'max_iterations': None,
#              'show_kcfg': False,
#          }
#
#      @staticmethod
#      def from_option_string() -> dict[str, str]:
#          return (
#              KDefinitionOptions.from_option_string()
#              | KompileOptions.from_option_string()
#              | LoggingOptions.from_option_string()
#              | {'definition': 'definition_dir'}
#          )


#  class RunOptions(LoggingOptions):
#      pgm_file: str
#      definition_dir: Path | None
#
#      @staticmethod
#      def default() -> dict[str, Any]:
#          return {
#              'definition_dir': None,
#          }


class ParseOuterOptions(LoggingOptions):
    main_file: Path
    md_selector: str
    includes: Iterable[str]
    output_file: IO[Any]
    main_module: str


def create_argument_parser() -> ArgumentParser:
    k_cli_args = KCLIArgs()
    config_args = ConfigArgs()

    pyk_args = ArgumentParser()
    pyk_args_command = pyk_args.add_subparsers(dest='command', required=True)

    print_args = pyk_args_command.add_parser(
        'print',
        help='Pretty print a term.',
        parents=[k_cli_args.logging_args, k_cli_args.display_args, config_args.config_args],
    )
    print_args.add_argument('definition_dir', type=dir_path, help='Path to definition directory.')
    print_args.add_argument('term', type=FileType('r'), help='Input term (in format specified with --input).')
    print_args.add_argument('--input', type=PrintInput, choices=list(PrintInput))
    print_args.add_argument('--omit-labels', nargs='?', help='List of labels to omit from output.')
    print_args.add_argument('--keep-cells', nargs='?', help='List of cells with primitive values to keep in output.')
    print_args.add_argument('--output-file', type=FileType('w'))

    rpc_print_args = pyk_args_command.add_parser(
        'rpc-print',
        help='Pretty-print an RPC request/response',
        parents=[k_cli_args.logging_args, config_args.config_args],
    )
    rpc_print_args.add_argument('definition_dir', type=dir_path, help='Path to definition directory.')
    rpc_print_args.add_argument(
        'input_file',
        type=FileType('r'),
        help='An input file containing the JSON RPC request or response with KoreJSON payload.',
    )
    rpc_print_args.add_argument('--output-file', type=FileType('w'))

    rpc_kast_args = pyk_args_command.add_parser(
        'rpc-kast',
        help='Convert an "execute" JSON RPC response to a new "execute" or "simplify" request, copying parameters from a reference request.',
        parents=[k_cli_args.logging_args, config_args.config_args],
    )
    rpc_kast_args.add_argument(
        'reference_request_file',
        type=FileType('r'),
        help='An input file containing a JSON RPC request to server as a reference for the new request.',
    )
    rpc_kast_args.add_argument(
        'response_file',
        type=FileType('r'),
        help='An input file containing a JSON RPC response with KoreJSON payload.',
    )
    rpc_kast_args.add_argument('--output-file', type=FileType('w'))

    prove_legacy_args = pyk_args_command.add_parser(
        'prove-legacy',
        help='Prove an input specification (using kprovex).',
        parents=[k_cli_args.logging_args, config_args.config_args],
    )
    prove_legacy_args.add_argument('definition_dir', type=dir_path, help='Path to definition directory.')
    prove_legacy_args.add_argument('main_file', type=str, help='Main file used for kompilation.')
    prove_legacy_args.add_argument('spec_file', type=str, help='File with the specification module.')
    prove_legacy_args.add_argument('spec_module', type=str, help='Module with claims to be proven.')
    prove_legacy_args.add_argument('--output-file', type=FileType('w'))
    prove_legacy_args.add_argument('kArgs', nargs='*', help='Arguments to pass through to K invocation.')

    kompile_args = pyk_args_command.add_parser(
        'kompile',
        help='Kompile the K specification.',
        parents=[
            k_cli_args.logging_args,
            k_cli_args.warning_args,
            k_cli_args.definition_args,
            k_cli_args.kompile_args,
            config_args.config_args,
        ],
    )
    kompile_args.add_argument('main_file', type=str, help='File with the specification module.')

    run_args = pyk_args_command.add_parser(
        'run',
        help='Run a given program using the K definition.',
        parents=[k_cli_args.logging_args, config_args.config_args],
    )
    run_args.add_argument('pgm_file', type=str, help='File program to run in it.')
    run_args.add_argument('--definition', type=dir_path, dest='definition_dir', help='Path to definition to use.')

    prove_args = pyk_args_command.add_parser(
        'prove',
        help='Prove an input specification (using RPC based prover).',
        parents=[k_cli_args.logging_args, k_cli_args.spec_args, config_args.config_args],
    )

    prove_args.add_argument(
        '--failure-info',
        default=None,
        action='store_true',
        help='Print out more information about proof failures.',
    )
    prove_args.add_argument(
        '--show-kcfg',
        default=None,
        action='store_true',
        help='Display the resulting proof KCFG.',
    )
    prove_args.add_argument(
        '--max-depth',
        type=int,
        help='Maximum number of steps to take in symbolic execution per basic block.',
    )
    prove_args.add_argument(
        '--max-iterations',
        type=int,
        help='Maximum number of KCFG explorations to take in attempting to discharge proof.',
    )
    prove_args.add_argument(
        '--kore-rpc-command',
        dest='kore_rpc_command',
        type=str,
        default=None,
        help='Custom command to start RPC server.',
    )

    show_args = pyk_args_command.add_parser(
        'show',
        help='Display the status of a given proof.',
        parents=[k_cli_args.logging_args, k_cli_args.spec_args],
    )
    show_args.add_argument(
        '--failure-info',
        default=None,
        action='store_true',
        help='Print out more information about proof failures.',
    )
    graph_imports_args = pyk_args_command.add_parser(
        'graph-imports',
        help='Graph the imports of a given definition.',
        parents=[k_cli_args.logging_args, config_args.config_args],
    )
    graph_imports_args.add_argument('definition_dir', type=dir_path, help='Path to definition directory.')

    coverage_args = pyk_args_command.add_parser(
        'coverage',
        help='Convert coverage file to human readable log.',
        parents=[k_cli_args.logging_args, config_args.config_args],
    )
    coverage_args.add_argument('definition_dir', type=dir_path, help='Path to definition directory.')
    coverage_args.add_argument('coverage_file', type=FileType('r'), help='Coverage file to build log for.')
    coverage_args.add_argument('-o', '--output', type=FileType('w'))

    pyk_args_command.add_parser(
        'kore-to-json', help='Convert textual KORE to JSON', parents=[k_cli_args.logging_args, config_args.config_args]
    )

    pyk_args_command.add_parser(
        'json-to-kore', help='Convert JSON to textual KORE', parents=[k_cli_args.logging_args, config_args.config_args]
    )

    parse_outer_args = pyk_args_command.add_parser(
        'parse-outer',
        help='Parse an outer K definition into JSON',
        parents=[k_cli_args.logging_args, config_args.config_args],
    )
    parse_outer_args.add_argument('main_file', type=file_path, help='File with the K definition')
    parse_outer_args.add_argument(
        '--md-selector', default='k', help='Code selector expression to use when reading markdown.'
    )
    parse_outer_args.add_argument('--output-file', type=FileType('w'), help='Write output to file instead of stdout.')
    parse_outer_args.add_argument(
        '-I',
        type=str,
        dest='includes',
        action='append',
        help='Directories to lookup K definitions in.',
    )
    parse_outer_args.add_argument('--main-module', type=str, help='The name of the main module for the definition')

    return pyk_args


#  def parse_toml_args(args: Namespace) -> dict[str, Any | Iterable]:
#      def get_profile(toml_profile: dict[str, Any], profile_list: list[str]) -> dict[str, Any]:
#          if len(profile_list) == 0 or profile_list[0] not in toml_profile:
#              return {k: v for k, v in toml_profile.items() if type(v) is not dict}
#          elif len(profile_list) == 1:
#              return {k: v for k, v in toml_profile[profile_list[0]].items() if type(v) is not dict}
#          return get_profile(toml_profile[profile_list[0]], profile_list[1:])
#
#      toml_args = {}
#      if args.config_file.is_file():
#          with open(args.config_file, 'rb') as config_file:
#              try:
#                  toml_args = tomli.load(config_file)
#              except tomli.TOMLDecodeError:
#                  _LOGGER.error(
#                      'Input config file is not in TOML format, ignoring the file and carrying on with the provided command line agruments'
#                  )
#
#      toml_args = (
#          get_profile(toml_args[args.command], args.config_profile.split('.')) if args.command in toml_args else {}
#      )
#      toml_args = {get_option_string_destination(args.command, k): v for k, v in toml_args.items()}
#      for k, v in toml_args.items():
#          if k[:3] == 'no-' and (v == 'true' or v == 'false'):
#              del toml_args[k]
#              toml_args[k[3:]] = 'false' if v == 'true' else 'true'
#          if k == 'optimization-level':
#              level = toml_args[k] if toml_args[k] >= 0 else 0
#              level = level if toml_args[k] <= 3 else 3
#              del toml_args[k]
#              toml_args['-o' + str(level)] = 'true'
#
#      return toml_args<|MERGE_RESOLUTION|>--- conflicted
+++ resolved
@@ -3,72 +3,15 @@
 import logging
 from argparse import ArgumentParser, FileType
 from enum import Enum
-<<<<<<< HEAD
 from typing import TYPE_CHECKING
 
 from .args import ConfigArgs, KCLIArgs
-from .utils import dir_path
-=======
-from typing import IO, TYPE_CHECKING, Any
-
-import tomli
-
-from ..ktool.kompile import KompileBackend
-from .args import (
-    ConfigArgs,
-    DefinitionOptions,
-    DisplayOptions,
-    KCLIArgs,
-    KDefinitionOptions,
-    KompileOptions,
-    LoggingOptions,
-    OutputFileOptions,
-    SaveDirOptions,
-    SpecOptions,
-    WarningOptions,
-)
 from .utils import dir_path, file_path
->>>>>>> 01f3a643
-
-#  import tomli
-
 
 if TYPE_CHECKING:
     from typing import Final
 
 _LOGGER: Final = logging.getLogger(__name__)
-
-
-<<<<<<< HEAD
-#  def generate_options(args: dict[str, Any]) -> LoggingOptions:
-#      command = args['command']
-#      match command:
-#          case 'json-to-kore':
-#              return JsonToKoreOptions(args)
-#          case 'kore-to-json':
-#              return KoreToJsonOptions(args)
-#          case 'coverage':
-#              return CoverageOptions(args)
-#          case 'graph-imports':
-#              return GraphImportsOptions(args)
-#          case 'rpc-kast':
-#              return RPCKastOptions(args)
-#          case 'rpc-print':
-#              return RPCPrintOptions(args)
-#          case 'print':
-#              return PrintOptions(args)
-#          case 'prove-legacy':
-#              return ProveLegacyOptions(args)
-#          case 'prove':
-#              return ProveOptions(args)
-#          case 'show':
-#              return ProveOptions(args)
-#          case 'kompile':
-#              return KompileCommandOptions(args)
-#          case 'run':
-#              return RunOptions(args)
-#          case _:
-#              raise ValueError(f'Unrecognized command: {command}')
 
 
 #  def get_option_string_destination(command: str, option_string: str) -> str:
@@ -101,71 +44,6 @@
 #          return option_string_destinations[option_string]
 #      else:
 #          return option_string.replace('-', '_')
-=======
-def generate_options(args: dict[str, Any]) -> LoggingOptions:
-    command = args['command']
-    match command:
-        case 'json-to-kore':
-            return JsonToKoreOptions(args)
-        case 'kore-to-json':
-            return KoreToJsonOptions(args)
-        case 'coverage':
-            return CoverageOptions(args)
-        case 'graph-imports':
-            return GraphImportsOptions(args)
-        case 'rpc-kast':
-            return RPCKastOptions(args)
-        case 'rpc-print':
-            return RPCPrintOptions(args)
-        case 'print':
-            return PrintOptions(args)
-        case 'prove-legacy':
-            return ProveLegacyOptions(args)
-        case 'prove':
-            return ProveOptions(args)
-        case 'show':
-            return ProveOptions(args)
-        case 'kompile':
-            return KompileCommandOptions(args)
-        case 'run':
-            return RunOptions(args)
-        case 'parse-outer':
-            return ParseOuterOptions(args)
-        case _:
-            raise ValueError(f'Unrecognized command: {command}')
-
-
-def get_option_string_destination(command: str, option_string: str) -> str:
-    option_string_destinations = {}
-    match command:
-        case 'json-to-kore':
-            option_string_destinations = JsonToKoreOptions.from_option_string()
-        case 'kore-to-json':
-            option_string_destinations = KoreToJsonOptions.from_option_string()
-        case 'coverage':
-            option_string_destinations = CoverageOptions.from_option_string()
-        case 'graph-imports':
-            option_string_destinations = GraphImportsOptions.from_option_string()
-        case 'rpc-kast':
-            option_string_destinations = RPCKastOptions.from_option_string()
-        case 'rpc-print':
-            option_string_destinations = RPCPrintOptions.from_option_string()
-        case 'print':
-            option_string_destinations = PrintOptions.from_option_string()
-        case 'prove-legacy':
-            option_string_destinations = ProveLegacyOptions.from_option_string()
-        case 'prove':
-            option_string_destinations = ProveOptions.from_option_string()
-        case 'kompile':
-            option_string_destinations = KompileCommandOptions.from_option_string()
-        case 'run':
-            option_string_destinations = RunOptions.from_option_string()
-
-    if option_string in option_string_destinations:
-        return option_string_destinations[option_string]
-    else:
-        return option_string.replace('-', '_')
->>>>>>> 01f3a643
 
 
 class PrintInput(Enum):
@@ -332,12 +210,12 @@
 #          }
 
 
-class ParseOuterOptions(LoggingOptions):
-    main_file: Path
-    md_selector: str
-    includes: Iterable[str]
-    output_file: IO[Any]
-    main_module: str
+#  class ParseOuterOptions(LoggingOptions):
+#      main_file: Path
+#      md_selector: str
+#      includes: Iterable[str]
+#      output_file: IO[Any]
+#      main_module: str
 
 
 def create_argument_parser() -> ArgumentParser:
