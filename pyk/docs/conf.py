--- conflicted
+++ resolved
@@ -9,13 +9,8 @@
 project = 'pyk'
 author = 'Runtime Verification, Inc'
 copyright = '2024, Runtime Verification, Inc'
-<<<<<<< HEAD
-version = '7.0.132'
-release = '7.0.132'
-=======
 version = '7.1.0'
 release = '7.1.0'
->>>>>>> 4e8b76c9
 
 # -- General configuration ---------------------------------------------------
 # https://www.sphinx-doc.org/en/master/usage/configuration.html#general-configuration
