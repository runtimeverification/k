<?xml version="1.0" encoding="UTF-8" standalone="yes"?>
<!-- Copyright (c) 2015-2019 Runtime Verification, Inc. (RV-Match team). All Rights Reserved. -->
<project xmlns="http://maven.apache.org/POM/4.0.0" xmlns:xsi="http://www.w3.org/2001/XMLSchema-instance" xsi:schemaLocation="http://maven.apache.org/POM/4.0.0 http://maven.apache.org/xsd/maven-4.0.0.xsd">

  <modelVersion>4.0.0</modelVersion>
  <parent>
    <groupId>com.runtimeverification.k</groupId>
    <artifactId>parent</artifactId>
    <version>1.0-SNAPSHOT</version>
  </parent>
  <artifactId>llvm-backend</artifactId>
  <packaging>jar</packaging>

  <name>K Framework LLVM Backend</name>

  <dependencies>
    <dependency>
      <groupId>com.runtimeverification.k</groupId>
      <artifactId>kernel</artifactId>
      <version>${project.version}</version>
    </dependency>
    <dependency>
      <groupId>com.runtimeverification.k</groupId>
      <artifactId>kernel</artifactId>
      <version>${project.version}</version>
      <type>test-jar</type>
      <scope>test</scope>
    </dependency>
  </dependencies>

  <properties>
    <project.build.type>Release</project.build.type>
  </properties>

  <build>
    <plugins>
      <plugin>
        <artifactId>maven-antrun-plugin</artifactId>
        <version>1.7</version>
        <executions>
          <execution>
            <id>build-llvm</id>
            <phase>compile</phase>
            <configuration>
              <skip>${llvm.backend.skip}</skip>
              <target>
                <mkdir dir="${project.build.directory}/build" />
<<<<<<< HEAD
                <exec executable="cmake" dir="${project.build.directory}/build" failonerror="true">
=======
		<exec executable="cmake" dir="${project.build.directory}/build" failonerror="true">
                  <arg value="-DCMAKE_PREFIX_PATH=${prefix.path}" />
>>>>>>> 3e04cbd9
                  <arg value="-DCMAKE_BUILD_TYPE=${project.build.type}" />
                  <arg value="${project.basedir}/src/main/native/llvm-backend" />
                </exec>
                <exec executable="make" dir="${project.build.directory}/build" failonerror="true">
                  <arg value="-j12" />
                </exec>
                <exec executable="make" dir="${project.build.directory}/build" failonerror="true">
                  <arg value="install" />
                </exec>
              </target>
            </configuration>
            <goals>
              <goal>run</goal>
            </goals>
          </execution>
        </executions>
      </plugin>
    </plugins>
  </build>
</project><|MERGE_RESOLUTION|>--- conflicted
+++ resolved
@@ -45,12 +45,8 @@
               <skip>${llvm.backend.skip}</skip>
               <target>
                 <mkdir dir="${project.build.directory}/build" />
-<<<<<<< HEAD
-                <exec executable="cmake" dir="${project.build.directory}/build" failonerror="true">
-=======
 		<exec executable="cmake" dir="${project.build.directory}/build" failonerror="true">
                   <arg value="-DCMAKE_PREFIX_PATH=${prefix.path}" />
->>>>>>> 3e04cbd9
                   <arg value="-DCMAKE_BUILD_TYPE=${project.build.type}" />
                   <arg value="${project.basedir}/src/main/native/llvm-backend" />
                 </exec>
