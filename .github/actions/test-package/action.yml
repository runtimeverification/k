name: 'Build and Test Package'
description: 'Build the package for a given distribution and test it.'
inputs:
  distro:
    description: 'Distribution to build and test package for.'
    required: true
  llvm:
    description: 'LLVM version to use.'
    required: true
runs:
  using: 'composite'
  steps:
  - name: 'Check out code'
    uses: actions/checkout@v3
    with:
      path: k-${{ inputs.distro }}
      submodules: recursive
  - name: 'Set up Docker'
    uses: ./.github/actions/with-docker
    with:
      tag: k-package-build-${{ inputs.distro }}-${{ github.sha }}
      subdir: k-${{ inputs.distro }}/
      distro: ${{ inputs.distro }}
      llvm: ${{ inputs.llvm }}
  - name: 'Build Package: ${{ inputs.distro }}'
    shell: bash {0}
    env:
      DISTRO: ${{ inputs.distro }}
    run: |
      set -euxo pipefail
<<<<<<< HEAD
      docker exec -t k-package-build-${DISTRO} /bin/bash -c 'mv package/debian debian'
      docker exec -t k-package-build-${DISTRO} /bin/bash -c "mv debian/compat.${DISTRO} debian/compat"
      docker exec -t k-package-build-${DISTRO} /bin/bash -c "mv debian/control.${DISTRO} debian/control"
      docker exec -t k-package-build-${DISTRO} /bin/bash -c "mv debian/rules.${DISTRO} debian/rules"
      docker exec -t k-package-build-${DISTRO} /bin/bash -c 'dpkg-buildpackage'
=======
      docker exec -t k-package-build-${DISTRO}-${GITHUB_SHA} /bin/bash -c 'mv package/debian debian'
      docker exec -t k-package-build-${DISTRO}-${GITHUB_SHA} /bin/bash -c 'mv debian/compat.jammy debian/compat'
      docker exec -t k-package-build-${DISTRO}-${GITHUB_SHA} /bin/bash -c 'mv debian/control.jammy debian/control'
      docker exec -t k-package-build-${DISTRO}-${GITHUB_SHA} /bin/bash -c 'mv debian/rules.jammy debian/rules'
      docker exec -t k-package-build-${DISTRO}-${GITHUB_SHA} /bin/bash -c 'dpkg-buildpackage'
>>>>>>> c36beb82
  - name: 'Tear down Docker'
    shell: bash {0}
    env:
      DISTRO: ${{ inputs.distro }}
    if: always()
    run: |
      docker stop --time=0 k-package-build-${DISTRO}-${GITHUB_SHA}
      docker container rm --force k-package-build-${DISTRO}-${GITHUB_SHA} || true
  - name: 'Set up Docker Test Image: ${{ inputs.distro }}'
    shell: bash {0}
    env:
      DISTRO: ${{ inputs.distro }}
    run: |
      set -euxo pipefail
      workspace=$(pwd)
      cd k-${DISTRO}
      docker run                         \
        --name k-package-test-${DISTRO}-${GITHUB_SHA}  \
        --rm -it                         \
        --detach                         \
        --workdir /opt/workspace         \
        -v ${HOME}:${HOME}               \
        -v "${workspace}:/opt/workspace" \
        -v "/etc/passwd:/etc/passwd:ro"  \
        -v "/etc/group:/etc/group:ro"    \
        ubuntu:${DISTRO}
  - name: 'Test Package: ${{ inputs.distro }}'
    shell: bash {0}
    env:
      DISTRO: ${{ inputs.distro }}
    run: |
      set -euxo pipefail
      docker exec -t k-package-test-${DISTRO}-${GITHUB_SHA} /bin/bash -c "k-${DISTRO}/src/main/scripts/test-in-container-debian"
  - name: 'Tear down Docker Test'
    shell: bash {0}
    env:
      DISTRO: ${{ inputs.distro }}
    if: always()
    run: |
      docker stop --time=0 k-package-test-${DISTRO}-${GITHUB_SHA}
      docker container rm --force k-package-test-${DISTRO}-${GITHUB_SHA} || true
  - name: 'Rename Package'
    shell: bash {0}
    env:
      DISTRO: ${{ inputs.distro }}
    run: mv kframework_$(cat package/version)_amd64.deb kframework_amd64_${DISTRO}.deb<|MERGE_RESOLUTION|>--- conflicted
+++ resolved
@@ -28,19 +28,11 @@
       DISTRO: ${{ inputs.distro }}
     run: |
       set -euxo pipefail
-<<<<<<< HEAD
-      docker exec -t k-package-build-${DISTRO} /bin/bash -c 'mv package/debian debian'
-      docker exec -t k-package-build-${DISTRO} /bin/bash -c "mv debian/compat.${DISTRO} debian/compat"
-      docker exec -t k-package-build-${DISTRO} /bin/bash -c "mv debian/control.${DISTRO} debian/control"
-      docker exec -t k-package-build-${DISTRO} /bin/bash -c "mv debian/rules.${DISTRO} debian/rules"
-      docker exec -t k-package-build-${DISTRO} /bin/bash -c 'dpkg-buildpackage'
-=======
       docker exec -t k-package-build-${DISTRO}-${GITHUB_SHA} /bin/bash -c 'mv package/debian debian'
-      docker exec -t k-package-build-${DISTRO}-${GITHUB_SHA} /bin/bash -c 'mv debian/compat.jammy debian/compat'
-      docker exec -t k-package-build-${DISTRO}-${GITHUB_SHA} /bin/bash -c 'mv debian/control.jammy debian/control'
-      docker exec -t k-package-build-${DISTRO}-${GITHUB_SHA} /bin/bash -c 'mv debian/rules.jammy debian/rules'
+      docker exec -t k-package-build-${DISTRO}-${GITHUB_SHA} /bin/bash -c "mv debian/compat.${DISTRO} debian/compat"
+      docker exec -t k-package-build-${DISTRO}-${GITHUB_SHA} /bin/bash -c "mv debian/control.${DISTRO} debian/control"
+      docker exec -t k-package-build-${DISTRO}-${GITHUB_SHA} /bin/bash -c "mv debian/rules.${DISTRO} debian/rules"
       docker exec -t k-package-build-${DISTRO}-${GITHUB_SHA} /bin/bash -c 'dpkg-buildpackage'
->>>>>>> c36beb82
   - name: 'Tear down Docker'
     shell: bash {0}
     env:
