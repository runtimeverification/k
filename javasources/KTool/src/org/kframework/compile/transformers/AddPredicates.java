package org.kframework.compile.transformers;


import org.kframework.compile.utils.MetaK;
import org.kframework.kil.ASTNode;
import org.kframework.kil.Attribute;
import org.kframework.kil.BoolBuiltin;
import org.kframework.kil.Configuration;
import org.kframework.kil.Context;
import org.kframework.kil.Definition;
import org.kframework.kil.Empty;
import org.kframework.kil.KApp;
import org.kframework.kil.KInjectedLabel;
import org.kframework.kil.KLabelConstant;
import org.kframework.kil.KSorts;
import org.kframework.kil.Module;
import org.kframework.kil.ModuleItem;
import org.kframework.kil.Production;
import org.kframework.kil.Rule;
import org.kframework.kil.StringBuiltin;
import org.kframework.kil.Syntax;
import org.kframework.kil.Term;
import org.kframework.kil.Variable;
import org.kframework.kil.loader.DefinitionHelper;
import org.kframework.kil.visitors.BasicVisitor;
import org.kframework.kil.visitors.CopyOnWriteTransformer;
import org.kframework.kil.visitors.exceptions.TransformerException;

import java.util.ArrayList;
import java.util.HashSet;
import java.util.List;
import java.util.Set;


public class AddPredicates extends CopyOnWriteTransformer {

    public static final KLabelConstant K2Sort = KLabelConstant.ofStatic("K2Sort");

    private static Set<String> tokenNames;

    public class PredicatesVisitor extends BasicVisitor {

        public PredicatesVisitor(String name, DefinitionHelper definitionHelper) {
			super(name, definitionHelper);
		}

		private List<ModuleItem> result = new ArrayList<ModuleItem>();
        private Set<String> lists = new HashSet<String>();

        @Override
        public void visit(Module node) {
            lists.clear();
            super.visit(node);
            if (!lists.isEmpty()) {
                for (String listSort : lists) {
                    Rule rule = new Rule(
                            KApp.of(definitionHelper, KLabelConstant.of(predicate(listSort), definitionHelper), new Empty(listSort)),
                            BoolBuiltin.TRUE, definitionHelper);
                    rule.addAttribute(Attribute.PREDICATE);
                    result.add(rule);
                    rule = new Rule(
                            KApp.of(definitionHelper, KLabelConstant.KRESULT_PREDICATE, new Empty(listSort)),
                            BoolBuiltin.TRUE, definitionHelper);
                    rule.addAttribute(Attribute.PREDICATE);
                    result.add(rule);
                }
            }
        }

        @Override
        public void visit(Syntax node) {
            String sort = node.getSort().getName();

            if (definitionHelper.isListSort(sort))
                lists.add(sort);

            if (MetaK.isKSort(sort))
                return;
            else
                super.visit(node);
        }

        @Override
        public void visit(Production node) {
            if (node.containsAttribute("bracket"))
                return;
            if (node.containsAttribute("predicate"))
                return;

            if (node.isLexical()) {
                /* predicate definition for token sorts is deferred to each backend */
                return;
            }

            String sort = node.getSort();
            Term term = MetaK.getTerm(node, definitionHelper);

            Term rhs;
            if (node.containsAttribute("function") && node.getArity() > 0)
               rhs = KApp.of(definitionHelper, KSymbolicPredicate, term);
            else
               rhs = BoolBuiltin.TRUE;
            Term lhs = KApp.of(definitionHelper, KLabelConstant.of(syntaxPredicate(sort), definitionHelper), term);
            Rule rule = new Rule(lhs, rhs, definitionHelper);
            rule.addAttribute(Attribute.PREDICATE);
            result.add(rule);

            // define K2Sort for syntactic production (excluding subsorts)
            if (!node.isSubsort()) {
<<<<<<< HEAD
                lhs = KApp.of(K2Sort, term);
                rhs = StringBuiltin.kAppOf(sort);
                rule = new Rule(lhs, rhs);
=======
                lhs = KApp.of(definitionHelper, K2Sort, term);
                rhs = StringBuiltin.of(sort);
                rule = new Rule(lhs, rhs, definitionHelper);
>>>>>>> 7dc5f021
                rule.addAttribute(Attribute.FUNCTION);
                result.add(rule);
            }
        }

        @Override
        public void visit(Rule node) {
        }

        @Override
        public void visit(Context node) {
        }

        @Override
        public void visit(Configuration node) {
        }

        public List<ModuleItem> getResult() {
            return result;
        }
    }


    private static final String PredicatePrefix = "is";
    private static final String SymbolicPredicatePrefix = "Symbolic";
    public static final KLabelConstant BuiltinPredicate =
            KLabelConstant.ofStatic(predicate("Builtin"));
    public static final KLabelConstant VariablePredicate =
            KLabelConstant.ofStatic(predicate("Variable"));
    public static final KLabelConstant KSymbolicPredicate =
            KLabelConstant.ofStatic(symbolicPredicate("K"));


    public static final String predicate(String sort) {
        return PredicatePrefix + sort;
    }

    public static final String syntaxPredicate(String sort) {
        assert !MetaK.isKSort(sort):
                "invalid syntactic predicate " + predicate(sort) + " for sort " + sort;

        return predicate(sort);
    }

    public static final String symbolicPredicate(String sort) {
        assert AddSymbolicK.allowSymbolic(sort):
                "invalid symbolic predicate " + predicate(SymbolicPredicatePrefix + sort)
                        + " for sort "+ sort;

        return predicate(SymbolicPredicatePrefix + sort);
    }

    @Override
    public ASTNode transform(Definition node) throws TransformerException {
        tokenNames = node.tokenNames();
        return super.transform(node);
    }

    @Override
    public ASTNode transform(Module node) throws TransformerException {
        Module retNode = node.shallowCopy();
        retNode.setItems(new ArrayList<ModuleItem>(node.getItems()));

        // declare isBuiltin predicate as KLabel
        retNode.addConstant(BuiltinPredicate);
        // declare isSymbolicK predicate as KLabel
        retNode.addConstant(KSymbolicPredicate);

        for (String sort : node.getAllSorts()) {
            if (!MetaK.isKSort(sort)) {
                String pred = syntaxPredicate(sort);
                // declare isSort predicate as KLabel
                retNode.addConstant(KSorts.KLABEL, pred);

                if (AddSymbolicK.allowKSymbolic(sort)) {
                    String symPred = symbolicPredicate(sort);
                    // declare isSymbolicSort predicate as KLabel
                    retNode.addConstant(KSorts.KLABEL, symPred);

                    // define isSymbolicSort predicate as the conjunction of isSort and isSymbolicK
<<<<<<< HEAD
                    Variable var = Variable.getFreshVar("K");
                    Term lhs = KApp.of(KLabelConstant.of(symPred), var);
                    Term rhs = KApp.of(
=======
                    Variable var = MetaK.getFreshVar("K");
                    Term lhs = KApp.of(definitionHelper, KLabelConstant.of(symPred, definitionHelper), var);
                    Term rhs = KApp.of(definitionHelper,
>>>>>>> 7dc5f021
                            KLabelConstant.BOOL_ANDTHENBOOL_KLABEL,
                            KApp.of(definitionHelper, KLabelConstant.of(pred, definitionHelper), var),
                            KApp.of(definitionHelper, KSymbolicPredicate, var));
                    Rule rule = new Rule(lhs, rhs, definitionHelper);
                    rule.addAttribute(Attribute.PREDICATE);
                    retNode.appendModuleItem(rule);

                    String symCtor = AddSymbolicK.symbolicConstructor(sort);
<<<<<<< HEAD
                    var = Variable.getFreshVar(KSorts.KLIST);
                    Term symTerm = KApp.of(KLabelConstant.of(symCtor), var);
=======
                    var = MetaK.getFreshVar(KSorts.KLIST);
                    Term symTerm = KApp.of(definitionHelper, KLabelConstant.of(symCtor, definitionHelper), var);
>>>>>>> 7dc5f021

                    // define isSort for symbolic sort constructor symSort
                    lhs = KApp.of(definitionHelper, KLabelConstant.of(pred, definitionHelper), symTerm);
                    rule = new Rule(lhs, BoolBuiltin.TRUE, definitionHelper);
                    rule.addAttribute(Attribute.PREDICATE);
                    retNode.appendModuleItem(rule);

                    // define isVariable predicate for symbolic sort constructor symSort
					rule = getIsVariableRule(symTerm, definitionHelper);
                    retNode.appendModuleItem(rule);

                    // define K2Sort function for symbolic sort constructor
                    // symSort
<<<<<<< HEAD
                    lhs = KApp.of(K2Sort, symTerm);
                    rhs = StringBuiltin.kAppOf(sort);
                    rule = new Rule(lhs, rhs);
=======
                    lhs = KApp.of(definitionHelper, K2Sort, symTerm);
                    rhs = StringBuiltin.of(sort);
                    rule = new Rule(lhs, rhs, definitionHelper);
>>>>>>> 7dc5f021
                    rule.addAttribute(Attribute.FUNCTION);
                    retNode.appendModuleItem(rule);
                } else if (tokenNames.contains(sort)) {
                    // define isSort predicate for token sorts

                } else if (MetaK.isBuiltinSort(sort)) {
<<<<<<< HEAD
                    Variable var = Variable.getFreshVar(sort);
                    Term lhs = KApp.of(BuiltinPredicate, var);
                    Rule rule = new Rule(lhs, BoolBuiltin.TRUE);
=======
                    Variable var = MetaK.getFreshVar(sort);
                    Term lhs = KApp.of(definitionHelper, BuiltinPredicate, var);
                    Rule rule = new Rule(lhs, BoolBuiltin.TRUE, definitionHelper);
>>>>>>> 7dc5f021
                    rule.addAttribute(Attribute.PREDICATE);
                    retNode.appendModuleItem(rule);

                    /*
                     * definition for builtins moved in symbolic-k.k
                    lhs = new KApp(K2Sort, var);
                    Term rhs = new Constant("#String", "\"" + sort + "\"");
                    rule = new Rule();
                    rule.setBody(new Rewrite(lhs, rhs));
                    rule.getCellAttributes().getContents().add(Attribute.FUNCTION);
                    retNode.appendModuleItem(rule);
                     */
                }
            }
        }

        PredicatesVisitor mv = new PredicatesVisitor("PredicatesVisitor", definitionHelper);
        node.accept(mv);
        retNode.getItems().addAll(mv.getResult());

        if (retNode.getItems().size() != node.getItems().size())
            return retNode;
        else
            return node;
    }

	public static Rule getIsVariableRule(Term symTerm, DefinitionHelper definitionHelper) {
		Term lhs;
		Rule rule;
		if (!MetaK.isComputationSort(symTerm.getSort(definitionHelper))) {
			symTerm = KApp.of(definitionHelper, new KInjectedLabel(symTerm));
		}

		lhs = KApp.of(definitionHelper, VariablePredicate, symTerm);
		rule = new Rule(lhs, BoolBuiltin.TRUE, definitionHelper);
		rule.addAttribute(Attribute.PREDICATE);
		return rule;
	}

	public AddPredicates(DefinitionHelper definitionHelper) {
        super("Add syntax and symbolic predicates", definitionHelper);
    }

}<|MERGE_RESOLUTION|>--- conflicted
+++ resolved
@@ -107,15 +107,9 @@
 
             // define K2Sort for syntactic production (excluding subsorts)
             if (!node.isSubsort()) {
-<<<<<<< HEAD
-                lhs = KApp.of(K2Sort, term);
+                lhs = KApp.of(definitionHelper, K2Sort, term);
                 rhs = StringBuiltin.kAppOf(sort);
-                rule = new Rule(lhs, rhs);
-=======
-                lhs = KApp.of(definitionHelper, K2Sort, term);
-                rhs = StringBuiltin.of(sort);
                 rule = new Rule(lhs, rhs, definitionHelper);
->>>>>>> 7dc5f021
                 rule.addAttribute(Attribute.FUNCTION);
                 result.add(rule);
             }
@@ -196,15 +190,9 @@
                     retNode.addConstant(KSorts.KLABEL, symPred);
 
                     // define isSymbolicSort predicate as the conjunction of isSort and isSymbolicK
-<<<<<<< HEAD
                     Variable var = Variable.getFreshVar("K");
-                    Term lhs = KApp.of(KLabelConstant.of(symPred), var);
-                    Term rhs = KApp.of(
-=======
-                    Variable var = MetaK.getFreshVar("K");
                     Term lhs = KApp.of(definitionHelper, KLabelConstant.of(symPred, definitionHelper), var);
                     Term rhs = KApp.of(definitionHelper,
->>>>>>> 7dc5f021
                             KLabelConstant.BOOL_ANDTHENBOOL_KLABEL,
                             KApp.of(definitionHelper, KLabelConstant.of(pred, definitionHelper), var),
                             KApp.of(definitionHelper, KSymbolicPredicate, var));
@@ -213,13 +201,8 @@
                     retNode.appendModuleItem(rule);
 
                     String symCtor = AddSymbolicK.symbolicConstructor(sort);
-<<<<<<< HEAD
                     var = Variable.getFreshVar(KSorts.KLIST);
-                    Term symTerm = KApp.of(KLabelConstant.of(symCtor), var);
-=======
-                    var = MetaK.getFreshVar(KSorts.KLIST);
                     Term symTerm = KApp.of(definitionHelper, KLabelConstant.of(symCtor, definitionHelper), var);
->>>>>>> 7dc5f021
 
                     // define isSort for symbolic sort constructor symSort
                     lhs = KApp.of(definitionHelper, KLabelConstant.of(pred, definitionHelper), symTerm);
@@ -233,30 +216,18 @@
 
                     // define K2Sort function for symbolic sort constructor
                     // symSort
-<<<<<<< HEAD
-                    lhs = KApp.of(K2Sort, symTerm);
+                    lhs = KApp.of(definitionHelper, K2Sort, symTerm);
                     rhs = StringBuiltin.kAppOf(sort);
-                    rule = new Rule(lhs, rhs);
-=======
-                    lhs = KApp.of(definitionHelper, K2Sort, symTerm);
-                    rhs = StringBuiltin.of(sort);
                     rule = new Rule(lhs, rhs, definitionHelper);
->>>>>>> 7dc5f021
                     rule.addAttribute(Attribute.FUNCTION);
                     retNode.appendModuleItem(rule);
                 } else if (tokenNames.contains(sort)) {
                     // define isSort predicate for token sorts
 
                 } else if (MetaK.isBuiltinSort(sort)) {
-<<<<<<< HEAD
                     Variable var = Variable.getFreshVar(sort);
-                    Term lhs = KApp.of(BuiltinPredicate, var);
-                    Rule rule = new Rule(lhs, BoolBuiltin.TRUE);
-=======
-                    Variable var = MetaK.getFreshVar(sort);
                     Term lhs = KApp.of(definitionHelper, BuiltinPredicate, var);
                     Rule rule = new Rule(lhs, BoolBuiltin.TRUE, definitionHelper);
->>>>>>> 7dc5f021
                     rule.addAttribute(Attribute.PREDICATE);
                     retNode.appendModuleItem(rule);
 
