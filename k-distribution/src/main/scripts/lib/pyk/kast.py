#!/usr/bin/env python3

import sys
import json

def _notif(msg):
    sys.stderr.write('\n')
    sys.stderr.write(msg + '\n')
    sys.stderr.write(''.join(['=' for c in msg]) + '\n')
    sys.stderr.flush()

def _warning(msg):
    _notif('[WARNING] ' + msg)

def _fatal(msg, code = 1):
    _notif('[FATAL] ' + msg)
    sys.exit(code)

def combineDicts(*dicts):
    if len(dicts) == 0:
        return {}
    if len(dicts) == 1:
        return dicts[0]
    dict1 = dicts[0]
    dict2 = dicts[1]
    restDicts = dicts[2:]
    if dict1 is None or dict2 is None:
        return None
    intersecting_keys = set(dict1.keys()).intersection(set(dict2.keys()))
    for key in intersecting_keys:
        if dict1[key] != dict2[key]:
            return None
    newDict = { key : dict1[key] for key in dict1 }
    for key in dict2.keys():
        newDict[key] = dict2[key]
    return combineDicts(newDict, *restDicts)

def KApply(label, args):
    return { "node": "KApply", "label": label, "variable": False, "arity": len(args), "args": args }

def isKApply(k):
    return k["node"] == "KApply"

def KAs(pattern, alias, att = None):
    return { "node": "KAs", "pattern": pattern, "alias": alias, "att": att }

def isKAs(k):
    return k["node"] == "KAs"

def KConstant(label):
    return KApply(label, [])

def isKConstant(k):
    return isKApply(k) and len(k['args']) == 0

def KSequence(items):
    return { "node": "KSequence", "arity": len(items), "items": items }

def isKSequence(k):
    return k["node"] == "KSequence"

def KVariable(name):
    return { "node" : "KVariable", "name": name, "originalName": name }

def isKVariable(k):
    return k["node"] == "KVariable"

def KToken(token, sort):
    return { "node" : "KToken", "sort": sort, "token": token}

def isKToken(k):
    return k["node"] == "KToken"

def KRewrite(lhs, rhs):
    return { "node": "KRewrite", "lhs": lhs, "rhs": rhs }

def isKRewrite(k):
    return k["node"] == "KRewrite"

def KAtt(atts = {}):
    return {"node": "KAtt", "att": atts}

def isKAtt(k):
    return k["node"] == "KAtt"

def KRule(body, requires = None, ensures = None, att = None):
    return { "node": "KRule", "body": body, "requires": requires, "ensures": ensures, "att": att }

def isKRule(k):
    return k["node"] == "KRule"

def KClaim(body, requires = None, ensures = None, att = None):
    return { "node": "KClaim", "body": body, "requires": requires, "ensures": ensures, "att": att }

def isKClaim(k):
    return k["node"] == "KClaim"

def KContext(body, requires = None, ensures = None, att = None):
    return { "node": "KContext", "body": body, "requires": requires, "att": att }

def isKContext(k):
    return k["node"] == "KContext"

def KBubble(sentenceType, contents, att = None):
    return { "node": "KBubble", "sentenceType": sentenceType, "contents": contents, "att": att }

def isKBubble(k):
    return k['node'] == 'KBubble'

def KProduction(productionItems, sort, att = None):
    return { "node": "KProduction", "productionItems": productionItems, "sort": sort, "att": att }

def isKProduction(k):
    return k['node'] == 'KProduction'

def KNonTerminal(sort):
    return { "node": "KNonTerminal", "sort": sort }

def isKNonTerminal(k):
    return k['node'] == 'KNonTerminal'

def KTerminal(value):
    return { "node": "KTerminal", "value": value}

def isKTerminal(k):
    return k['node'] == 'KTerminal'

def KRegexTerminal(regex, precedeRegex = None, followRegex = None):
    return { "node": "KRegexTerminal", "regex": regex, "precedeRegex": precedeRegex, "followRegex": followRegex }

def isKRegexTerminal(k):
    return k['node'] == 'KRegexTerminal'

def KSort(name):
    return { "node": "KSort", "name": name }

def isKSort(k):
    return k['node'] == 'KSort'

def KSyntaxAssociativity(assoc, tags = [], att = None):
    return { "node": "KSyntaxAssociativity", "assoc": assoc, "tags": tags, "att": att }

def isKSyntaxAssociativity(k):
    return k['node'] == 'KSyntaxAssociativity'

def KSyntaxPriority(priorities = [], att = None):
    return { "node": "KSyntaxPriority", "priorities": priorities, "att": att }

def isKSyntaxPriority(k):
    return k['node'] == 'KSyntaxPriority'

def KSyntaxSort(sort, att = None):
    return { "node": "KSyntaxSort", "sort": sort, "att": att }

def isKSyntaxSort(k):
    return k['node'] == 'KSyntaxSort'

def KSortSynonym(newSort, oldSort, att = None):
    return { "node": "KSortSynonym", "newSort": newSort, "oldSort": oldSort, "att": att }

def isKSortSynonym(k):
    return k['node'] == 'KSortSynonym'

def KFlatModule(name, imports, localSentences, att = None):
    return { "node": "KFlatModule", "name": name, "imports": imports, "localSentences": localSentences, "att": att }

def isKFlatModule(k):
    return k["node"] == "KFlatModule"

def KRequire(krequire):
    return { "node": "KRequire", "require": krequire }

def isKRequire(k):
    return k["node"] == "KRequire"

def KDefinition(mainModule, modules, requires = None, att = None):
    return { "node": "KDefinition", "mainModule": mainModule, "modules": modules, "requires": requires, "att": att }

def isKDefinition(k):
    return k["node"] == "KDefinition"

def isCellKLabel(label):
    return len(label) > 1 and label[0] == "<" and label[-1] == ">"

def getAttribute(k, key):
    if 'att' in k.keys() and isKAtt(k['att']):
        katts = k['att']['att']
        if key in katts.keys():
            return katts[key]
        return None

def addAttributes(kast, att):
    if isKAtt(kast):
        return KAtt(combineDicts(att, kast['att']))
    if isKRule(kast):
        return KRule(kast['body'], requires = kast['requires'], ensures = kast['ensures'], att = addAttributes(kast['att'], att))
    if isKClaim(kast):
        return KClaim(kast['body'], requires = kast['requires'], ensures = kast['ensures'], att = addAttributes(kast['att'], att))
    if isKProduction(kast):
        return KProduction(kast['productionItems'], kast['sort'], att = addAttributes(kast['att'], att))
    else:
        _notif('Do not know how to add attributes to KAST!')
        sys.stderr.write(str(kast))
        sys.stderr.flush()
        sys.exit(1)

klabelCells   = "#KCells"
klabelEmptyK  = "#EmptyK"

ktokenDots = KToken("...", "K")

def paren(printer):
    return (lambda *args: "( " + printer(*args) + " )")

def binOpStr(symbol):
    return (lambda a1, a2: a1 + " " + symbol + " " + a2)

def appliedLabelStr(symbol):
    return (lambda *args: symbol + " ( " + " , ".join(args) + " )")

def constLabel(symbol):
    return (lambda: symbol)

def assocWithUnit(assocJoin, unit):
    def _assocWithUnit(*args):
        newArgs = [ arg for arg in args if arg != unit ]
        return assocJoin.join(newArgs)
    return _assocWithUnit

def underbarUnparsing(symbol):
    splitSymbol = symbol.split("_")
    numArgs = len([symb for symb in splitSymbol if symb == ""])
    def _underbarUnparsing(*args):
        result = []
        i = 0
        for symb in splitSymbol:
            if symb != "":
                result.append(symb)
            if i < len(args):
                result.append(args[i])
                i += 1
        return " ".join(result)
    return _underbarUnparsing

def indent(input):
    return "\n".join(["  " + l for l in input.split("\n")])

def newLines(input):
    return '\n'.join(input)

def buildSymbolTable(definition):
    """Build the unparsing symbol table given a JSON encoded definition.

    -   Input: JSON encoded K definition.
    -   Return: Python dictionary mapping klabels to automatically generated unparsers.
    """
    if not isKDefinition(definition):
        _fatal('Must supply a KDefinition!')

    def _unparserFromProductionItems(prodItems):
        unparseString = ""
        for prodItem in prodItems:
            if isKTerminal(prodItem):
                unparseString += prodItem['value']
            elif isKNonTerminal(prodItem):
                unparseString += '_'
        return underbarUnparsing(unparseString)

    symbolTable = { }
    for module in definition['modules']:
        for sent in module['localSentences']:
            if isKProduction(sent) and 'klabel' in sent:
                label = sent['klabel']
                if 'symbol' in sent['att']['att'] and 'klabel' in sent['att']['att']:
                    label = sent['att']['att']['klabel']
                unparser = _unparserFromProductionItems(sent['productionItems'])
                symbolTable[label] = unparser

    return symbolTable

def prettyPrintKast(kast, symbolTable):
    """Print out KAST terms/outer syntax.

    -   Input: KAST term.
    -   Output: Best-effort string representation of KAST term.
    """
    if kast is None or kast == {}:
        return ""
    if isKVariable(kast):
        return kast['originalName'] if 'originalName' in kast else kast['name']
    if isKToken(kast):
        return kast['token']
    if isKApply(kast):
        label = kast['label']
        args  = kast['args']
        unparsedArgs = [ prettyPrintKast(arg, symbolTable) for arg in args ]
        if isCellKLabel(label):
            cellContents = '\n'.join(unparsedArgs).rstrip()
            cellStr   = label + '\n' + indent(cellContents) + '\n</' + label[1:]
            return cellStr.rstrip()
        unparser = appliedLabelStr(label) if label not in symbolTable else symbolTable[label]
        return unparser(*unparsedArgs)
    if isKAs(kast):
        patternStr = prettyPrintKast(kast['pattern'], symbolTable)
        aliasStr   = prettyPrintKast(kast['alias'], symbolTable)
        return patternStr + ' #as ' + aliasStr
    if isKRewrite(kast):
        lhsStr = prettyPrintKast(kast['lhs'], symbolTable)
        rhsStr = prettyPrintKast(kast['rhs'], symbolTable)
        return '( ' + lhsStr + ' => ' + rhsStr + ' )'
    if isKSequence(kast):
        unparsedItems = [ prettyPrintKast(item, symbolTable) for item in kast['items'] ]
        unparsedKSequence = '\n~> '.join(unparsedItems)
        if len(unparsedItems) > 0:
            unparsedKSequence = '    ' + unparsedKSequence
        else:
            unparsedKSequence = '.'
        return unparsedKSequence
    if isKSort(kast):
        return kast['name']
    if isKTerminal(kast):
        return '"' + kast['value'] + '"'
    if isKRegexTerminal(kast):
        return 'r"' + kast['regex'] + '"'
    if isKNonTerminal(kast):
        return prettyPrintKast(kast['sort'], symbolTable)
    if isKProduction(kast):
        if getAttribute(kast, 'klabel') is None and 'klabel' in kast:
            kast = addAttributes(kast, {'klabel' : kast['klabel']})
        sortStr       = prettyPrintKast(kast['sort'], symbolTable)
        productionStr = ' '.join([ prettyPrintKast(pi, symbolTable) for pi in kast['productionItems'] ])
        attStr        = prettyPrintKast(kast['att'], symbolTable)
        return 'syntax ' + sortStr + ' ::= ' + productionStr + ' ' + attStr
    if isKSyntaxSort(kast):
        sortStr = prettyPrintKast(kast['sort'], symbolTable)
        attStr  = prettyPrintKast(kast['att'], symbolTable)
        return 'syntax ' + sortStr + ' ' + attStr
    if isKSortSynonym(kast):
        newSortStr = prettyPrintKast(kast['newSort'], symbolTable)
        oldSortStr = prettyPrintKast(kast['oldSort'], symbolTable)
        attStr     = prettyPrintKast(kast['att'], symbolTable)
        return 'syntax ' + newSortStr + ' = ' + oldSortStr + ' ' + attStr
    if isKSyntaxAssociativity(kast):
        assocStr = kast['assoc'].lower()
        tagsStr  = ' '.join(kast['tags'])
        attStr   = prettyPrintKast(kast['att'], symbolTable)
        return 'syntax associativity ' + assocStr + ' ' + tagsStr + ' ' + attStr
    if isKSyntaxPriority(kast):
        prioritiesStr = ' > '.join([ ' '.join(group) for group in kast['priorities'] ])
        attStr        = prettyPrintKast(kast['att'], symbolTable)
        return 'syntax priority ' + prioritiesStr + ' ' + attStr
    if isKBubble(kast):
        body = '// KBubble(' + kast['sentenceType'] + ', ' + kast['contents'] + ')'
        attStr    = prettyPrintKast(kast['att'], symbolTable)
        return body + ' ' + attStr
    if isKRule(kast):
        body     = '\n     '.join(prettyPrintKast(kast['body'], symbolTable).split('\n'))
        ruleStr = 'rule ' + body
        requiresStr = ''
        ensuresStr  = ''
        attsStr     = prettyPrintKast(kast['att'], symbolTable)
<<<<<<< HEAD
        if kast['requires'] is not None:
            requiresStr = prettyPrintKast(kast['requires'], symbolTable)
            requiresStr = 'requires ' + '\n   '.join(requiresStr.split('\n'))
        if kast['ensures'] is not None:
            ensuresStr = prettyPrintKast(kast['ensures'], symbolTable)
            ensuresStr = 'ensures ' + '\n  '.join(ensuresStr.split('\n'))
        return ruleStr + '\n  ' + requiresStr + '\n  ' + ensuresStr + '\n  ' + attsStr
=======
        if kast["requires"] is not None:
            requiresStr = prettyPrintKast(kast["requires"], symbolTable)
            requiresStr = "requires " + "\n   ".join(requiresStr.split("\n"))
        if kast["ensures"] is not None:
            ensuresStr = prettyPrintKast(kast["ensures"], symbolTable)
            ensuresStr = "ensures " + "\n  ".join(ensuresStr.split("\n"))
        return ruleStr + "\n  " + requiresStr + "\n  " + ensuresStr + "\n  " + attsStr
    if isKClaim(kast):
        body     = "\n     ".join(prettyPrintKast(kast["body"], symbolTable).split("\n"))
        ruleStr = "claim " + body
        requiresStr = ""
        ensuresStr  = ""
        attsStr     = prettyPrintKast(kast['att'], symbolTable)
        if kast["requires"] is not None:
            requiresStr = prettyPrintKast(kast["requires"], symbolTable)
            requiresStr = "requires " + "\n   ".join(requiresStr.split("\n"))
        if kast["ensures"] is not None:
            ensuresStr = prettyPrintKast(kast["ensures"], symbolTable)
            ensuresStr = "ensures " + "\n  ".join(ensuresStr.split("\n"))
        return ruleStr + "\n  " + requiresStr + "\n  " + ensuresStr + "\n  " + attsStr
>>>>>>> adb796dd
    if isKContext(kast):
        body        = indent(prettyPrintKast(kast['body'], symbolTable))
        contextStr  = 'context alias ' + body
        requiresStr = ''
        attsStr     = prettyPrintKast(kast['att'], symbolTable)
        if kast['requires'] is not None:
            requiresStr = prettyPrintKast(kast['requires'], symbolTable)
            requiresStr = 'requires ' + indent(requiresStr)
        return contextStr + '\n  ' + requiresStr + '\n  ' + attsStr
    if isKAtt(kast):
        if len(kast['att']) == 0:
            return ''
        attStrs = [ att + '(' + kast['att'][att] + ')' for att in kast['att'].keys() ]
        return '[' + ', '.join(attStrs) + ']'
    if isKSortSynonym(kast):
        return 'sort ' + kast['newSort'] + ' = ' + kast['oldSort'] + ' ' + prettyPrintKast(kast['att'], symbolTable)
    if isKFlatModule(kast):
        name = kast['name']
        imports = '\n'.join(['import ' + kimport for kimport in kast['imports']])
        localSentences = '\n\n'.join([prettyPrintKast(sent, symbolTable) for sent in kast['localSentences']])
        contents = imports + '\n\n' + localSentences
        return 'module ' + name                    + '\n    ' \
             + '\n    '.join(contents.split('\n')) + '\n' \
             + 'endmodule'
    if isKRequire(kast):
        return 'requires \'' + kast['require'] + '.k\''
    if isKDefinition(kast):
        requires = '' if kast['requires'] is None else '\n'.join([prettyPrintKast(require, symbolTable) for require in kast['requires']])
        modules  = '\n\n'.join([prettyPrintKast(module, symbolTable) for module in kast['modules']])
        return requires + '\n\n' + modules

    print()
    _warning('Error unparsing kast!')
    print(kast)
    _fatal('Error unparsing!')
<|MERGE_RESOLUTION|>--- conflicted
+++ resolved
@@ -359,7 +359,6 @@
         requiresStr = ''
         ensuresStr  = ''
         attsStr     = prettyPrintKast(kast['att'], symbolTable)
-<<<<<<< HEAD
         if kast['requires'] is not None:
             requiresStr = prettyPrintKast(kast['requires'], symbolTable)
             requiresStr = 'requires ' + '\n   '.join(requiresStr.split('\n'))
@@ -367,28 +366,19 @@
             ensuresStr = prettyPrintKast(kast['ensures'], symbolTable)
             ensuresStr = 'ensures ' + '\n  '.join(ensuresStr.split('\n'))
         return ruleStr + '\n  ' + requiresStr + '\n  ' + ensuresStr + '\n  ' + attsStr
-=======
-        if kast["requires"] is not None:
-            requiresStr = prettyPrintKast(kast["requires"], symbolTable)
-            requiresStr = "requires " + "\n   ".join(requiresStr.split("\n"))
-        if kast["ensures"] is not None:
-            ensuresStr = prettyPrintKast(kast["ensures"], symbolTable)
-            ensuresStr = "ensures " + "\n  ".join(ensuresStr.split("\n"))
-        return ruleStr + "\n  " + requiresStr + "\n  " + ensuresStr + "\n  " + attsStr
     if isKClaim(kast):
-        body     = "\n     ".join(prettyPrintKast(kast["body"], symbolTable).split("\n"))
-        ruleStr = "claim " + body
-        requiresStr = ""
-        ensuresStr  = ""
+        body     = '\n     '.join(prettyPrintKast(kast['body'], symbolTable).split('\n'))
+        ruleStr = 'claim ' + body
+        requiresStr = ''
+        ensuresStr  = ''
         attsStr     = prettyPrintKast(kast['att'], symbolTable)
-        if kast["requires"] is not None:
-            requiresStr = prettyPrintKast(kast["requires"], symbolTable)
-            requiresStr = "requires " + "\n   ".join(requiresStr.split("\n"))
-        if kast["ensures"] is not None:
-            ensuresStr = prettyPrintKast(kast["ensures"], symbolTable)
-            ensuresStr = "ensures " + "\n  ".join(ensuresStr.split("\n"))
-        return ruleStr + "\n  " + requiresStr + "\n  " + ensuresStr + "\n  " + attsStr
->>>>>>> adb796dd
+        if kast['requires'] is not None:
+            requiresStr = prettyPrintKast(kast['requires'], symbolTable)
+            requiresStr = 'requires ' + '\n   '.join(requiresStr.split('\n'))
+        if kast['ensures'] is not None:
+            ensuresStr = prettyPrintKast(kast['ensures'], symbolTable)
+            ensuresStr = 'ensures ' + '\n  '.join(ensuresStr.split('\n'))
+        return ruleStr + '\n  ' + requiresStr + '\n  ' + ensuresStr + '\n  ' + attsStr
     if isKContext(kast):
         body        = indent(prettyPrintKast(kast['body'], symbolTable))
         contextStr  = 'context alias ' + body
