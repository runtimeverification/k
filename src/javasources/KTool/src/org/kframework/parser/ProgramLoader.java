<<<<<<< HEAD
// Copyright (C) 2014 K Team. All Rights Reserved.
=======
// Copyright (C) 2013-2014 K Team. All Rights Reserved.
>>>>>>> f60a5433
package org.kframework.parser;

import java.io.File;
import java.io.IOException;

import org.kframework.compile.transformers.AddEmptyLists;
import org.kframework.compile.transformers.FlattenTerms;
import org.kframework.compile.transformers.RemoveBrackets;
import org.kframework.compile.transformers.RemoveSyntacticCasts;
import org.kframework.compile.utils.CompilerStepDone;
import org.kframework.compile.utils.RuleCompilerSteps;
import org.kframework.kil.ASTNode;
import org.kframework.kil.Ambiguity;
import org.kframework.kil.Definition;
import org.kframework.kil.Rule;
import org.kframework.kil.Sentence;
import org.kframework.kil.Term;
import org.kframework.kil.loader.Context;
import org.kframework.kil.loader.JavaClassesFactory;
import org.kframework.kil.loader.ResolveVariableAttribute;
import org.kframework.kil.visitors.exceptions.TransformerException;
import org.kframework.parser.concrete.disambiguate.AmbFilter;
import org.kframework.parser.concrete.disambiguate.CorrectConstantsTransformer;
import org.kframework.parser.concrete.disambiguate.PreferAvoidFilter;
import org.kframework.parser.concrete.disambiguate.PriorityFilter;
<<<<<<< HEAD
import org.kframework.parser.concrete2.Grammar;
import org.kframework.parser.concrete2.Parser;
import org.kframework.parser.concrete2.Parser.ParseError;
import org.kframework.parser.concrete2.TreeCleanerVisitor;
=======
>>>>>>> f60a5433
import org.kframework.parser.utils.ReportErrorsVisitor;
import org.kframework.parser.utils.Sglr;
import org.kframework.utils.BinaryLoader;
import org.kframework.utils.Stopwatch;
import org.kframework.utils.XmlLoader;
import org.kframework.utils.errorsystem.KException;
import org.kframework.utils.errorsystem.KException.ExceptionType;
import org.kframework.utils.errorsystem.KException.KExceptionGroup;
import org.kframework.utils.file.FileUtil;
import org.kframework.utils.general.GlobalSettings;
import org.w3c.dom.Document;
import org.w3c.dom.Element;

public class ProgramLoader {

    /**
     * Load program file to ASTNode.
     * 
     * Write pgm.xml cache in given dotk folder.
     * 
     * @param kappize
     *            If true, then apply KAppModifier to AST.
     */
    public static ASTNode loadPgmAst(String content, String filename, Boolean kappize, String startSymbol, Context context) throws IOException,
            TransformerException {
        File tbl = new File(context.kompiled.getCanonicalPath() + "/pgm/Program.tbl");

        // ------------------------------------- import files in Stratego
        ASTNode out;

        if (context.experimentalParserOptions.fastKast) {
            //out = Sglri.run_sglri(context.kompiled.getAbsolutePath() + "/pgm/Program.tbl", startSymbol, content);
            JavaClassesFactory.startConstruction(context);
            out = Sglr.run_sglri(context.kompiled.getAbsolutePath() + "/pgm/Program.tbl", startSymbol, content, filename);
            out.accept(new ReportErrorsVisitor(context, "file"));
            JavaClassesFactory.endConstruction();
        } else {
            org.kframework.parser.concrete.KParser.ImportTblPgm(tbl.getAbsolutePath());
            String parsed = org.kframework.parser.concrete.KParser.ParseProgramString(content, startSymbol);
            Document doc = XmlLoader.getXMLDoc(parsed);

            XmlLoader.addFilename(doc.getFirstChild(), filename);
            XmlLoader.reportErrors(doc);
            FileUtil.save(context.kompiled.getAbsolutePath() + "/pgm.xml", parsed);
            JavaClassesFactory.startConstruction(context);
            out = JavaClassesFactory.getTerm((Element) doc.getDocumentElement().getFirstChild().getNextSibling());
            JavaClassesFactory.endConstruction();
        }

        out = out.accept(new PriorityFilter(context));
        out = out.accept(new PreferAvoidFilter(context));
        out = out.accept(new CorrectConstantsTransformer(context));
        out = out.accept(new AmbFilter(context));
        out = out.accept(new RemoveBrackets(context));

        if (kappize)
            out = out.accept(new FlattenTerms(context));

        return out;
    }

    public static ASTNode loadPgmAst(String content, String filename, String startSymbol, Context context) throws IOException, TransformerException {
        return loadPgmAst(content, filename, true, startSymbol, context);
    }

    /**
     * Print maudified program to standard output.
     * 
     * Save it in kompiled cache under pgm.maude.
     */
    public static Term processPgm(String content, String filename, Definition def, String startSymbol,
            Context context, GlobalSettings.ParserType whatParser) throws TransformerException {
        Stopwatch.instance().printIntermediate("Importing Files");
        assert context.definedSorts.contains(startSymbol) : "The start symbol must be declared in the definition. Found: " + startSymbol;

        try {
            ASTNode out;
            if (whatParser == GlobalSettings.ParserType.GROUND) {
                org.kframework.parser.concrete.KParser.ImportTblGround(context.kompiled.getCanonicalPath() + "/ground/Concrete.tbl");
                out = DefinitionLoader.parseCmdString(content, filename, startSymbol, context);
                out = out.accept(new RemoveBrackets(context));
                out = out.accept(new AddEmptyLists(context));
                out = out.accept(new RemoveSyntacticCasts(context));
                out = out.accept(new FlattenTerms(context));
            } else if (whatParser == GlobalSettings.ParserType.RULES) {
                org.kframework.parser.concrete.KParser.ImportTbl(context.kompiled.getCanonicalPath() + "/def/Concrete.tbl");
                out = DefinitionLoader.parsePattern(content, filename, startSymbol, context);
                out = out.accept(new RemoveBrackets(context));
                out = out.accept(new AddEmptyLists(context));
                out = out.accept(new RemoveSyntacticCasts(context));
                try {
                    out = new RuleCompilerSteps(def, context).compile(
                            new Rule((Sentence) out),
                            null);
                } catch (CompilerStepDone e) {
                    out = (ASTNode) e.getResult();
                }
                out = ((Rule) out).getBody();
            } else if (whatParser == GlobalSettings.ParserType.BINARY) {
                out = (org.kframework.kil.Cell) BinaryLoader.load(filename);
            } else if (whatParser == GlobalSettings.ParserType.NEWPROGRAM) {
                // load the new parser
                // TODO(Radu): after the parser is in a good enough shape, replace the program parser
                // TODO(Radu): (the default one) with this branch of the 'if'
                Grammar grammar = (Grammar) BinaryLoader.load(context.kompiled.getAbsolutePath() + "/pgm/newParser.bin");

                Parser parser = new Parser(content);
                out = parser.parse(grammar.get(startSymbol), 0);
                if (GlobalSettings.verbose) // TODO(Radu): temporary for testing. Remove once we have something like --debug
                    System.out.println("Raw: " + out + "\n");
                try {
                    out = out.accept(new TreeCleanerVisitor(context));
                    if (GlobalSettings.verbose) // TODO(Radu): temporary for testing. Remove once we have something like --debug
                        System.out.println("Clean: " + out + "\n");
                } catch (TransformerException te) {
                    ParseError perror = parser.getErrors();

                    String msg = content.length() == perror.position ?
                        "Parse error: unexpected end of file." :
                        "Parse error: unexpected character '" + content.charAt(perror.position) + "'.";
                    String loc = "(" + perror.line + "," + perror.column + "," +
                            perror.line + "," + (perror.column + 1) + ")";
                    throw new TransformerException(new KException(
                            ExceptionType.ERROR, KExceptionGroup.INNER_PARSER, msg, filename, loc));
                }
            } else {
                out = loadPgmAst(content, filename, startSymbol, context);
                out = out.accept(new ResolveVariableAttribute(context));
            }
            Stopwatch.instance().printIntermediate("Parsing Program");

            return (Term) out;
        } catch (IOException e) {
            String msg = "Cannot parse program: " + e.getLocalizedMessage();
            throw new TransformerException(new KException(ExceptionType.ERROR, KExceptionGroup.CRITICAL, msg, filename, "File system."));
        }
    }
}<|MERGE_RESOLUTION|>--- conflicted
+++ resolved
@@ -1,8 +1,4 @@
-<<<<<<< HEAD
 // Copyright (C) 2014 K Team. All Rights Reserved.
-=======
-// Copyright (C) 2013-2014 K Team. All Rights Reserved.
->>>>>>> f60a5433
 package org.kframework.parser;
 
 import java.io.File;
@@ -15,7 +11,6 @@
 import org.kframework.compile.utils.CompilerStepDone;
 import org.kframework.compile.utils.RuleCompilerSteps;
 import org.kframework.kil.ASTNode;
-import org.kframework.kil.Ambiguity;
 import org.kframework.kil.Definition;
 import org.kframework.kil.Rule;
 import org.kframework.kil.Sentence;
@@ -28,13 +23,10 @@
 import org.kframework.parser.concrete.disambiguate.CorrectConstantsTransformer;
 import org.kframework.parser.concrete.disambiguate.PreferAvoidFilter;
 import org.kframework.parser.concrete.disambiguate.PriorityFilter;
-<<<<<<< HEAD
 import org.kframework.parser.concrete2.Grammar;
 import org.kframework.parser.concrete2.Parser;
 import org.kframework.parser.concrete2.Parser.ParseError;
 import org.kframework.parser.concrete2.TreeCleanerVisitor;
-=======
->>>>>>> f60a5433
 import org.kframework.parser.utils.ReportErrorsVisitor;
 import org.kframework.parser.utils.Sglr;
 import org.kframework.utils.BinaryLoader;
@@ -143,11 +135,11 @@
 
                 Parser parser = new Parser(content);
                 out = parser.parse(grammar.get(startSymbol), 0);
-                if (GlobalSettings.verbose) // TODO(Radu): temporary for testing. Remove once we have something like --debug
+                if (context.globalOptions.verbose) // TODO(Radu): temporary for testing. Remove once we have something like --debug
                     System.out.println("Raw: " + out + "\n");
                 try {
                     out = out.accept(new TreeCleanerVisitor(context));
-                    if (GlobalSettings.verbose) // TODO(Radu): temporary for testing. Remove once we have something like --debug
+                    if (context.globalOptions.verbose) // TODO(Radu): temporary for testing. Remove once we have something like --debug
                         System.out.println("Clean: " + out + "\n");
                 } catch (TransformerException te) {
                     ParseError perror = parser.getErrors();
