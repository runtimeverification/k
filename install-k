#!/bin/sh -e

<<<<<<< HEAD
K_VERSION=6.2.40
=======
K_VERSION=6.3.0
>>>>>>> d769fd46

if [ `id -u` -ne 0 ]; then
  echo "$0: error: This script must be run as root."
  exit 1
fi
TAG=`git describe HEAD --tags`
. /etc/os-release
case $ID in
	ubuntu)
		CODENAME=$UBUNTU_CODENAME
		case $CODENAME in
			jammy)
				;;
			*)
				echo "Unsupported Ubuntu version, try building from source."
				exit 1
				;;
		esac
		;;
	*)
		echo "Unsupported Linux distro, try building from source."
		exit 1
		;;
esac

apt-get update
apt-get install -y curl
curl -L https://github.com/runtimeverification/k/releases/download/$TAG/kframework_${K_VERSION}_amd64_$CODENAME.deb -o kframework_${K_VERSION}_amd64.deb
apt-get install -y ./kframework_${K_VERSION}_amd64.deb
rm -f kframework_${K_VERSION}_amd64.deb<|MERGE_RESOLUTION|>--- conflicted
+++ resolved
@@ -1,10 +1,6 @@
 #!/bin/sh -e
 
-<<<<<<< HEAD
-K_VERSION=6.2.40
-=======
 K_VERSION=6.3.0
->>>>>>> d769fd46
 
 if [ `id -u` -ne 0 ]; then
   echo "$0: error: This script must be run as root."
