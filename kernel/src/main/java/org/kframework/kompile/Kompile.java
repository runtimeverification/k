// Copyright (c) 2015-2019 K Team. All Rights Reserved.
package org.kframework.kompile;

import com.google.inject.Inject;
import org.kframework.Strategy;
import org.kframework.attributes.Att;
import org.kframework.attributes.Location;
import org.kframework.attributes.Source;
import org.kframework.backend.Backends;
import org.kframework.builtin.Sorts;
import org.kframework.compile.*;
import org.kframework.compile.checks.CheckAtt;
import org.kframework.compile.checks.CheckAnonymous;
import org.kframework.compile.checks.CheckConfigurationCells;
import org.kframework.compile.checks.CheckFunctions;
import org.kframework.compile.checks.CheckHOLE;
import org.kframework.compile.checks.CheckK;
import org.kframework.compile.checks.CheckKLabels;
import org.kframework.compile.checks.CheckLabels;
import org.kframework.compile.checks.CheckRHSVariables;
import org.kframework.compile.checks.CheckRewrite;
import org.kframework.compile.checks.CheckSortTopUniqueness;
import org.kframework.compile.checks.CheckStreams;
import org.kframework.definition.*;
import org.kframework.definition.Module;
import org.kframework.definition.Production;
import org.kframework.definition.Rule;
import org.kframework.definition.Sentence;
import org.kframework.kore.KLabel;
import org.kframework.kore.Sort;
import org.kframework.main.GlobalOptions;
import org.kframework.parser.InputModes;
import org.kframework.parser.KRead;
import org.kframework.parser.ParserUtils;
import org.kframework.parser.inner.generator.RuleGrammarGenerator;
import org.kframework.unparser.ToJson;
import org.kframework.utils.Stopwatch;
import org.kframework.utils.StringUtil;
import org.kframework.utils.errorsystem.KEMException;
import org.kframework.utils.errorsystem.KException;
import org.kframework.utils.errorsystem.KException.ExceptionType;
import org.kframework.utils.errorsystem.KExceptionManager;
import org.kframework.utils.file.FileUtil;
import org.kframework.utils.file.JarInfo;

import org.kframework.utils.options.OuterParsingOptions;
import scala.collection.JavaConverters;
import scala.Function1;
import scala.Option;

import java.io.File;
import java.io.IOException;
import java.io.UnsupportedEncodingException;
import java.nio.file.Files;
import java.util.ArrayList;
import java.util.Collections;
import java.util.EnumSet;
import java.util.HashSet;
import java.util.List;
import java.util.Optional;
import java.util.Set;
import java.util.function.Consumer;
import java.util.function.Function;
import java.util.function.Predicate;
import java.util.function.UnaryOperator;
import java.util.stream.Collectors;
import java.util.stream.Stream;

import static org.kframework.Collections.*;
import static org.kframework.definition.Constructors.*;
import static org.kframework.kore.KORE.*;
import static org.kframework.compile.ResolveHeatCoolAttribute.Mode.*;

/**
 * The new compilation pipeline. Everything is just wired together and will need clean-up once we deside on design.
 * Tracked by #1442.
 */
public class Kompile {
    public static final File BUILTIN_DIRECTORY = JarInfo.getKIncludeDir().resolve("builtin").toFile();
    public static final String REQUIRE_PRELUDE_K = "requires \"prelude.md\"\n";

    private final KompileOptions kompileOptions;
    private final GlobalOptions globalOptions;
    private final FileUtil files;
    private final KExceptionManager kem;
    private final ParserUtils parser;
    private final Stopwatch sw;
    private final DefinitionParsing definitionParsing;
    private final OuterParsingOptions outerParsingOptions;
    java.util.Set<KEMException> errors;

<<<<<<< HEAD
    public Kompile(KompileOptions kompileOptions, OuterParsingOptions outerParsingOptions, FileUtil files, KExceptionManager kem, boolean cacheParses) {
        this(kompileOptions, outerParsingOptions, files, kem, new Stopwatch(kompileOptions.global), cacheParses);
    }

    public Kompile(KompileOptions kompileOptions, OuterParsingOptions outerParsingOptions, FileUtil files, KExceptionManager kem) {
        this(kompileOptions, outerParsingOptions, files, kem, true);
    }

    @Inject
    public Kompile(KompileOptions kompileOptions, OuterParsingOptions outerParsingOptions, FileUtil files, KExceptionManager kem, Stopwatch sw) {
        this(kompileOptions, outerParsingOptions, files, kem, sw, true);
    }

    public Kompile(KompileOptions kompileOptions, OuterParsingOptions outerParsingOptions, FileUtil files, KExceptionManager kem, Stopwatch sw, boolean cacheParses) {
        this.outerParsingOptions = outerParsingOptions;
=======
    public Kompile(KompileOptions kompileOptions, GlobalOptions globalOptions, FileUtil files, KExceptionManager kem) {
        this(kompileOptions, globalOptions, files, kem, new Stopwatch(globalOptions), true);
    }

    @Inject
    public Kompile(KompileOptions kompileOptions, GlobalOptions globalOptions, FileUtil files, KExceptionManager kem, Stopwatch sw) {
        this(kompileOptions, globalOptions, files, kem, sw, true);
    }

    public Kompile(KompileOptions kompileOptions, GlobalOptions globalOptions, FileUtil files, KExceptionManager kem, Stopwatch sw, boolean cacheParses) {
>>>>>>> e1a5b4f9
        this.kompileOptions = kompileOptions;
        this.globalOptions = globalOptions;
        this.files = files;
        this.kem = kem;
        this.errors = new HashSet<>();
        this.parser = new ParserUtils(files, kem, kem.options, outerParsingOptions);
        List<File> lookupDirectories = this.outerParsingOptions.includes.stream().map(files::resolveWorkingDirectory).collect(Collectors.toList());
        // these directories should be relative to the current working directory if we refer to them later after the WD has changed.
        this.outerParsingOptions.includes = lookupDirectories.stream().map(File::getAbsolutePath).collect(Collectors.toList());
        File cacheFile = kompileOptions.cacheFile != null
                ? files.resolveWorkingDirectory(kompileOptions.cacheFile) : files.resolveKompiled("cache.bin");
        this.definitionParsing = new DefinitionParsing(
<<<<<<< HEAD
                lookupDirectories, kompileOptions, outerParsingOptions, kem, files,
=======
                lookupDirectories, kompileOptions, globalOptions, kem, files,
>>>>>>> e1a5b4f9
                parser, cacheParses, cacheFile, sw);
        this.sw = sw;

        if (kompileOptions.backend.equals("ocaml")) {
            kem.registerCriticalWarning(ExceptionType.FUTURE_ERROR, "The OCaml backend is in the process of being deprecated (final date May 31, 2020). Please switch to the LLVM backend.");
        }
    }

    /**
     * Executes the Kompile tool. This tool accesses a
     *
     * @param definitionFile
     * @param mainModuleName
     * @param mainProgramsModuleName
     * @param programStartSymbol
     * @return
     */
    public CompiledDefinition run(File definitionFile, String mainModuleName, String mainProgramsModuleName, Function<Definition, Definition> pipeline, Set<String> excludedModuleTags) {
        files.resolveKompiled(".").mkdirs();

        if (kompileOptions.profileRules) {
            for (File f : files.resolveKompiled(".").listFiles()) {
                if (f.getName().matches("timing[0-9]+\\.log")) {
                    f.delete();
                }
            }
        }
        Definition parsedDef = parseDefinition(definitionFile, mainModuleName, mainProgramsModuleName, excludedModuleTags);

        files.saveToKompiled("parsed.txt", parsedDef.toString());
        checkDefinition(parsedDef, excludedModuleTags);
        sw.printIntermediate("Validate definition");

        Definition kompiledDefinition = pipeline.apply(parsedDef);
        files.saveToKompiled("compiled.txt", kompiledDefinition.toString());
        sw.printIntermediate("Apply compile pipeline");

        files.saveToKompiled("allRules.txt", ruleSourceMap(kompiledDefinition));

        if (kompileOptions.emitJson) {
            try {
                files.saveToKompiled("parsed.json",   new String(ToJson.apply(parsedDef),          "UTF-8"));
                files.saveToKompiled("compiled.json", new String(ToJson.apply(kompiledDefinition), "UTF-8"));
            } catch (UnsupportedEncodingException e) {
                throw KEMException.criticalError("Unsupported encoding `UTF-8` when saving JSON definition.");
            }
        }

        ConfigurationInfoFromModule configInfo = new ConfigurationInfoFromModule(kompiledDefinition.mainModule());

        boolean isKast = excludedModuleTags.contains(Att.KORE());
        Sort rootCell;
        if (isKast) {
          rootCell = configInfo.getRootCell();
        } else {
          rootCell = Sorts.GeneratedTopCell();
        }
<<<<<<< HEAD
        CompiledDefinition def = new CompiledDefinition(kompileOptions, kompileOptions.outerParsing, parsedDef, kompiledDefinition, files, kem, configInfo.getDefaultCell(rootCell).klabel());
=======
        CompiledDefinition def = new CompiledDefinition(kompileOptions, globalOptions, parsedDef, kompiledDefinition, files, kem, configInfo.getDefaultCell(rootCell).klabel());
>>>>>>> e1a5b4f9

        if (kompileOptions.genBisonParser || kompileOptions.genGlrBisonParser) {
            if (def.configurationVariableDefaultSorts.containsKey("$PGM")) {
                String filename = "parser_" + def.programStartSymbol.name() + "_" + def.mainSyntaxModuleName();
                File outputFile = files.resolveKompiled(filename);
                File linkFile = files.resolveKompiled("parser_PGM");
                new KRead(kem, files, InputModes.PROGRAM, globalOptions).createBisonParser(def.programParsingModuleFor(def.mainSyntaxModuleName(), kem).get(), def.programStartSymbol, outputFile, kompileOptions.genGlrBisonParser, kompileOptions.bisonFile, kompileOptions.bisonStackMaxDepth);
                try {
                    linkFile.delete();
                    Files.createSymbolicLink(linkFile.toPath(), files.resolveKompiled(".").toPath().relativize(outputFile.toPath()));
                } catch (IOException e) {
                    throw KEMException.internalError("Cannot write to kompiled directory.", e);
                }
            }
            for (Production prod : iterable(kompiledDefinition.mainModule().productions())) {
                if (prod.att().contains("cell") && prod.att().contains("parser")) {
                    String att = prod.att().get("parser");
                    String[][] parts = StringUtil.splitTwoDimensionalAtt(att);
                    for (String[] part : parts) {
                        if (part.length != 2) {
                            throw KEMException.compilerError("Invalid value for parser attribute: " + att, prod);
                        }
                        String name = part[0];
                        String module = part[1];
                        Option<Module> mod = def.programParsingModuleFor(module, kem);
                        if (!mod.isDefined()) {
                            throw KEMException.compilerError("Could not find module referenced by parser attribute: " + module, prod);
                        }
                        Sort sort = def.configurationVariableDefaultSorts.getOrDefault("$" + name, Sorts.K());
                        String filename = "parser_" + sort.name() + "_" + module;
                        File outputFile = files.resolveKompiled(filename);
                        File linkFile = files.resolveKompiled("parser_" + name);
                        new KRead(kem, files, InputModes.PROGRAM, globalOptions).createBisonParser(mod.get(), sort, outputFile, kompileOptions.genGlrBisonParser, null, kompileOptions.bisonStackMaxDepth);
                        try {
                            linkFile.delete();
                            Files.createSymbolicLink(linkFile.toPath(), files.resolveKompiled(".").toPath().relativize(outputFile.toPath()));
                        } catch (IOException e) {
                            throw KEMException.internalError("Cannot write to kompiled directory.", e);
                        }
                    }
                }
            }
        }

        return def;
    }

    private static String ruleSourceMap(Definition def) {
        List<String> ruleLocs = new ArrayList<String>();
        for (Sentence s: JavaConverters.setAsJavaSet(def.mainModule().sentences())) {
            if (s instanceof RuleOrClaim) {
                Optional<Source>   optFile = s.att().getOptional(Source.class);
                Optional<Location> optLine = s.att().getOptional(Location.class);
                Optional<Location> optCol  = s.att().getOptional(Location.class);
                Optional<String>   optId   = s.att().getOptional(Att.UNIQUE_ID());
                if (optFile.isPresent() && optLine.isPresent() && optCol.isPresent() && optId.isPresent()) {
                    String file = optFile.get().source();
                    int line    = optLine.get().startLine();
                    int col     = optCol.get().startColumn();
                    String loc  = file + ":" + line + ":" + col;
                    String id   = optId.get();
                    ruleLocs.add(id + " " + loc);
                }
            }
        }
        return String.join("\n", ruleLocs);
    }

    public Definition parseDefinition(File definitionFile, String mainModuleName, String mainProgramsModule, Set<String> excludedModuleTags) {
        return definitionParsing.parseDefinitionAndResolveBubbles(definitionFile, mainModuleName, mainProgramsModule, excludedModuleTags);
    }

    private static Module filterStreamModules(Module input) {
        if (input.name().equals("STDIN-STREAM") || input.name().equals("STDOUT-STREAM")) {
            return Module(input.name(), Set(), Set(), input.att());
        }
        return input;
    }

    public static Definition resolveIOStreams(KExceptionManager kem,Definition d) {
        return DefinitionTransformer.from(new ResolveIOStreams(d, kem)::resolve, "resolving io streams")
                .andThen(DefinitionTransformer.from(Kompile::filterStreamModules, "resolving io streams"))
                .apply(d);
    }

    private static Module excludeModulesByTag(Set<String> excludedModuleTags, Module mod) {
        Predicate<Import> f = _import -> excludedModuleTags.stream().noneMatch(tag -> _import.module().att().contains(tag));
        Set<Import> newImports = stream(mod.imports()).filter(f).collect(Collectors.toSet());
        return Module(mod.name(), immutable(newImports), mod.localSentences(), mod.att());
    }

    public static Function1<Definition, Definition> excludeModulesByTag(Set<String> excludedModuleTags) {
        DefinitionTransformer dt = DefinitionTransformer.from(mod -> excludeModulesByTag(excludedModuleTags, mod), "remove modules based on attributes");
        return dt.andThen(d -> Definition(d.mainModule(), immutable(stream(d.entryModules()).filter(mod -> excludedModuleTags.stream().noneMatch(tag -> mod.att().contains(tag))).collect(Collectors.toSet())), d.att()));
    }

    public static Function<Definition, Definition> defaultSteps(KompileOptions kompileOptions, KExceptionManager kem, FileUtil files) {
        Function1<Definition, Definition> resolveStrict = d -> DefinitionTransformer.from(new ResolveStrict(kompileOptions, d)::resolve, "resolving strict and seqstrict attributes").apply(d);
        DefinitionTransformer resolveHeatCoolAttribute = DefinitionTransformer.fromSentenceTransformer(new ResolveHeatCoolAttribute(new HashSet<>(kompileOptions.transition), EnumSet.of(HEAT_RESULT, COOL_RESULT_CONDITION, COOL_RESULT_INJECTION))::resolve, "resolving heat and cool attributes");
        DefinitionTransformer resolveAnonVars = DefinitionTransformer.fromSentenceTransformer(new ResolveAnonVar()::resolve, "resolving \"_\" vars");
        DefinitionTransformer guardOrs = DefinitionTransformer.fromSentenceTransformer(new GuardOrPatterns(false)::resolve, "resolving or patterns");
        DefinitionTransformer resolveSemanticCasts =
                DefinitionTransformer.fromSentenceTransformer(new ResolveSemanticCasts(kompileOptions.backend.equals(Backends.JAVA))::resolve, "resolving semantic casts");
        DefinitionTransformer resolveFun = DefinitionTransformer.from(new ResolveFun(false)::resolve, "resolving #fun");
        Function1<Definition, Definition> resolveFunctionWithConfig = d -> DefinitionTransformer.fromSentenceTransformer(new ResolveFunctionWithConfig(d, false)::resolve, "resolving functions with config context").apply(d);
        DefinitionTransformer generateSortPredicateSyntax = DefinitionTransformer.from(new GenerateSortPredicateSyntax()::gen, "adding sort predicate productions");
        DefinitionTransformer generateSortProjections = DefinitionTransformer.from(new GenerateSortProjections(kompileOptions.coverage)::gen, "adding sort projections");
        DefinitionTransformer subsortKItem = DefinitionTransformer.from(Kompile::subsortKItem, "subsort all sorts to KItem");
        Function1<Definition, Definition> expandMacros = d -> {
          ResolveFunctionWithConfig transformer = new ResolveFunctionWithConfig(d, false);
          return DefinitionTransformer.fromSentenceTransformer((m, s) -> new ExpandMacros(transformer, m, files, kem, kompileOptions, false).expand(s), "expand macros").apply(d);
        };
        GenerateCoverage cov = new GenerateCoverage(kompileOptions.coverage, files);
        Function1<Definition, Definition> genCoverage = d -> DefinitionTransformer.fromRuleBodyTransformerWithRule((r, body) -> cov.gen(r, body, d.mainModule()), "generate coverage instrumentation").apply(d);
        DefinitionTransformer numberSentences = DefinitionTransformer.fromSentenceTransformer(NumberSentences::number, "number sentences uniquely");
        Function1<Definition, Definition> resolveConfigVar = d -> DefinitionTransformer.fromSentenceTransformer(new ResolveFunctionWithConfig(d, false)::resolveConfigVar, "Adding configuration variable to lhs").apply(d);
        Function1<Definition, Definition> resolveIO = (d -> Kompile.resolveIOStreams(kem, d));
        Function1<Definition, Definition> markExtraConcreteRules = d -> DefinitionTransformer.fromSentenceTransformer((m, s) ->
                    s instanceof Rule && kompileOptions.extraConcreteRuleLabels.contains(s.att().getOption(Att.LABEL()).getOrElse(() -> null)) ?
                            Rule.apply(((Rule) s).body(), ((Rule) s).requires(), ((Rule) s).ensures(), s.att().add(Att.CONCRETE())) : s, "mark extra concrete rules").apply(d);

        return def -> resolveIO
                .andThen(resolveFun)
                .andThen(resolveFunctionWithConfig)
                .andThen(resolveStrict)
                .andThen(resolveAnonVars)
                .andThen(d -> new ResolveContexts(kompileOptions).resolve(d))
                .andThen(numberSentences)
                .andThen(resolveHeatCoolAttribute)
                .andThen(resolveSemanticCasts)
                .andThen(subsortKItem)
                .andThen(generateSortPredicateSyntax)
                .andThen(generateSortProjections)
                .andThen(expandMacros)
                .andThen(guardOrs)
                .andThen(Kompile::resolveFreshConstants)
                .andThen(generateSortPredicateSyntax)
                .andThen(generateSortProjections)
                .andThen(AddImplicitComputationCell::transformDefinition)
                .andThen(d -> new Strategy().addStrategyCellToRulesTransformer(d).apply(d))
                .andThen(d -> ConcretizeCells.transformDefinition(d, false))
                .andThen(genCoverage)
                .andThen(Kompile::addSemanticsModule)
                .andThen(resolveConfigVar)
                .andThen(markExtraConcreteRules)
                .apply(def);
    }

    public static Sentence removePolyKLabels(Sentence s) {
      if (s instanceof Production) {
        Production p = (Production)s;
        if (!p.isSyntacticSubsort() && p.params().nonEmpty()) {
            p = p.substitute(immutable(Collections.nCopies(p.params().size(), Sorts.K())));
            return Production(p.klabel().map(KLabel::head), Seq(), p.sort(), p.items(), p.att());
        }
      }
      return s;
    }

    public static Module subsortKItem(Module module) {
        java.util.Set<Sentence> prods = new HashSet<>();
        for (Sort srt : iterable(module.allSorts())) {
            if (!RuleGrammarGenerator.isParserSort(srt)) {
                // KItem ::= Sort
                Production prod = Production(Seq(), Sorts.KItem(), Seq(NonTerminal(srt)), Att());
                if (!module.sentences().contains(prod)) {
                    prods.add(prod);
                }
            }
        }
        if (prods.isEmpty()) {
            return module;
        } else {
            return Module(module.name(), module.imports(), Stream.concat(stream(module.localSentences()), prods.stream())
                    .collect(org.kframework.Collections.toSet()), module.att());
        }
    }

    public Rule parseAndCompileRule(CompiledDefinition compiledDef, String contents, Source source, Optional<Rule> parsedRule) {
        Rule parsed = parsedRule.orElse(parseRule(compiledDef, contents, source));
        return compileRule(compiledDef.kompiledDefinition, parsed);
    }

    public Rule parseRule(CompiledDefinition compiledDef, String contents, Source source) {
        return definitionParsing.parseRule(compiledDef, contents, source);
    }

    private void checkDefinition(Definition parsedDef, Set<String> excludedModuleTags) {
        scala.collection.Set<Module> modules = parsedDef.modules();
        Module mainModule = parsedDef.mainModule();
        Option<Module> kModule = parsedDef.getModule("K");
        definitionChecks(stream(modules).collect(Collectors.toSet()));
        structuralChecks(modules, mainModule, kModule, excludedModuleTags);
    }

    // checks that are not verified in the prover
    public void definitionChecks(Set<Module> modules) {
        modules.forEach(m -> stream(m.localSentences()).forEach(s -> {
            // Check that the `claim` keyword is not used in the definition.
            if (s instanceof Claim)
                errors.add(KEMException.compilerError("Claims are not allowed in the definition.", s));
        }));
    }

    // Extra checks just for the prover specification.
    public Module proverChecks(Module specModule, Module mainDefModule) {
        // check rogue syntax in spec module
        Set<Sentence> toCheck = mutable(specModule.sentences().$minus$minus(mainDefModule.sentences()));
        for (Sentence s : toCheck)
            if (s.isSyntax())
                kem.registerCompilerWarning(ExceptionType.FUTURE_ERROR, errors,
                        "Found syntax declaration in proof module. This will not be visible from the main module.", s);

        // TODO: remove once transition to claim rules is done
        // transform rules into claims if
        // - they are in the spec modules but not in the definition modules
        // - they don't contain the `simplification` attribute
        ModuleTransformer mt = ModuleTransformer.fromSentenceTransformer((m, s) -> {
            if (m.name().equals(mainDefModule.name()) || mainDefModule.importedModuleNames().contains(m.name()))
                return s;
            if (s instanceof Rule && !s.att().contains(Att.SIMPLIFICATION())) {
                kem.registerCompilerWarning(KException.ExceptionType.FUTURE_ERROR, errors, "Deprecated: use claim instead of rule to specify proof objectives.", s);
                return new Claim(((Rule) s).body(), ((Rule) s).requires(), ((Rule) s).ensures(), s.att());
            }
            return s;
        }, "rules to claim");
        return mt.apply(specModule);
    }

    // Extra checks just for the prover specification.
    public void proverChecksX(Module specModule, Module mainDefModule) {
        // check rogue syntax in spec module
        Set<Sentence> toCheck = mutable(specModule.sentences().$minus$minus(mainDefModule.sentences()));
        for (Sentence s : toCheck)
            if (s.isSyntax() && (!s.att().contains(Att.TOKEN()) || !mainDefModule.allSorts().contains(((Production) s).sort())))
                errors.add(KEMException.compilerError("Found syntax declaration in proof module. Only tokens for existing sorts are allowed.", s));

        ModuleTransformer mt = ModuleTransformer.fromSentenceTransformer((m, s) -> {
            if (m.name().equals(mainDefModule.name()) || mainDefModule.importedModuleNames().contains(m.name()))
                return s;
            if (!(s instanceof Claim || s.isSyntax())) {
                errors.add(KEMException.compilerError("Use claim instead of rule to specify proof objectives.", s));
            }
            return s;
        }, "rules in spec module");
        mt.apply(specModule);
    }

    public void structuralChecks(scala.collection.Set<Module> modules, Module mainModule, Option<Module> kModule, Set<String> excludedModuleTags) {
        boolean isSymbolic = excludedModuleTags.contains(Att.CONCRETE());
        boolean isKast = excludedModuleTags.contains(Att.KORE());
        CheckRHSVariables checkRHSVariables = new CheckRHSVariables(errors, !isSymbolic);
        stream(modules).forEach(m -> stream(m.localSentences()).forEach(checkRHSVariables::check));

        stream(modules).forEach(m -> stream(m.localSentences()).forEach(new CheckAtt(errors, mainModule, isSymbolic && isKast)::check));

        stream(modules).forEach(m -> stream(m.localSentences()).forEach(new CheckConfigurationCells(errors, m, isSymbolic && isKast)::check));

        stream(modules).forEach(m -> stream(m.localSentences()).forEach(new CheckSortTopUniqueness(errors, m)::check));

        stream(modules).forEach(m -> stream(m.localSentences()).forEach(new CheckStreams(errors, m)::check));

        stream(modules).forEach(m -> stream(m.localSentences()).forEach(new CheckRewrite(errors, m)::check));

        stream(modules).forEach(m -> stream(m.localSentences()).forEach(new CheckHOLE(errors, m)::check));

        stream(modules).forEach(m -> stream(m.localSentences()).forEach(new CheckK(errors)::check));

        stream(modules).forEach(m -> stream(m.localSentences()).forEach(
              new CheckFunctions(errors, m)::check));

        stream(modules).forEach(m -> stream(m.localSentences()).forEach(new CheckAnonymous(errors, m, kem)::check));

        Set<String> moduleNames = new HashSet<>();
        stream(modules).forEach(m -> {
            if (moduleNames.contains(m.name())) {
                errors.add(KEMException.compilerError("Found multiple modules with name: " + m.name()));
            }
            moduleNames.add(m.name());
        });

        CheckKLabels checkKLabels = new CheckKLabels(errors, kem, kompileOptions.isKore(), files);
        Set<String> checkedModules = new HashSet<>();
        // only check imported modules because otherwise we might have false positives
        Consumer<Module> checkModuleKLabels = m -> {
            if (!checkedModules.contains(m.name())) {
                stream(m.localSentences()).forEach(s -> checkKLabels.check(s, m));
            }
            checkedModules.add(m.name());
        };

        if (kModule.nonEmpty()) {
            stream(kModule.get().importedModules()).forEach(checkModuleKLabels);
            checkModuleKLabels.accept(kModule.get());
        }
        stream(mainModule.importedModules()).forEach(checkModuleKLabels);
        checkModuleKLabels.accept(mainModule);
        checkKLabels.check(mainModule);

        stream(modules).forEach(m -> stream(m.localSentences()).forEach(new CheckLabels(errors)::check));

        if (!errors.isEmpty()) {
            kem.addAllKException(errors.stream().map(e -> e.exception).collect(Collectors.toList()));
            throw KEMException.compilerError("Had " + errors.size() + " structural errors.");
        }
    }

    public static Definition addSemanticsModule(Definition d) {
        java.util.Set<Module> allModules = mutable(d.modules());

        Module languageParsingModule = Constructors.Module("LANGUAGE-PARSING",
                Set(Import(d.mainModule(), true),
                        Import(d.getModule(d.att().get(Att.SYNTAX_MODULE())).get(), true),
                        Import(d.getModule("K-TERM").get(), true),
                        Import(d.getModule(RuleGrammarGenerator.ID_PROGRAM_PARSING).get(), true)), Set(), Att());
        allModules.add(languageParsingModule);
        return Constructors.Definition(d.mainModule(), immutable(allModules), d.att());
    }

    public static Definition resolveFreshConstants(Definition input) {
        return DefinitionTransformer.from(m -> GeneratedTopFormat.resolve(new ResolveFreshConstants(input, false, null).resolve(m)), "resolving !Var variables")
                .apply(input);
    }

    public Rule compileRule(Definition compiledDef, Rule parsedRule) {
        return (Rule) UnaryOperator.<Sentence>identity()
                .andThen(new ResolveAnonVar()::resolve)
                .andThen(new ResolveSemanticCasts(kompileOptions.backend.equals(Backends.JAVA))::resolve)
                .andThen(s -> concretizeSentence(s, compiledDef))
                .apply(parsedRule);
    }

    public Set<Module> parseModules(CompiledDefinition definition, String mainModule, String entryPointModule, File definitionFile, Set<String> excludeModules, boolean readOnlyCache) {
        Set<Module> modules = definitionParsing.parseModules(definition, mainModule, entryPointModule, definitionFile, excludeModules, readOnlyCache);
        int totalBubbles = definitionParsing.parsedBubbles.get() + definitionParsing.cachedBubbles.get();
        sw.printIntermediate("Parse spec modules [" + definitionParsing.parsedBubbles.get() + "/" + totalBubbles + " rules]");
        return modules;
    }

    private Sentence concretizeSentence(Sentence s, Definition input) {
        ConfigurationInfoFromModule configInfo = new ConfigurationInfoFromModule(input.mainModule());
        LabelInfo labelInfo = new LabelInfoFromModule(input.mainModule());
        SortInfo sortInfo = SortInfo.fromModule(input.mainModule());
        return new ConcretizeCells(configInfo, labelInfo, sortInfo, input.mainModule(), kompileOptions.isKore()).concretize(input.mainModule(), s);
    }
}<|MERGE_RESOLUTION|>--- conflicted
+++ resolved
@@ -89,34 +89,21 @@
     private final OuterParsingOptions outerParsingOptions;
     java.util.Set<KEMException> errors;
 
-<<<<<<< HEAD
-    public Kompile(KompileOptions kompileOptions, OuterParsingOptions outerParsingOptions, FileUtil files, KExceptionManager kem, boolean cacheParses) {
-        this(kompileOptions, outerParsingOptions, files, kem, new Stopwatch(kompileOptions.global), cacheParses);
-    }
-
-    public Kompile(KompileOptions kompileOptions, OuterParsingOptions outerParsingOptions, FileUtil files, KExceptionManager kem) {
-        this(kompileOptions, outerParsingOptions, files, kem, true);
+    public Kompile(KompileOptions kompileOptions, OuterParsingOptions outerParsingOptions, GlobalOptions globalOptions, FileUtil files, KExceptionManager kem, boolean cacheParses) {
+        this(kompileOptions, outerParsingOptions, globalOptions, files, kem, new Stopwatch(globalOptions), cacheParses);
+    }
+
+    public Kompile(KompileOptions kompileOptions, OuterParsingOptions outerParsingOptions, GlobalOptions globalOptions, FileUtil files, KExceptionManager kem) {
+        this(kompileOptions, outerParsingOptions, globalOptions, files, kem, true);
     }
 
     @Inject
-    public Kompile(KompileOptions kompileOptions, OuterParsingOptions outerParsingOptions, FileUtil files, KExceptionManager kem, Stopwatch sw) {
-        this(kompileOptions, outerParsingOptions, files, kem, sw, true);
-    }
-
-    public Kompile(KompileOptions kompileOptions, OuterParsingOptions outerParsingOptions, FileUtil files, KExceptionManager kem, Stopwatch sw, boolean cacheParses) {
+    public Kompile(KompileOptions kompileOptions, OuterParsingOptions outerParsingOptions, GlobalOptions globalOptions, FileUtil files, KExceptionManager kem, Stopwatch sw) {
+        this(kompileOptions, outerParsingOptions, globalOptions, files, kem, sw, true);
+    }
+
+    public Kompile(KompileOptions kompileOptions, OuterParsingOptions outerParsingOptions, GlobalOptions globalOptions, FileUtil files, KExceptionManager kem, Stopwatch sw, boolean cacheParses) {
         this.outerParsingOptions = outerParsingOptions;
-=======
-    public Kompile(KompileOptions kompileOptions, GlobalOptions globalOptions, FileUtil files, KExceptionManager kem) {
-        this(kompileOptions, globalOptions, files, kem, new Stopwatch(globalOptions), true);
-    }
-
-    @Inject
-    public Kompile(KompileOptions kompileOptions, GlobalOptions globalOptions, FileUtil files, KExceptionManager kem, Stopwatch sw) {
-        this(kompileOptions, globalOptions, files, kem, sw, true);
-    }
-
-    public Kompile(KompileOptions kompileOptions, GlobalOptions globalOptions, FileUtil files, KExceptionManager kem, Stopwatch sw, boolean cacheParses) {
->>>>>>> e1a5b4f9
         this.kompileOptions = kompileOptions;
         this.globalOptions = globalOptions;
         this.files = files;
@@ -129,11 +116,7 @@
         File cacheFile = kompileOptions.cacheFile != null
                 ? files.resolveWorkingDirectory(kompileOptions.cacheFile) : files.resolveKompiled("cache.bin");
         this.definitionParsing = new DefinitionParsing(
-<<<<<<< HEAD
-                lookupDirectories, kompileOptions, outerParsingOptions, kem, files,
-=======
-                lookupDirectories, kompileOptions, globalOptions, kem, files,
->>>>>>> e1a5b4f9
+                lookupDirectories, kompileOptions, outerParsingOptions, globalOptions, kem, files,
                 parser, cacheParses, cacheFile, sw);
         this.sw = sw;
 
@@ -191,11 +174,7 @@
         } else {
           rootCell = Sorts.GeneratedTopCell();
         }
-<<<<<<< HEAD
-        CompiledDefinition def = new CompiledDefinition(kompileOptions, kompileOptions.outerParsing, parsedDef, kompiledDefinition, files, kem, configInfo.getDefaultCell(rootCell).klabel());
-=======
-        CompiledDefinition def = new CompiledDefinition(kompileOptions, globalOptions, parsedDef, kompiledDefinition, files, kem, configInfo.getDefaultCell(rootCell).klabel());
->>>>>>> e1a5b4f9
+        CompiledDefinition def = new CompiledDefinition(kompileOptions, kompileOptions.outerParsing, globalOptions, parsedDef, kompiledDefinition, files, kem, configInfo.getDefaultCell(rootCell).klabel());
 
         if (kompileOptions.genBisonParser || kompileOptions.genGlrBisonParser) {
             if (def.configurationVariableDefaultSorts.containsKey("$PGM")) {
