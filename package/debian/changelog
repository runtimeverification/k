<<<<<<< HEAD
kframework (5.4.24) unstable; urgency=medium
=======
kframework (5.4.25) unstable; urgency=medium
>>>>>>> 2ae4c9f3

  * Initial Release.

 -- Dwight Guth <dwight.guth@runtimeverification.com>  Thu, 17 Jan 2019 22:06:06 -0600<|MERGE_RESOLUTION|>--- conflicted
+++ resolved
@@ -1,8 +1,4 @@
-<<<<<<< HEAD
-kframework (5.4.24) unstable; urgency=medium
-=======
 kframework (5.4.25) unstable; urgency=medium
->>>>>>> 2ae4c9f3
 
   * Initial Release.
 
