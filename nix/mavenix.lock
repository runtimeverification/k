{
  "artifactId": "parent",
  "deps": [
    {
      "path": "ant-contrib/ant-contrib/1.0b3/ant-contrib-1.0b3.jar",
      "sha1": "943cd5c8802b2a3a64a010efb86ec19bac142e40"
    },
    {
      "path": "ant-contrib/ant-contrib/1.0b3/ant-contrib-1.0b3.pom",
      "sha1": "3a97f431768378a9fdbf082aec8312b99339ae78"
    },
    {
      "path": "antlr/antlr/2.7.2/antlr-2.7.2.jar",
      "sha1": "546b5220622c4d9b2da45ad1899224b6ce1c8830"
    },
    {
      "path": "antlr/antlr/2.7.2/antlr-2.7.2.pom",
      "sha1": "60b2b206af3df735765e8e284396bcfdbced5665"
    },
    {
      "path": "antlr/antlr/2.7.7/antlr-2.7.7.jar",
      "sha1": "83cd2cd674a217ade95a4bb83a8a14f351f48bd0"
    },
    {
      "path": "antlr/antlr/2.7.7/antlr-2.7.7.pom",
      "sha1": "52f15b99911ab8b8bc8744675f5cf1994a626fb8"
    },
    {
      "path": "aopalliance/aopalliance/1.0/aopalliance-1.0.jar",
      "sha1": "0235ba8b489512805ac13a8f9ea77a1ca5ebe3e8"
    },
    {
      "path": "aopalliance/aopalliance/1.0/aopalliance-1.0.pom",
      "sha1": "5128a2b0efbba460a1178d07773618e0986ea152"
    },
    {
      "path": "asm/asm-parent/3.3.1/asm-parent-3.3.1.pom",
      "sha1": "72945d9cb6faa5082dcd190da850aa06760e4350"
    },
    {
      "path": "asm/asm/3.3.1/asm-3.3.1.jar",
      "sha1": "1d5f20b4ea675e6fab6ab79f1cd60ec268ddc015"
    },
    {
      "path": "asm/asm/3.3.1/asm-3.3.1.pom",
      "sha1": "bbcde0189656fa6cc671f27437432ac7e7f95673"
    },
    {
      "path": "avalon-framework/avalon-framework/4.1.3/avalon-framework-4.1.3.pom",
      "sha1": "853c9df18e44caf0bab1eab8be0d482f9ec9bcd7"
    },
    {
      "path": "backport-util-concurrent/backport-util-concurrent/3.1/backport-util-concurrent-3.1.jar",
      "sha1": "682f7ac17fed79e92f8e87d8455192b63376347b"
    },
    {
      "path": "backport-util-concurrent/backport-util-concurrent/3.1/backport-util-concurrent-3.1.pom",
      "sha1": "24aa8f29c14d1c63225caa6ad5328f1f7a2497a8"
    },
    {
      "path": "ch/ethz/ganymed/ganymed-ssh2/build210/ganymed-ssh2-build210.jar",
      "sha1": "b2f81c85a7a2a1b43727d2582710af85c979050b"
    },
    {
      "path": "ch/ethz/ganymed/ganymed-ssh2/build210/ganymed-ssh2-build210.pom",
      "sha1": "c23a09377059bb343b69e9b86b9fc60257b83406"
    },
    {
      "path": "ch/qos/logback/logback-classic/1.2.3/logback-classic-1.2.3.jar",
      "sha1": "7c4f3c474fb2c041d8028740440937705ebb473a"
    },
    {
      "path": "ch/qos/logback/logback-classic/1.2.3/logback-classic-1.2.3.pom",
      "sha1": "bc627b0345626c9dfa55eac703602c3a7846950b"
    },
    {
      "path": "ch/qos/logback/logback-core/1.2.3/logback-core-1.2.3.jar",
      "sha1": "864344400c3d4d92dfeb0a305dc87d953677c03c"
    },
    {
      "path": "ch/qos/logback/logback-core/1.2.3/logback-core-1.2.3.pom",
      "sha1": "a8d536fbd395b033310f686c4085eec5d6099b0f"
    },
    {
      "path": "ch/qos/logback/logback-parent/1.2.3/logback-parent-1.2.3.pom",
      "sha1": "97bb391732b4500e61247d7fb261ff5b01efece3"
    },
    {
      "path": "classworlds/classworlds/1.1-alpha-2/classworlds-1.1-alpha-2.jar",
      "sha1": "05adf2e681c57d7f48038b602f3ca2254ee82d47"
    },
    {
      "path": "classworlds/classworlds/1.1-alpha-2/classworlds-1.1-alpha-2.pom",
      "sha1": "8c8ad6a96a8c1168f8b12ec8a227b8261b160b26"
    },
    {
      "path": "classworlds/classworlds/1.1/classworlds-1.1.jar",
      "sha1": "60c708f55deeb7c5dfce8a7886ef09cbc1388eca"
    },
    {
      "path": "classworlds/classworlds/1.1/classworlds-1.1.pom",
      "sha1": "4703c4199028094698c222c17afea6dcd9f04999"
    },
    {
      "path": "com/amazonaws/aws-java-sdk-acm/1.11.276/aws-java-sdk-acm-1.11.276.jar",
      "sha1": "0ccf1e14f40dd7963a9bedb4d43f94cb3e94cd43"
    },
    {
      "path": "com/amazonaws/aws-java-sdk-acm/1.11.276/aws-java-sdk-acm-1.11.276.pom",
      "sha1": "ffb5688b8ef02552f5bd24d2e92826d6c9a2f16e"
    },
    {
      "path": "com/amazonaws/aws-java-sdk-alexaforbusiness/1.11.276/aws-java-sdk-alexaforbusiness-1.11.276.jar",
      "sha1": "c2f7dc55733886807e2a5858ad9ae057a2da9822"
    },
    {
      "path": "com/amazonaws/aws-java-sdk-alexaforbusiness/1.11.276/aws-java-sdk-alexaforbusiness-1.11.276.pom",
      "sha1": "d9839eea046dbdad2615dc2de75fb31ca0cea4e5"
    },
    {
      "path": "com/amazonaws/aws-java-sdk-api-gateway/1.11.276/aws-java-sdk-api-gateway-1.11.276.jar",
      "sha1": "b847a3845f14a14cdff3a03ce5b54ebd902f7e03"
    },
    {
      "path": "com/amazonaws/aws-java-sdk-api-gateway/1.11.276/aws-java-sdk-api-gateway-1.11.276.pom",
      "sha1": "01b239525ea319dda57f336c76d201433194e5d9"
    },
    {
      "path": "com/amazonaws/aws-java-sdk-applicationautoscaling/1.11.276/aws-java-sdk-applicationautoscaling-1.11.276.jar",
      "sha1": "5b5d021bc1152f298116069e683e730e413c8f2f"
    },
    {
      "path": "com/amazonaws/aws-java-sdk-applicationautoscaling/1.11.276/aws-java-sdk-applicationautoscaling-1.11.276.pom",
      "sha1": "232a8eea9ed8eedfbf6c6fc80cc43855e30c932f"
    },
    {
      "path": "com/amazonaws/aws-java-sdk-appstream/1.11.276/aws-java-sdk-appstream-1.11.276.jar",
      "sha1": "52edcd28aa6928409fe20c9bfd39b0ecd27c29cd"
    },
    {
      "path": "com/amazonaws/aws-java-sdk-appstream/1.11.276/aws-java-sdk-appstream-1.11.276.pom",
      "sha1": "07f2805782a461e622d66806f61d0b2a89bddecb"
    },
    {
      "path": "com/amazonaws/aws-java-sdk-appsync/1.11.276/aws-java-sdk-appsync-1.11.276.jar",
      "sha1": "a55899ccab0950d7e1eaaed0936b64a22ebf2041"
    },
    {
      "path": "com/amazonaws/aws-java-sdk-appsync/1.11.276/aws-java-sdk-appsync-1.11.276.pom",
      "sha1": "23f214f52a94d0c1754026ab58e06276677bc41d"
    },
    {
      "path": "com/amazonaws/aws-java-sdk-athena/1.11.276/aws-java-sdk-athena-1.11.276.jar",
      "sha1": "0584cde1bb4b179605caacddadd146628b2b765e"
    },
    {
      "path": "com/amazonaws/aws-java-sdk-athena/1.11.276/aws-java-sdk-athena-1.11.276.pom",
      "sha1": "a4ccfc7b5ea45ace9e5c7b7c63732b51dc041dbd"
    },
    {
      "path": "com/amazonaws/aws-java-sdk-autoscaling/1.11.276/aws-java-sdk-autoscaling-1.11.276.jar",
      "sha1": "0144d52dac9d1bbf3cf25c8008da89d61c72f40b"
    },
    {
      "path": "com/amazonaws/aws-java-sdk-autoscaling/1.11.276/aws-java-sdk-autoscaling-1.11.276.pom",
      "sha1": "a3720d51609ac9de66c8c844f43f5c3b31436f49"
    },
    {
      "path": "com/amazonaws/aws-java-sdk-autoscalingplans/1.11.276/aws-java-sdk-autoscalingplans-1.11.276.jar",
      "sha1": "c5991c84d494ac7ee58868744cbcc3cd0ce547a8"
    },
    {
      "path": "com/amazonaws/aws-java-sdk-autoscalingplans/1.11.276/aws-java-sdk-autoscalingplans-1.11.276.pom",
      "sha1": "2615f75855bd860537985c9723c39f0d09f73127"
    },
    {
      "path": "com/amazonaws/aws-java-sdk-batch/1.11.276/aws-java-sdk-batch-1.11.276.jar",
      "sha1": "90a649709b90b4e07a5c289fdc536421665cfa6a"
    },
    {
      "path": "com/amazonaws/aws-java-sdk-batch/1.11.276/aws-java-sdk-batch-1.11.276.pom",
      "sha1": "2032e2cfc63f55f4a17265be03f476bf60294a2c"
    },
    {
      "path": "com/amazonaws/aws-java-sdk-budgets/1.11.276/aws-java-sdk-budgets-1.11.276.jar",
      "sha1": "2ce15ef9e905b726e40bba248906818ee0aec387"
    },
    {
      "path": "com/amazonaws/aws-java-sdk-budgets/1.11.276/aws-java-sdk-budgets-1.11.276.pom",
      "sha1": "7af6f7efb97044b22684319958dee9a919bbf34b"
    },
    {
      "path": "com/amazonaws/aws-java-sdk-cloud9/1.11.276/aws-java-sdk-cloud9-1.11.276.jar",
      "sha1": "a9fea16c1fb5bdd04b59eb52f0d1183eb06d087e"
    },
    {
      "path": "com/amazonaws/aws-java-sdk-cloud9/1.11.276/aws-java-sdk-cloud9-1.11.276.pom",
      "sha1": "a2a04907100038957700c28ba543418be147b589"
    },
    {
      "path": "com/amazonaws/aws-java-sdk-clouddirectory/1.11.276/aws-java-sdk-clouddirectory-1.11.276.jar",
      "sha1": "27fa410648645078c6508f2626584a7bfc79fe02"
    },
    {
      "path": "com/amazonaws/aws-java-sdk-clouddirectory/1.11.276/aws-java-sdk-clouddirectory-1.11.276.pom",
      "sha1": "a0a36481bbdca321e7b4aff4d578fab01da6d719"
    },
    {
      "path": "com/amazonaws/aws-java-sdk-cloudformation/1.11.276/aws-java-sdk-cloudformation-1.11.276.jar",
      "sha1": "e94f39552fe16ae613427d3f5434031cb1a5edb0"
    },
    {
      "path": "com/amazonaws/aws-java-sdk-cloudformation/1.11.276/aws-java-sdk-cloudformation-1.11.276.pom",
      "sha1": "b0a6cc028c8aa0c86cefddf6d5471b2c499db908"
    },
    {
      "path": "com/amazonaws/aws-java-sdk-cloudfront/1.11.276/aws-java-sdk-cloudfront-1.11.276.jar",
      "sha1": "77d1ba3d0e816ff8d4fac4c71993b6b1e7f9f934"
    },
    {
      "path": "com/amazonaws/aws-java-sdk-cloudfront/1.11.276/aws-java-sdk-cloudfront-1.11.276.pom",
      "sha1": "80a0b27b4524a6f881826d1aa81c7bc3bb609fe0"
    },
    {
      "path": "com/amazonaws/aws-java-sdk-cloudhsm/1.11.276/aws-java-sdk-cloudhsm-1.11.276.jar",
      "sha1": "031030694052d742dd56d00f879e6c661fa7b8f0"
    },
    {
      "path": "com/amazonaws/aws-java-sdk-cloudhsm/1.11.276/aws-java-sdk-cloudhsm-1.11.276.pom",
      "sha1": "a8e71a50f4c06266855a909a1b13681d03a4064f"
    },
    {
      "path": "com/amazonaws/aws-java-sdk-cloudhsmv2/1.11.276/aws-java-sdk-cloudhsmv2-1.11.276.jar",
      "sha1": "d4fdbabb266c02e88843c1881249d88ca8a6b879"
    },
    {
      "path": "com/amazonaws/aws-java-sdk-cloudhsmv2/1.11.276/aws-java-sdk-cloudhsmv2-1.11.276.pom",
      "sha1": "699193145c8c12dd9cec2a97894c54d4c36909e5"
    },
    {
      "path": "com/amazonaws/aws-java-sdk-cloudsearch/1.11.276/aws-java-sdk-cloudsearch-1.11.276.jar",
      "sha1": "f48f7e638aa212fcda99b07b212f4facd5a072b9"
    },
    {
      "path": "com/amazonaws/aws-java-sdk-cloudsearch/1.11.276/aws-java-sdk-cloudsearch-1.11.276.pom",
      "sha1": "72de2ece8d1e8a3ae183e43798421f8da158633a"
    },
    {
      "path": "com/amazonaws/aws-java-sdk-cloudtrail/1.11.276/aws-java-sdk-cloudtrail-1.11.276.jar",
      "sha1": "cd16e67ee94339e61a03c6b9c12913f79c1c4b02"
    },
    {
      "path": "com/amazonaws/aws-java-sdk-cloudtrail/1.11.276/aws-java-sdk-cloudtrail-1.11.276.pom",
      "sha1": "9501b2700fd94b03a0453da2dc4974cda5987f56"
    },
    {
      "path": "com/amazonaws/aws-java-sdk-cloudwatch/1.11.276/aws-java-sdk-cloudwatch-1.11.276.jar",
      "sha1": "21a4b720237288803c7ee28ca7f4a20cba1e4180"
    },
    {
      "path": "com/amazonaws/aws-java-sdk-cloudwatch/1.11.276/aws-java-sdk-cloudwatch-1.11.276.pom",
      "sha1": "f2875c0309e7b0084b2edd69a437be3337c639fc"
    },
    {
      "path": "com/amazonaws/aws-java-sdk-cloudwatchmetrics/1.11.276/aws-java-sdk-cloudwatchmetrics-1.11.276.jar",
      "sha1": "eb0bcc9638c58069de4c98d6c8c95683ea74fdea"
    },
    {
      "path": "com/amazonaws/aws-java-sdk-cloudwatchmetrics/1.11.276/aws-java-sdk-cloudwatchmetrics-1.11.276.pom",
      "sha1": "6955863ffa7c25fad3823b7a770b0ef21d8d1516"
    },
    {
      "path": "com/amazonaws/aws-java-sdk-codebuild/1.11.276/aws-java-sdk-codebuild-1.11.276.jar",
      "sha1": "70c0421e62702df4de30e3465805c278870f5e88"
    },
    {
      "path": "com/amazonaws/aws-java-sdk-codebuild/1.11.276/aws-java-sdk-codebuild-1.11.276.pom",
      "sha1": "59944b1116ebbaeb12eb45e9b3472c78e3288d74"
    },
    {
      "path": "com/amazonaws/aws-java-sdk-codecommit/1.11.276/aws-java-sdk-codecommit-1.11.276.jar",
      "sha1": "411b0fbb74a54991ab3d04a39b45336075622247"
    },
    {
      "path": "com/amazonaws/aws-java-sdk-codecommit/1.11.276/aws-java-sdk-codecommit-1.11.276.pom",
      "sha1": "7ae380b8aacff6be00c88e577fd6e81e2d2126e9"
    },
    {
      "path": "com/amazonaws/aws-java-sdk-codedeploy/1.11.276/aws-java-sdk-codedeploy-1.11.276.jar",
      "sha1": "6c0167b0d5807a16e258354fefdb274e73470d2a"
    },
    {
      "path": "com/amazonaws/aws-java-sdk-codedeploy/1.11.276/aws-java-sdk-codedeploy-1.11.276.pom",
      "sha1": "609c42b7e86b9e719fc2a2ea0ec5a0b557558ce7"
    },
    {
      "path": "com/amazonaws/aws-java-sdk-codepipeline/1.11.276/aws-java-sdk-codepipeline-1.11.276.jar",
      "sha1": "a63cd65e9f2de6f8bd4465cfcfc0bc9ca02dd4a1"
    },
    {
      "path": "com/amazonaws/aws-java-sdk-codepipeline/1.11.276/aws-java-sdk-codepipeline-1.11.276.pom",
      "sha1": "78fa03968cf3c7a1e831361053d5a1d142a406b5"
    },
    {
      "path": "com/amazonaws/aws-java-sdk-codestar/1.11.276/aws-java-sdk-codestar-1.11.276.jar",
      "sha1": "ae5e5dd636094cf13b9ccc9d5dc8c3a0fbc654fe"
    },
    {
      "path": "com/amazonaws/aws-java-sdk-codestar/1.11.276/aws-java-sdk-codestar-1.11.276.pom",
      "sha1": "a6ffdaa51530b02e5dabd91ec48368815eab3fe1"
    },
    {
      "path": "com/amazonaws/aws-java-sdk-cognitoidentity/1.11.276/aws-java-sdk-cognitoidentity-1.11.276.jar",
      "sha1": "30a99289ed90271717a7ca6b7984e8d7c076172c"
    },
    {
      "path": "com/amazonaws/aws-java-sdk-cognitoidentity/1.11.276/aws-java-sdk-cognitoidentity-1.11.276.pom",
      "sha1": "092229066fd4c86db254c4de1b9f8392561aaacf"
    },
    {
      "path": "com/amazonaws/aws-java-sdk-cognitoidp/1.11.276/aws-java-sdk-cognitoidp-1.11.276.jar",
      "sha1": "f6cc34675fde34177f30efa1560260602e1ba2a1"
    },
    {
      "path": "com/amazonaws/aws-java-sdk-cognitoidp/1.11.276/aws-java-sdk-cognitoidp-1.11.276.pom",
      "sha1": "b2d31acee6501d23f7d5cc1ea5c34925df01f2e0"
    },
    {
      "path": "com/amazonaws/aws-java-sdk-cognitosync/1.11.276/aws-java-sdk-cognitosync-1.11.276.jar",
      "sha1": "4b5fb7fa655db5f8dece2b14b26b7ff77f187c5f"
    },
    {
      "path": "com/amazonaws/aws-java-sdk-cognitosync/1.11.276/aws-java-sdk-cognitosync-1.11.276.pom",
      "sha1": "14a9f17d2b9ec66b21813ef3a3514b7efbba08f6"
    },
    {
      "path": "com/amazonaws/aws-java-sdk-comprehend/1.11.276/aws-java-sdk-comprehend-1.11.276.jar",
      "sha1": "646a959d7af0ea019b614d3cd0e8c4349b86afbd"
    },
    {
      "path": "com/amazonaws/aws-java-sdk-comprehend/1.11.276/aws-java-sdk-comprehend-1.11.276.pom",
      "sha1": "e65561d9c8b9421e164ed0de01d6bebbd9b6c1f4"
    },
    {
      "path": "com/amazonaws/aws-java-sdk-config/1.11.276/aws-java-sdk-config-1.11.276.jar",
      "sha1": "bd0ec45dd93fc045b1bf38b45d8f9b76cc7e1744"
    },
    {
      "path": "com/amazonaws/aws-java-sdk-config/1.11.276/aws-java-sdk-config-1.11.276.pom",
      "sha1": "286ec624ccc087331a0762947985acb65d65d4fb"
    },
    {
      "path": "com/amazonaws/aws-java-sdk-core/1.11.22/aws-java-sdk-core-1.11.22.pom",
      "sha1": "0cae44f2477e7c2cbbe284e13420c97ff570dc3d"
    },
    {
      "path": "com/amazonaws/aws-java-sdk-core/1.11.276/aws-java-sdk-core-1.11.276.jar",
      "sha1": "07314655715cae0193838dc81bbc25cbdf0edc42"
    },
    {
      "path": "com/amazonaws/aws-java-sdk-core/1.11.276/aws-java-sdk-core-1.11.276.pom",
      "sha1": "5bab63c08067b88a5ce1785e6bfc6c1b786e1f01"
    },
    {
      "path": "com/amazonaws/aws-java-sdk-costandusagereport/1.11.276/aws-java-sdk-costandusagereport-1.11.276.jar",
      "sha1": "e4b9f7b4a55d585be48095ac5d5ca6fb4237d5fb"
    },
    {
      "path": "com/amazonaws/aws-java-sdk-costandusagereport/1.11.276/aws-java-sdk-costandusagereport-1.11.276.pom",
      "sha1": "2d5db18b836607d922e41ba82a6542ffee958f9b"
    },
    {
      "path": "com/amazonaws/aws-java-sdk-costexplorer/1.11.276/aws-java-sdk-costexplorer-1.11.276.jar",
      "sha1": "53ea925f336e5c8589768049f41f30dec0d32a83"
    },
    {
      "path": "com/amazonaws/aws-java-sdk-costexplorer/1.11.276/aws-java-sdk-costexplorer-1.11.276.pom",
      "sha1": "1d80f0d1ab1d503ae5ddb461d53776511b9e3b87"
    },
    {
      "path": "com/amazonaws/aws-java-sdk-datapipeline/1.11.276/aws-java-sdk-datapipeline-1.11.276.jar",
      "sha1": "7e57778c6db4c0da53d29e1009295a634f578b9f"
    },
    {
      "path": "com/amazonaws/aws-java-sdk-datapipeline/1.11.276/aws-java-sdk-datapipeline-1.11.276.pom",
      "sha1": "7609cdbe6e69f867d5bff6835972686bc465a75b"
    },
    {
      "path": "com/amazonaws/aws-java-sdk-dax/1.11.276/aws-java-sdk-dax-1.11.276.jar",
      "sha1": "718f998ab5205afdd945551ef08e5580a3d44153"
    },
    {
      "path": "com/amazonaws/aws-java-sdk-dax/1.11.276/aws-java-sdk-dax-1.11.276.pom",
      "sha1": "ab687372004d599a1711b146684d91ce3ba6cf4c"
    },
    {
      "path": "com/amazonaws/aws-java-sdk-devicefarm/1.11.276/aws-java-sdk-devicefarm-1.11.276.jar",
      "sha1": "26b082ddd7330aef50250ed8d005a68708c62fac"
    },
    {
      "path": "com/amazonaws/aws-java-sdk-devicefarm/1.11.276/aws-java-sdk-devicefarm-1.11.276.pom",
      "sha1": "29b6f486a052dfdf427f2930cf37f5f50d1c1032"
    },
    {
      "path": "com/amazonaws/aws-java-sdk-directconnect/1.11.276/aws-java-sdk-directconnect-1.11.276.jar",
      "sha1": "87363075ab6749c5692225e76ae6cfe329dcc6e9"
    },
    {
      "path": "com/amazonaws/aws-java-sdk-directconnect/1.11.276/aws-java-sdk-directconnect-1.11.276.pom",
      "sha1": "e94851e773117bc73171302c799e55b665942748"
    },
    {
      "path": "com/amazonaws/aws-java-sdk-directory/1.11.276/aws-java-sdk-directory-1.11.276.jar",
      "sha1": "bf32c1a084dfb52efaade73c74a1193e1a5f4bdc"
    },
    {
      "path": "com/amazonaws/aws-java-sdk-directory/1.11.276/aws-java-sdk-directory-1.11.276.pom",
      "sha1": "3c23f6ca641636d4142440dc959bef83a5532ac4"
    },
    {
      "path": "com/amazonaws/aws-java-sdk-discovery/1.11.276/aws-java-sdk-discovery-1.11.276.jar",
      "sha1": "06115d03c71c9ae03ca3f76959fc241ad3ad17ba"
    },
    {
      "path": "com/amazonaws/aws-java-sdk-discovery/1.11.276/aws-java-sdk-discovery-1.11.276.pom",
      "sha1": "b7db17f655b0f2db1abed5091e28994246bf82ea"
    },
    {
      "path": "com/amazonaws/aws-java-sdk-dms/1.11.276/aws-java-sdk-dms-1.11.276.jar",
      "sha1": "3b1f27ba6dad81ecece5e9644cf3eb29ef2588bc"
    },
    {
      "path": "com/amazonaws/aws-java-sdk-dms/1.11.276/aws-java-sdk-dms-1.11.276.pom",
      "sha1": "7deb35774893443f4b621e31e464b7366c2a687c"
    },
    {
      "path": "com/amazonaws/aws-java-sdk-dynamodb/1.11.276/aws-java-sdk-dynamodb-1.11.276.jar",
      "sha1": "9697461438dac7af35b86772245cd6ba8b9ff4c2"
    },
    {
      "path": "com/amazonaws/aws-java-sdk-dynamodb/1.11.276/aws-java-sdk-dynamodb-1.11.276.pom",
      "sha1": "9fde2b2eb5ba20dd0ef1a8e6278b12b7fc6bfa5a"
    },
    {
      "path": "com/amazonaws/aws-java-sdk-ec2/1.11.276/aws-java-sdk-ec2-1.11.276.jar",
      "sha1": "ed55b03f6a5a5a451f75ead107b20ff530f59478"
    },
    {
      "path": "com/amazonaws/aws-java-sdk-ec2/1.11.276/aws-java-sdk-ec2-1.11.276.pom",
      "sha1": "0cd187c9e24f229699d8a49f1b48e129d27d06f2"
    },
    {
      "path": "com/amazonaws/aws-java-sdk-ecr/1.11.276/aws-java-sdk-ecr-1.11.276.jar",
      "sha1": "1084f04a1bf743e6caa8e768fa83c0f2878b8063"
    },
    {
      "path": "com/amazonaws/aws-java-sdk-ecr/1.11.276/aws-java-sdk-ecr-1.11.276.pom",
      "sha1": "71fb106667bc8428cd2421bfd1838717e2d6cfa9"
    },
    {
      "path": "com/amazonaws/aws-java-sdk-ecs/1.11.276/aws-java-sdk-ecs-1.11.276.jar",
      "sha1": "0710ea1d24086dd8498d7235a999ded10c840455"
    },
    {
      "path": "com/amazonaws/aws-java-sdk-ecs/1.11.276/aws-java-sdk-ecs-1.11.276.pom",
      "sha1": "130518a966311b3a16b01cc9c51bf3926ff5696b"
    },
    {
      "path": "com/amazonaws/aws-java-sdk-efs/1.11.276/aws-java-sdk-efs-1.11.276.jar",
      "sha1": "243affd81184b497db484cd7c884a7ddae993119"
    },
    {
      "path": "com/amazonaws/aws-java-sdk-efs/1.11.276/aws-java-sdk-efs-1.11.276.pom",
      "sha1": "894d766b226d0122fd674818b99a703dd4ce73a8"
    },
    {
      "path": "com/amazonaws/aws-java-sdk-elasticache/1.11.276/aws-java-sdk-elasticache-1.11.276.jar",
      "sha1": "7aee71ad6b268b95cedecfca1890b6e38e41e153"
    },
    {
      "path": "com/amazonaws/aws-java-sdk-elasticache/1.11.276/aws-java-sdk-elasticache-1.11.276.pom",
      "sha1": "6a1bc4cc78951487fec755267b77de4b16925d05"
    },
    {
      "path": "com/amazonaws/aws-java-sdk-elasticbeanstalk/1.11.276/aws-java-sdk-elasticbeanstalk-1.11.276.jar",
      "sha1": "d0e26004b4ce3be877659ccbaf637df7b3f5f693"
    },
    {
      "path": "com/amazonaws/aws-java-sdk-elasticbeanstalk/1.11.276/aws-java-sdk-elasticbeanstalk-1.11.276.pom",
      "sha1": "dad836114f21e179dc71d684e577fa27ffe2e935"
    },
    {
      "path": "com/amazonaws/aws-java-sdk-elasticloadbalancing/1.11.276/aws-java-sdk-elasticloadbalancing-1.11.276.jar",
      "sha1": "19aabdbbbf0b970b971f3596c50a14c92ea84678"
    },
    {
      "path": "com/amazonaws/aws-java-sdk-elasticloadbalancing/1.11.276/aws-java-sdk-elasticloadbalancing-1.11.276.pom",
      "sha1": "f8d1a56af06414ed8f87570dcd506f02aa27232c"
    },
    {
      "path": "com/amazonaws/aws-java-sdk-elasticloadbalancingv2/1.11.276/aws-java-sdk-elasticloadbalancingv2-1.11.276.jar",
      "sha1": "561b85cc0dbe7e602dfe1cdd6048d1e1aa0ad019"
    },
    {
      "path": "com/amazonaws/aws-java-sdk-elasticloadbalancingv2/1.11.276/aws-java-sdk-elasticloadbalancingv2-1.11.276.pom",
      "sha1": "f815f8abb368eeb13ff5e4ce2564c9b74fc04308"
    },
    {
      "path": "com/amazonaws/aws-java-sdk-elasticsearch/1.11.276/aws-java-sdk-elasticsearch-1.11.276.jar",
      "sha1": "d80bf64fe82f7a7e92196ebeb0585fcce1fc6bbe"
    },
    {
      "path": "com/amazonaws/aws-java-sdk-elasticsearch/1.11.276/aws-java-sdk-elasticsearch-1.11.276.pom",
      "sha1": "5e403c079512b8e61399e1de14547212e19f7cdb"
    },
    {
      "path": "com/amazonaws/aws-java-sdk-elastictranscoder/1.11.276/aws-java-sdk-elastictranscoder-1.11.276.jar",
      "sha1": "0828ef9b4f26b7c85a5df24774ea7a2635894449"
    },
    {
      "path": "com/amazonaws/aws-java-sdk-elastictranscoder/1.11.276/aws-java-sdk-elastictranscoder-1.11.276.pom",
      "sha1": "af77702e4c30cf244eea789005150c1b3bf6cf09"
    },
    {
      "path": "com/amazonaws/aws-java-sdk-emr/1.11.276/aws-java-sdk-emr-1.11.276.jar",
      "sha1": "39ca2c9d9ab16e731cb396c18891f1ef8c97d943"
    },
    {
      "path": "com/amazonaws/aws-java-sdk-emr/1.11.276/aws-java-sdk-emr-1.11.276.pom",
      "sha1": "451e89f02c26ec89bf7b992655d15724badbd488"
    },
    {
      "path": "com/amazonaws/aws-java-sdk-events/1.11.276/aws-java-sdk-events-1.11.276.jar",
      "sha1": "a5896efd68b80b37f51fe751381bebc1279ef279"
    },
    {
      "path": "com/amazonaws/aws-java-sdk-events/1.11.276/aws-java-sdk-events-1.11.276.pom",
      "sha1": "b87116314504ad44f2f44e0e8aff64a8cd9abf65"
    },
    {
      "path": "com/amazonaws/aws-java-sdk-gamelift/1.11.276/aws-java-sdk-gamelift-1.11.276.jar",
      "sha1": "4d1dfa1d531467e5e372733ef71bc19f1c6f5478"
    },
    {
      "path": "com/amazonaws/aws-java-sdk-gamelift/1.11.276/aws-java-sdk-gamelift-1.11.276.pom",
      "sha1": "72ee506d6d6ed92d7f72e64b6fc42b8b08475ca3"
    },
    {
      "path": "com/amazonaws/aws-java-sdk-glacier/1.11.276/aws-java-sdk-glacier-1.11.276.jar",
      "sha1": "18cf237bf3974be658946305db595470904e8da2"
    },
    {
      "path": "com/amazonaws/aws-java-sdk-glacier/1.11.276/aws-java-sdk-glacier-1.11.276.pom",
      "sha1": "7155535f89e30ad2fc7aed9b75f9b80355af2e8c"
    },
    {
      "path": "com/amazonaws/aws-java-sdk-glue/1.11.276/aws-java-sdk-glue-1.11.276.jar",
      "sha1": "06eefd48a3a25dbb55c412725eccad6c637a6511"
    },
    {
      "path": "com/amazonaws/aws-java-sdk-glue/1.11.276/aws-java-sdk-glue-1.11.276.pom",
      "sha1": "2ad29ca038e103f5142a17b48e54594a2b4288c6"
    },
    {
      "path": "com/amazonaws/aws-java-sdk-greengrass/1.11.276/aws-java-sdk-greengrass-1.11.276.jar",
      "sha1": "56ab3ff919366e36814d950f656826ad99dce103"
    },
    {
      "path": "com/amazonaws/aws-java-sdk-greengrass/1.11.276/aws-java-sdk-greengrass-1.11.276.pom",
      "sha1": "3913a29ab4e9fda3921b82de5d5429ad1bd89af3"
    },
    {
      "path": "com/amazonaws/aws-java-sdk-guardduty/1.11.276/aws-java-sdk-guardduty-1.11.276.jar",
      "sha1": "e949a26b94fbf4aa2b1a2667005e3ee4f333158c"
    },
    {
      "path": "com/amazonaws/aws-java-sdk-guardduty/1.11.276/aws-java-sdk-guardduty-1.11.276.pom",
      "sha1": "a4ca17b17683d24bdd304007c4fd82bfa605c604"
    },
    {
      "path": "com/amazonaws/aws-java-sdk-health/1.11.276/aws-java-sdk-health-1.11.276.jar",
      "sha1": "6f741c720c7d2368abe0e5184adf6481b2af1be0"
    },
    {
      "path": "com/amazonaws/aws-java-sdk-health/1.11.276/aws-java-sdk-health-1.11.276.pom",
      "sha1": "d77c14e6624804f965ca753b8c935e2a962d5658"
    },
    {
      "path": "com/amazonaws/aws-java-sdk-iam/1.11.276/aws-java-sdk-iam-1.11.276.jar",
      "sha1": "277f5569b115b1c36174b4ce2fd6aa024172926d"
    },
    {
      "path": "com/amazonaws/aws-java-sdk-iam/1.11.276/aws-java-sdk-iam-1.11.276.pom",
      "sha1": "3c46d28dbb1c3286bc935d48298d119b89c7e367"
    },
    {
      "path": "com/amazonaws/aws-java-sdk-importexport/1.11.276/aws-java-sdk-importexport-1.11.276.jar",
      "sha1": "e4c8b451c8ad1497dff9f3a333ec2d471bd1582f"
    },
    {
      "path": "com/amazonaws/aws-java-sdk-importexport/1.11.276/aws-java-sdk-importexport-1.11.276.pom",
      "sha1": "02092625b7dc489641c14da2cf23d6f67c998364"
    },
    {
      "path": "com/amazonaws/aws-java-sdk-inspector/1.11.276/aws-java-sdk-inspector-1.11.276.jar",
      "sha1": "1946dd3e9eb9b5dbd6718841d97cc1969a86bcb9"
    },
    {
      "path": "com/amazonaws/aws-java-sdk-inspector/1.11.276/aws-java-sdk-inspector-1.11.276.pom",
      "sha1": "5cdc7b4143db34dc9b1fa6d8070df92b4ea8ca86"
    },
    {
      "path": "com/amazonaws/aws-java-sdk-iot/1.11.276/aws-java-sdk-iot-1.11.276.jar",
      "sha1": "2c0354b346a6dfa300ee031d78ed049b35c85df1"
    },
    {
      "path": "com/amazonaws/aws-java-sdk-iot/1.11.276/aws-java-sdk-iot-1.11.276.pom",
      "sha1": "9499ad941cdcf33c7a9cb30ab8c64581c327e731"
    },
    {
      "path": "com/amazonaws/aws-java-sdk-iotjobsdataplane/1.11.276/aws-java-sdk-iotjobsdataplane-1.11.276.jar",
      "sha1": "f2166046316067a7033592630389d6da37c99e04"
    },
    {
      "path": "com/amazonaws/aws-java-sdk-iotjobsdataplane/1.11.276/aws-java-sdk-iotjobsdataplane-1.11.276.pom",
      "sha1": "00e638af1810f1d14ae05fc9277743fa6ce60b16"
    },
    {
      "path": "com/amazonaws/aws-java-sdk-kinesis/1.11.276/aws-java-sdk-kinesis-1.11.276.jar",
      "sha1": "ad4a7919d6128216f1a2ff17a8769c1aabfbd98c"
    },
    {
      "path": "com/amazonaws/aws-java-sdk-kinesis/1.11.276/aws-java-sdk-kinesis-1.11.276.pom",
      "sha1": "e113ad7d61476cdede35c4181059c43f33ca2d88"
    },
    {
      "path": "com/amazonaws/aws-java-sdk-kinesisvideo/1.11.276/aws-java-sdk-kinesisvideo-1.11.276.jar",
      "sha1": "26cedb8cd8f0b0b756953515550b0653bc8ac52b"
    },
    {
      "path": "com/amazonaws/aws-java-sdk-kinesisvideo/1.11.276/aws-java-sdk-kinesisvideo-1.11.276.pom",
      "sha1": "b397355102c463e529267034f32682a54d4b7614"
    },
    {
      "path": "com/amazonaws/aws-java-sdk-kms/1.11.276/aws-java-sdk-kms-1.11.276.jar",
      "sha1": "9120fe917b08b7f882c637554d7c26b481dbd97e"
    },
    {
      "path": "com/amazonaws/aws-java-sdk-kms/1.11.276/aws-java-sdk-kms-1.11.276.pom",
      "sha1": "8b3cd3fa230aeebcc7258777031d78c177510595"
    },
    {
      "path": "com/amazonaws/aws-java-sdk-lambda/1.11.276/aws-java-sdk-lambda-1.11.276.jar",
      "sha1": "f0644142c0d967b3df07cd0ed565201d6f1e1cd4"
    },
    {
      "path": "com/amazonaws/aws-java-sdk-lambda/1.11.276/aws-java-sdk-lambda-1.11.276.pom",
      "sha1": "cb16afd03e372e4f2cd123e6a5e2f587e04b2d2a"
    },
    {
      "path": "com/amazonaws/aws-java-sdk-lex/1.11.276/aws-java-sdk-lex-1.11.276.jar",
      "sha1": "9eaa481f31283545750e456d42c58641807f21b0"
    },
    {
      "path": "com/amazonaws/aws-java-sdk-lex/1.11.276/aws-java-sdk-lex-1.11.276.pom",
      "sha1": "50ce68ed04e5425cda511aae59cb1b16caa28817"
    },
    {
      "path": "com/amazonaws/aws-java-sdk-lexmodelbuilding/1.11.276/aws-java-sdk-lexmodelbuilding-1.11.276.jar",
      "sha1": "881b7c012ddc1a7f02bf1148785fefbf6de90acf"
    },
    {
      "path": "com/amazonaws/aws-java-sdk-lexmodelbuilding/1.11.276/aws-java-sdk-lexmodelbuilding-1.11.276.pom",
      "sha1": "5474602eb83b8a07428840fd5743599ecf41e626"
    },
    {
      "path": "com/amazonaws/aws-java-sdk-lightsail/1.11.276/aws-java-sdk-lightsail-1.11.276.jar",
      "sha1": "837d3e96e3bb39778ae4cec3db9e6253cbdb1fe3"
    },
    {
      "path": "com/amazonaws/aws-java-sdk-lightsail/1.11.276/aws-java-sdk-lightsail-1.11.276.pom",
      "sha1": "a7ed266c44fd74545e1e8b95ed4d7119d62ca737"
    },
    {
      "path": "com/amazonaws/aws-java-sdk-logs/1.11.276/aws-java-sdk-logs-1.11.276.jar",
      "sha1": "1ae771f73d8392d3b3a5cb5f59a05f1721df00f7"
    },
    {
      "path": "com/amazonaws/aws-java-sdk-logs/1.11.276/aws-java-sdk-logs-1.11.276.pom",
      "sha1": "6c6fe51b6e37f1c1c467887bde2e6c579e4e8382"
    },
    {
      "path": "com/amazonaws/aws-java-sdk-machinelearning/1.11.276/aws-java-sdk-machinelearning-1.11.276.jar",
      "sha1": "272a54f6f0bf9d832f9d63baa6d492e7e4945958"
    },
    {
      "path": "com/amazonaws/aws-java-sdk-machinelearning/1.11.276/aws-java-sdk-machinelearning-1.11.276.pom",
      "sha1": "8f64350da4dc6ee5b33029016cacf035f2a22ccb"
    },
    {
      "path": "com/amazonaws/aws-java-sdk-marketplacecommerceanalytics/1.11.276/aws-java-sdk-marketplacecommerceanalytics-1.11.276.jar",
      "sha1": "b1f8d1d30dc45ac0d3ba107c4488e70606f972e2"
    },
    {
      "path": "com/amazonaws/aws-java-sdk-marketplacecommerceanalytics/1.11.276/aws-java-sdk-marketplacecommerceanalytics-1.11.276.pom",
      "sha1": "d667832f3f0917f15dce5d1d64bac34cea87c86e"
    },
    {
      "path": "com/amazonaws/aws-java-sdk-marketplaceentitlement/1.11.276/aws-java-sdk-marketplaceentitlement-1.11.276.jar",
      "sha1": "8be55cb8c36e28996e0b980c494846cdecaed375"
    },
    {
      "path": "com/amazonaws/aws-java-sdk-marketplaceentitlement/1.11.276/aws-java-sdk-marketplaceentitlement-1.11.276.pom",
      "sha1": "c8f915728fb5460cb67c8705eb26114ceaa67c47"
    },
    {
      "path": "com/amazonaws/aws-java-sdk-marketplacemeteringservice/1.11.276/aws-java-sdk-marketplacemeteringservice-1.11.276.jar",
      "sha1": "41e2b80ada0d3fef8e5c32273fd96845ba5cffb3"
    },
    {
      "path": "com/amazonaws/aws-java-sdk-marketplacemeteringservice/1.11.276/aws-java-sdk-marketplacemeteringservice-1.11.276.pom",
      "sha1": "f4b33544a31fca86485f6d8934923fb9af17736a"
    },
    {
      "path": "com/amazonaws/aws-java-sdk-mechanicalturkrequester/1.11.276/aws-java-sdk-mechanicalturkrequester-1.11.276.jar",
      "sha1": "9203bd137a090d03834d337d787d15082861b3f8"
    },
    {
      "path": "com/amazonaws/aws-java-sdk-mechanicalturkrequester/1.11.276/aws-java-sdk-mechanicalturkrequester-1.11.276.pom",
      "sha1": "4eeac77fbfd90d0313f1a5739ccac8994bb2cc70"
    },
    {
      "path": "com/amazonaws/aws-java-sdk-mediaconvert/1.11.276/aws-java-sdk-mediaconvert-1.11.276.jar",
      "sha1": "830abe735b0b1a2490c929a6fcd672e94ae7d4bd"
    },
    {
      "path": "com/amazonaws/aws-java-sdk-mediaconvert/1.11.276/aws-java-sdk-mediaconvert-1.11.276.pom",
      "sha1": "c3de7fa40b836d31bc392d9922d7b4b2ff9b04fe"
    },
    {
      "path": "com/amazonaws/aws-java-sdk-medialive/1.11.276/aws-java-sdk-medialive-1.11.276.jar",
      "sha1": "3b545e020a358184dc650b45b123caf40fdfcb86"
    },
    {
      "path": "com/amazonaws/aws-java-sdk-medialive/1.11.276/aws-java-sdk-medialive-1.11.276.pom",
      "sha1": "2a3134247c28ded6f7f4653827f5446ac250ecea"
    },
    {
      "path": "com/amazonaws/aws-java-sdk-mediapackage/1.11.276/aws-java-sdk-mediapackage-1.11.276.jar",
      "sha1": "6b5f36d70e1e7dca45d4bdd8b15b7faea439f5cd"
    },
    {
      "path": "com/amazonaws/aws-java-sdk-mediapackage/1.11.276/aws-java-sdk-mediapackage-1.11.276.pom",
      "sha1": "643f8424820fe2d85dade6d957160ed22a96be04"
    },
    {
      "path": "com/amazonaws/aws-java-sdk-mediastore/1.11.276/aws-java-sdk-mediastore-1.11.276.jar",
      "sha1": "f6f90eb80b9ed0fb067b22c87799253f6a0fc1f0"
    },
    {
      "path": "com/amazonaws/aws-java-sdk-mediastore/1.11.276/aws-java-sdk-mediastore-1.11.276.pom",
      "sha1": "ebe9686c157c7a246598be96154142fbac4f7642"
    },
    {
      "path": "com/amazonaws/aws-java-sdk-mediastoredata/1.11.276/aws-java-sdk-mediastoredata-1.11.276.jar",
      "sha1": "030092743df6ae167eff57b597ba9c94adc1450d"
    },
    {
      "path": "com/amazonaws/aws-java-sdk-mediastoredata/1.11.276/aws-java-sdk-mediastoredata-1.11.276.pom",
      "sha1": "91b34f14ff76b21c1ef9e25161d3908c36b1e423"
    },
    {
      "path": "com/amazonaws/aws-java-sdk-migrationhub/1.11.276/aws-java-sdk-migrationhub-1.11.276.jar",
      "sha1": "0b3c7bbbfecb12b8db03c308cfd93eb02fd9115f"
    },
    {
      "path": "com/amazonaws/aws-java-sdk-migrationhub/1.11.276/aws-java-sdk-migrationhub-1.11.276.pom",
      "sha1": "01323165da6cdbeb112a66a980c8d28c4fb92324"
    },
    {
      "path": "com/amazonaws/aws-java-sdk-mobile/1.11.276/aws-java-sdk-mobile-1.11.276.jar",
      "sha1": "059cdb47ff4b845b19702ed333d1ff475ce5c0be"
    },
    {
      "path": "com/amazonaws/aws-java-sdk-mobile/1.11.276/aws-java-sdk-mobile-1.11.276.pom",
      "sha1": "a369b36ac448ddd9e175fce2c2c8778fee3dc675"
    },
    {
      "path": "com/amazonaws/aws-java-sdk-models/1.11.276/aws-java-sdk-models-1.11.276.jar",
      "sha1": "1e8d4066528a1f3925646eb1d13eb9d972f711ce"
    },
    {
      "path": "com/amazonaws/aws-java-sdk-models/1.11.276/aws-java-sdk-models-1.11.276.pom",
      "sha1": "bc3ad5fedf94f0a5ddf011fee05a695e087c825e"
    },
    {
      "path": "com/amazonaws/aws-java-sdk-mq/1.11.276/aws-java-sdk-mq-1.11.276.jar",
      "sha1": "f5554cfe3f9c56269f5e1fbb509c0fbdada0c5c8"
    },
    {
      "path": "com/amazonaws/aws-java-sdk-mq/1.11.276/aws-java-sdk-mq-1.11.276.pom",
      "sha1": "b6119d0b648d9bd86ed0137ad5db53bee8f01709"
    },
    {
      "path": "com/amazonaws/aws-java-sdk-opsworks/1.11.276/aws-java-sdk-opsworks-1.11.276.jar",
      "sha1": "a0638875d33a7ca4d2d0d008ebeb1e522bea93f7"
    },
    {
      "path": "com/amazonaws/aws-java-sdk-opsworks/1.11.276/aws-java-sdk-opsworks-1.11.276.pom",
      "sha1": "4198ca4cd5d8c1fe6c650b432c81463d2ddd822e"
    },
    {
      "path": "com/amazonaws/aws-java-sdk-opsworkscm/1.11.276/aws-java-sdk-opsworkscm-1.11.276.jar",
      "sha1": "6dc7c11ebbbb6921fc11dae7344d9fc6211041f4"
    },
    {
      "path": "com/amazonaws/aws-java-sdk-opsworkscm/1.11.276/aws-java-sdk-opsworkscm-1.11.276.pom",
      "sha1": "a41d4b3bc6087da0c1e43a58f55cb4209e9a263f"
    },
    {
      "path": "com/amazonaws/aws-java-sdk-organizations/1.11.276/aws-java-sdk-organizations-1.11.276.jar",
      "sha1": "b09552c772461a5e470561c8e733e9c4de836e64"
    },
    {
      "path": "com/amazonaws/aws-java-sdk-organizations/1.11.276/aws-java-sdk-organizations-1.11.276.pom",
      "sha1": "1f2e0e2c40fd1e9b6de007975ca82e6be21357b6"
    },
    {
      "path": "com/amazonaws/aws-java-sdk-pinpoint/1.11.276/aws-java-sdk-pinpoint-1.11.276.jar",
      "sha1": "259ecaceeef98805370b7ed5bdb19ef67cacc347"
    },
    {
      "path": "com/amazonaws/aws-java-sdk-pinpoint/1.11.276/aws-java-sdk-pinpoint-1.11.276.pom",
      "sha1": "21a3aa52c55cf43ba81b8fce1525beb45f4d9060"
    },
    {
      "path": "com/amazonaws/aws-java-sdk-polly/1.11.276/aws-java-sdk-polly-1.11.276.jar",
      "sha1": "719c35b1188b9bec076974433d8f1c4a2003d4f1"
    },
    {
      "path": "com/amazonaws/aws-java-sdk-polly/1.11.276/aws-java-sdk-polly-1.11.276.pom",
      "sha1": "087d394d008074dc99806f37b587b2035fe022d2"
    },
    {
      "path": "com/amazonaws/aws-java-sdk-pom/1.11.22/aws-java-sdk-pom-1.11.22.pom",
      "sha1": "c8ef804a5c40011aa68cc3a97e7f2abdba79cb4f"
    },
    {
      "path": "com/amazonaws/aws-java-sdk-pom/1.11.276/aws-java-sdk-pom-1.11.276.pom",
      "sha1": "af705cd2e2d33092c5529e096dde83ac89a539b8"
    },
    {
      "path": "com/amazonaws/aws-java-sdk-pricing/1.11.276/aws-java-sdk-pricing-1.11.276.jar",
      "sha1": "ae86dcef66fa8669cd591a7cf1136a16ea259c96"
    },
    {
      "path": "com/amazonaws/aws-java-sdk-pricing/1.11.276/aws-java-sdk-pricing-1.11.276.pom",
      "sha1": "394788969b12da20369687c467eab4634d3bd76a"
    },
    {
      "path": "com/amazonaws/aws-java-sdk-rds/1.11.276/aws-java-sdk-rds-1.11.276.jar",
      "sha1": "9d58a3878a881c777ec31e46b21278166d74df67"
    },
    {
      "path": "com/amazonaws/aws-java-sdk-rds/1.11.276/aws-java-sdk-rds-1.11.276.pom",
      "sha1": "52120ac852c5555d8d566d0ad738de7f2c0eab83"
    },
    {
      "path": "com/amazonaws/aws-java-sdk-redshift/1.11.276/aws-java-sdk-redshift-1.11.276.jar",
      "sha1": "cd6a3e660d751c8f33c90d16f1321dd2c7f653e6"
    },
    {
      "path": "com/amazonaws/aws-java-sdk-redshift/1.11.276/aws-java-sdk-redshift-1.11.276.pom",
      "sha1": "49c7f9422fbd7c22a8f5aa8d97faa705594ac1f0"
    },
    {
      "path": "com/amazonaws/aws-java-sdk-rekognition/1.11.276/aws-java-sdk-rekognition-1.11.276.jar",
      "sha1": "10018100c11691cd1a46fa27520631ca8fd81d7a"
    },
    {
      "path": "com/amazonaws/aws-java-sdk-rekognition/1.11.276/aws-java-sdk-rekognition-1.11.276.pom",
      "sha1": "966ad8b2a9fce06f3362b9665118925e2966d86d"
    },
    {
      "path": "com/amazonaws/aws-java-sdk-resourcegroups/1.11.276/aws-java-sdk-resourcegroups-1.11.276.jar",
      "sha1": "47f68d2891565487716bc647c2a7c2ac18e34fdd"
    },
    {
      "path": "com/amazonaws/aws-java-sdk-resourcegroups/1.11.276/aws-java-sdk-resourcegroups-1.11.276.pom",
      "sha1": "01a85786375cbd4cbc4c78fbd6353f131dbc3c38"
    },
    {
      "path": "com/amazonaws/aws-java-sdk-resourcegroupstaggingapi/1.11.276/aws-java-sdk-resourcegroupstaggingapi-1.11.276.jar",
      "sha1": "2e1b995e3a3edace323fb97679d129dcedbf1993"
    },
    {
      "path": "com/amazonaws/aws-java-sdk-resourcegroupstaggingapi/1.11.276/aws-java-sdk-resourcegroupstaggingapi-1.11.276.pom",
      "sha1": "ce4231670d2268df2747c7a58b3464a525086698"
    },
    {
      "path": "com/amazonaws/aws-java-sdk-route53/1.11.276/aws-java-sdk-route53-1.11.276.jar",
      "sha1": "ef9993a1c3ba9d652deca3bc073f659f009d7efd"
    },
    {
      "path": "com/amazonaws/aws-java-sdk-route53/1.11.276/aws-java-sdk-route53-1.11.276.pom",
      "sha1": "e8aa32cfd284a39c121a6a5e4f5637cc634d31a1"
    },
    {
      "path": "com/amazonaws/aws-java-sdk-s3/1.11.276/aws-java-sdk-s3-1.11.276.jar",
      "sha1": "a1c52a11e8c03c5f63890895271216ba91922ff7"
    },
    {
      "path": "com/amazonaws/aws-java-sdk-s3/1.11.276/aws-java-sdk-s3-1.11.276.pom",
      "sha1": "91102d28c685da7903443a2d0ebaf3201b1e3813"
    },
    {
      "path": "com/amazonaws/aws-java-sdk-sagemaker/1.11.276/aws-java-sdk-sagemaker-1.11.276.jar",
      "sha1": "2d025aa555b79951dff69fd4ef77e1212ad69a45"
    },
    {
      "path": "com/amazonaws/aws-java-sdk-sagemaker/1.11.276/aws-java-sdk-sagemaker-1.11.276.pom",
      "sha1": "52e8d0daeccf38540bddcf740c10029a1cdbc7c3"
    },
    {
      "path": "com/amazonaws/aws-java-sdk-sagemakerruntime/1.11.276/aws-java-sdk-sagemakerruntime-1.11.276.jar",
      "sha1": "fc9bc60e85501c94e4a003fc8b0cd6b84c7f836d"
    },
    {
      "path": "com/amazonaws/aws-java-sdk-sagemakerruntime/1.11.276/aws-java-sdk-sagemakerruntime-1.11.276.pom",
      "sha1": "bc5b5500dc186a3427e8fe3b275c9f45ce834b5d"
    },
    {
      "path": "com/amazonaws/aws-java-sdk-serverlessapplicationrepository/1.11.276/aws-java-sdk-serverlessapplicationrepository-1.11.276.jar",
      "sha1": "7c4176f2f9a2a610741b2c76f400ee8b242b60a8"
    },
    {
      "path": "com/amazonaws/aws-java-sdk-serverlessapplicationrepository/1.11.276/aws-java-sdk-serverlessapplicationrepository-1.11.276.pom",
      "sha1": "27e89380f1cdc46c1dd009e3ee60232d786cc05a"
    },
    {
      "path": "com/amazonaws/aws-java-sdk-servermigration/1.11.276/aws-java-sdk-servermigration-1.11.276.jar",
      "sha1": "fae9eea0f5724034b766e4e26aeb32d61aa1c5f9"
    },
    {
      "path": "com/amazonaws/aws-java-sdk-servermigration/1.11.276/aws-java-sdk-servermigration-1.11.276.pom",
      "sha1": "d96224bb4d638e4ae094ac0da554a12d2c16460c"
    },
    {
      "path": "com/amazonaws/aws-java-sdk-servicecatalog/1.11.276/aws-java-sdk-servicecatalog-1.11.276.jar",
      "sha1": "5a6f8ed4df44da55f942ce939f5d0807ecc20d4a"
    },
    {
      "path": "com/amazonaws/aws-java-sdk-servicecatalog/1.11.276/aws-java-sdk-servicecatalog-1.11.276.pom",
      "sha1": "17794c38b674772a7cb1d8164adc6dd7bca97c57"
    },
    {
      "path": "com/amazonaws/aws-java-sdk-servicediscovery/1.11.276/aws-java-sdk-servicediscovery-1.11.276.jar",
      "sha1": "5b900ce7f5d57ecae66584cdeda3dcc82eeac901"
    },
    {
      "path": "com/amazonaws/aws-java-sdk-servicediscovery/1.11.276/aws-java-sdk-servicediscovery-1.11.276.pom",
      "sha1": "33d9307b80b119808810b7722ae89b7c40919a85"
    },
    {
      "path": "com/amazonaws/aws-java-sdk-ses/1.11.276/aws-java-sdk-ses-1.11.276.jar",
      "sha1": "27a9be1c6b35ae66ec9e1d1655e4982e526df4c5"
    },
    {
      "path": "com/amazonaws/aws-java-sdk-ses/1.11.276/aws-java-sdk-ses-1.11.276.pom",
      "sha1": "6c2b2d55fa2c9de4c040a7b137972b717c93185a"
    },
    {
      "path": "com/amazonaws/aws-java-sdk-shield/1.11.276/aws-java-sdk-shield-1.11.276.jar",
      "sha1": "73aed832cdcdd75c3d1c85aea03e8426cc6ae774"
    },
    {
      "path": "com/amazonaws/aws-java-sdk-shield/1.11.276/aws-java-sdk-shield-1.11.276.pom",
      "sha1": "806d6f6ecdaca575213bf430ca2a4b2da0d30a56"
    },
    {
      "path": "com/amazonaws/aws-java-sdk-simpledb/1.11.276/aws-java-sdk-simpledb-1.11.276.jar",
      "sha1": "77618ac03ec6a9a04a837f824dcfa9e9470559de"
    },
    {
      "path": "com/amazonaws/aws-java-sdk-simpledb/1.11.276/aws-java-sdk-simpledb-1.11.276.pom",
      "sha1": "1e84a3452d9d8cff80374572ec981b749c16c67e"
    },
    {
      "path": "com/amazonaws/aws-java-sdk-simpleworkflow/1.11.22/aws-java-sdk-simpleworkflow-1.11.22.pom",
      "sha1": "d2146fa8131bd799d84532b7caae35497eb35221"
    },
    {
      "path": "com/amazonaws/aws-java-sdk-simpleworkflow/1.11.276/aws-java-sdk-simpleworkflow-1.11.276.jar",
      "sha1": "44701c6cfcaf7b7b945318511c222f02e8a0046d"
    },
    {
      "path": "com/amazonaws/aws-java-sdk-simpleworkflow/1.11.276/aws-java-sdk-simpleworkflow-1.11.276.pom",
      "sha1": "840b92ea6c35dab6530ff3dbca65c2f49b3cb0e2"
    },
    {
      "path": "com/amazonaws/aws-java-sdk-snowball/1.11.276/aws-java-sdk-snowball-1.11.276.jar",
      "sha1": "0524a290ecdaefa4fc0a10faead0a4ce44f496e3"
    },
    {
      "path": "com/amazonaws/aws-java-sdk-snowball/1.11.276/aws-java-sdk-snowball-1.11.276.pom",
      "sha1": "9db650cbee2f7aee599f1db90613d8489202805b"
    },
    {
      "path": "com/amazonaws/aws-java-sdk-sns/1.11.276/aws-java-sdk-sns-1.11.276.jar",
      "sha1": "88bce4048c07061a950a3861a11c6afc662d6b6f"
    },
    {
      "path": "com/amazonaws/aws-java-sdk-sns/1.11.276/aws-java-sdk-sns-1.11.276.pom",
      "sha1": "e515608a30c3145b7741980cd9fa31a8bb3640df"
    },
    {
      "path": "com/amazonaws/aws-java-sdk-sqs/1.11.276/aws-java-sdk-sqs-1.11.276.jar",
      "sha1": "4687506096ff8017386c05102b76e376e7f60a19"
    },
    {
      "path": "com/amazonaws/aws-java-sdk-sqs/1.11.276/aws-java-sdk-sqs-1.11.276.pom",
      "sha1": "10e71b970c1fe26e5a485d245d0d5ae20b066bc6"
    },
    {
      "path": "com/amazonaws/aws-java-sdk-ssm/1.11.276/aws-java-sdk-ssm-1.11.276.jar",
      "sha1": "b3ece033c61dc2bc03c83145a3579db712199d4f"
    },
    {
      "path": "com/amazonaws/aws-java-sdk-ssm/1.11.276/aws-java-sdk-ssm-1.11.276.pom",
      "sha1": "32e87e8b117a58a92a106c2326644cdba15d20a4"
    },
    {
      "path": "com/amazonaws/aws-java-sdk-stepfunctions/1.11.276/aws-java-sdk-stepfunctions-1.11.276.jar",
      "sha1": "7a1dcb7d08cd5f23b41f0eb94a5eb1172a342f72"
    },
    {
      "path": "com/amazonaws/aws-java-sdk-stepfunctions/1.11.276/aws-java-sdk-stepfunctions-1.11.276.pom",
      "sha1": "b797cacfbe47e1808fca5f47505b00e535c27e85"
    },
    {
      "path": "com/amazonaws/aws-java-sdk-storagegateway/1.11.276/aws-java-sdk-storagegateway-1.11.276.jar",
      "sha1": "b786f51d5f82a4d35701e16abe5836e7a95091bd"
    },
    {
      "path": "com/amazonaws/aws-java-sdk-storagegateway/1.11.276/aws-java-sdk-storagegateway-1.11.276.pom",
      "sha1": "24cde3c25f23857f24269d37d2e4424c98a1413c"
    },
    {
      "path": "com/amazonaws/aws-java-sdk-sts/1.11.276/aws-java-sdk-sts-1.11.276.jar",
      "sha1": "fe7b86d2cd9495d09b533e03c5f5e054b613c814"
    },
    {
      "path": "com/amazonaws/aws-java-sdk-sts/1.11.276/aws-java-sdk-sts-1.11.276.pom",
      "sha1": "5263e61453a3e08085deb484d7d743817f98f2c5"
    },
    {
      "path": "com/amazonaws/aws-java-sdk-support/1.11.276/aws-java-sdk-support-1.11.276.jar",
      "sha1": "e85ab956c4640271966b48ca576d0286753580e1"
    },
    {
      "path": "com/amazonaws/aws-java-sdk-support/1.11.276/aws-java-sdk-support-1.11.276.pom",
      "sha1": "c9be0a4437f3cf8885690a0e4a86c610fba7e44e"
    },
    {
      "path": "com/amazonaws/aws-java-sdk-swf-libraries/1.11.22/aws-java-sdk-swf-libraries-1.11.22.jar",
      "sha1": "04bb64607f756c0c1f427bdb491db05b48402694"
    },
    {
      "path": "com/amazonaws/aws-java-sdk-swf-libraries/1.11.22/aws-java-sdk-swf-libraries-1.11.22.pom",
      "sha1": "fcf308cd1a842bdaa033b0c2d3f3fede348f9409"
    },
    {
      "path": "com/amazonaws/aws-java-sdk-transcribe/1.11.276/aws-java-sdk-transcribe-1.11.276.jar",
      "sha1": "e562cb9a752d4b8618d7066de998b67bdca8127d"
    },
    {
      "path": "com/amazonaws/aws-java-sdk-transcribe/1.11.276/aws-java-sdk-transcribe-1.11.276.pom",
      "sha1": "449606f62a1fd602c855d08daee9249a708f2414"
    },
    {
      "path": "com/amazonaws/aws-java-sdk-translate/1.11.276/aws-java-sdk-translate-1.11.276.jar",
      "sha1": "7acce1c63e820f00ee1948e0629f0f1619321032"
    },
    {
      "path": "com/amazonaws/aws-java-sdk-translate/1.11.276/aws-java-sdk-translate-1.11.276.pom",
      "sha1": "b1f2f878c1f24d717b7b59a6441215d51d790422"
    },
    {
      "path": "com/amazonaws/aws-java-sdk-waf/1.11.276/aws-java-sdk-waf-1.11.276.jar",
      "sha1": "2753a8321b6e779773de4bb007ecade4675f8f23"
    },
    {
      "path": "com/amazonaws/aws-java-sdk-waf/1.11.276/aws-java-sdk-waf-1.11.276.pom",
      "sha1": "5712967c583a62123ab02398a976e153ab209e88"
    },
    {
      "path": "com/amazonaws/aws-java-sdk-workdocs/1.11.276/aws-java-sdk-workdocs-1.11.276.jar",
      "sha1": "04b22eea6229c6942a80fd9012448b2afe0d7b6b"
    },
    {
      "path": "com/amazonaws/aws-java-sdk-workdocs/1.11.276/aws-java-sdk-workdocs-1.11.276.pom",
      "sha1": "615d04da482d7f5ebac35191e44e0477a2b7165b"
    },
    {
      "path": "com/amazonaws/aws-java-sdk-workmail/1.11.276/aws-java-sdk-workmail-1.11.276.jar",
      "sha1": "cb653a4f9c0a98b0c762a801de40511794bcc0e8"
    },
    {
      "path": "com/amazonaws/aws-java-sdk-workmail/1.11.276/aws-java-sdk-workmail-1.11.276.pom",
      "sha1": "d00ba76d278a6d56d5f7517b3c9b70434bf36bb5"
    },
    {
      "path": "com/amazonaws/aws-java-sdk-workspaces/1.11.276/aws-java-sdk-workspaces-1.11.276.jar",
      "sha1": "6929638a7907394778f1e22f3c3bfcb7282f31d5"
    },
    {
      "path": "com/amazonaws/aws-java-sdk-workspaces/1.11.276/aws-java-sdk-workspaces-1.11.276.pom",
      "sha1": "41b5b7aa6da766d0572c98d8229965d2feb046cd"
    },
    {
      "path": "com/amazonaws/aws-java-sdk-xray/1.11.276/aws-java-sdk-xray-1.11.276.jar",
      "sha1": "022497a43a019258bbe59abff5a567ac6c4443ef"
    },
    {
      "path": "com/amazonaws/aws-java-sdk-xray/1.11.276/aws-java-sdk-xray-1.11.276.pom",
      "sha1": "2cceb79465ba9f13b70e1cda984060cdff698520"
    },
    {
      "path": "com/amazonaws/aws-java-sdk/1.11.276/aws-java-sdk-1.11.276.jar",
      "sha1": "65128e5f3eaa97aab03711a3ed1560908d6a26b3"
    },
    {
      "path": "com/amazonaws/aws-java-sdk/1.11.276/aws-java-sdk-1.11.276.pom",
      "sha1": "11ef577b2a751072bfe49e7fee13d60beb94b1ee"
    },
    {
      "path": "com/amazonaws/jmespath-java/1.11.276/jmespath-java-1.11.276.jar",
      "sha1": "3dc2aaf1bf185fe91ff44e17339f480bd4f44ff4"
    },
    {
      "path": "com/amazonaws/jmespath-java/1.11.276/jmespath-java-1.11.276.pom",
      "sha1": "c7a62a124dcf9d2bb31c37529509072e943fcf7c"
    },
    {
      "path": "com/beust/jcommander/1.78/jcommander-1.78.jar",
      "sha1": "a3927de9bd6f351429bcf763712c9890629d8f51"
    },
    {
      "path": "com/beust/jcommander/1.78/jcommander-1.78.pom",
      "sha1": "d99f5df85ea6656189de6865d34653a804feca16"
    },
    {
      "path": "com/fasterxml/jackson/core/jackson-annotations/2.6.0/jackson-annotations-2.6.0.jar",
      "sha1": "a0990e2e812ac6639b6ce955c91b13228500476e"
    },
    {
      "path": "com/fasterxml/jackson/core/jackson-annotations/2.6.0/jackson-annotations-2.6.0.pom",
      "sha1": "74f0cf17283e921a4b78ce5a0588d22ffa26d832"
    },
    {
      "path": "com/fasterxml/jackson/core/jackson-core/2.6.6/jackson-core-2.6.6.pom",
      "sha1": "3bbe4552671bc6c44eb0d4eb194b383dd6dfdb88"
    },
    {
      "path": "com/fasterxml/jackson/core/jackson-core/2.6.7/jackson-core-2.6.7.jar",
      "sha1": "81838e08d5e10e33cdee7299f9682d836b78c63e"
    },
    {
      "path": "com/fasterxml/jackson/core/jackson-core/2.6.7/jackson-core-2.6.7.pom",
      "sha1": "3457ebb3180f4f2f599242e70697c80135c58dcf"
    },
    {
      "path": "com/fasterxml/jackson/core/jackson-databind/2.6.6/jackson-databind-2.6.6.pom",
      "sha1": "32698733d34d0c3bf27904a1549c9dd2a9555dbe"
    },
    {
      "path": "com/fasterxml/jackson/core/jackson-databind/2.6.7.1/jackson-databind-2.6.7.1.jar",
      "sha1": "306775aeb5164835a1dcbdf3f945587045cfb3b5"
    },
    {
      "path": "com/fasterxml/jackson/core/jackson-databind/2.6.7.1/jackson-databind-2.6.7.1.pom",
      "sha1": "fa5574a223726d64bcd6ec5f5c6afaa166d63471"
    },
    {
      "path": "com/fasterxml/jackson/dataformat/jackson-dataformat-cbor/2.6.6/jackson-dataformat-cbor-2.6.6.pom",
      "sha1": "41621b57be660f734089aa44f95152232a21cceb"
    },
    {
      "path": "com/fasterxml/jackson/dataformat/jackson-dataformat-cbor/2.6.7/jackson-dataformat-cbor-2.6.7.jar",
      "sha1": "ba9e74b11135b18248e960df657a2b86ae77a079"
    },
    {
      "path": "com/fasterxml/jackson/dataformat/jackson-dataformat-cbor/2.6.7/jackson-dataformat-cbor-2.6.7.pom",
      "sha1": "db89ee53576ae700a78bfe1a9f605b074531064a"
    },
    {
      "path": "com/fasterxml/jackson/jackson-parent/2.6.1/jackson-parent-2.6.1.pom",
      "sha1": "d9178b7012e394e8c631f98167deca4f85a2cfde"
    },
    {
      "path": "com/fasterxml/jackson/jackson-parent/2.6.2/jackson-parent-2.6.2.pom",
      "sha1": "b232d48541db046aa1245c27bfa7398ea737d2ad"
    },
    {
      "path": "com/fasterxml/oss-parent/23/oss-parent-23.pom",
      "sha1": "8ee7f1755fea4b333428aac06fca31330404357f"
    },
    {
      "path": "com/fasterxml/oss-parent/24/oss-parent-24.pom",
      "sha1": "f4fbf349d22ab6a355ebecdb8a2886dd790b4877"
    },
    {
      "path": "com/github/platform-team/aws-maven/6.0.0/aws-maven-6.0.0.jar",
      "sha1": "01d5ce82f21445014ea661b94edb1776659fdec0"
    },
    {
      "path": "com/github/platform-team/aws-maven/6.0.0/aws-maven-6.0.0.pom",
      "sha1": "dc15dc0462a71c38cf113738c99975b883fbffb7"
    },
    {
      "path": "com/google/code/findbugs/annotations/3.0.0/annotations-3.0.0.jar",
      "sha1": "e20984c024b3baf63d06cf481c65c242dcd541de"
    },
    {
      "path": "com/google/code/findbugs/annotations/3.0.0/annotations-3.0.0.pom",
      "sha1": "3aa1ed94d499d40ee601773f4af353450c94e70d"
    },
    {
      "path": "com/google/code/findbugs/bcel-findbugs/6.0/bcel-findbugs-6.0.jar",
      "sha1": "7a7563ba41dceff3da4af4927b7c09908bd5132c"
    },
    {
      "path": "com/google/code/findbugs/bcel-findbugs/6.0/bcel-findbugs-6.0.pom",
      "sha1": "2f757a1e1cc8f4b151c98288a056e967fdc8e274"
    },
    {
      "path": "com/google/code/findbugs/findbugs/3.0.0/findbugs-3.0.0.jar",
      "sha1": "e9a938f0cb34e2ab5853f9ecb1989f6f590ee385"
    },
    {
      "path": "com/google/code/findbugs/findbugs/3.0.0/findbugs-3.0.0.pom",
      "sha1": "12fcee11a128422f87a3d31ceb524551f5c49570"
    },
    {
      "path": "com/google/code/findbugs/jFormatString/3.0.0/jFormatString-3.0.0.jar",
      "sha1": "d3995f9be450813bc2ccee8f0774c1a3033a0f30"
    },
    {
      "path": "com/google/code/findbugs/jFormatString/3.0.0/jFormatString-3.0.0.pom",
      "sha1": "7b3103607f633aeb40a35e10ee382ad52984d410"
    },
    {
      "path": "com/google/code/findbugs/jsr305/2.0.1/jsr305-2.0.1.jar",
      "sha1": "516c03b21d50a644d538de0f0369c620989cd8f0"
    },
    {
      "path": "com/google/code/findbugs/jsr305/2.0.1/jsr305-2.0.1.pom",
      "sha1": "95efa8cea662452bb74b34abe09a93ff47625c8f"
    },
    {
      "path": "com/google/code/findbugs/jsr305/3.0.0/jsr305-3.0.0.jar",
      "sha1": "5871fb60dc68d67da54a663c3fd636a10a532948"
    },
    {
      "path": "com/google/code/findbugs/jsr305/3.0.0/jsr305-3.0.0.pom",
      "sha1": "278c908b87e003ccbd36588d769655d2b870a7c7"
    },
    {
      "path": "com/google/code/findbugs/jsr305/3.0.2/jsr305-3.0.2.jar",
      "sha1": "25ea2e8b0c338a877313bd4672d3fe056ea78f0d"
    },
    {
      "path": "com/google/code/findbugs/jsr305/3.0.2/jsr305-3.0.2.pom",
      "sha1": "8d93cdf4d84d7e1de736df607945c6df0730a10f"
    },
    {
      "path": "com/google/code/maven-scm-provider-svnjava/maven-scm-provider-svnjava/1.13/maven-scm-provider-svnjava-1.13.jar",
      "sha1": "f87ba6a4da7ba58626cb521652d7834a0fc4fdcc"
    },
    {
      "path": "com/google/code/maven-scm-provider-svnjava/maven-scm-provider-svnjava/1.13/maven-scm-provider-svnjava-1.13.pom",
      "sha1": "868d204d15b6faac64578ebd9f322975fbbcfe99"
    },
    {
      "path": "com/google/collections/google-collections/1.0/google-collections-1.0.pom",
      "sha1": "292197f3cb1ebc0dd03e20897e4250b265177286"
    },
    {
      "path": "com/google/errorprone/error_prone_annotations/2.2.0/error_prone_annotations-2.2.0.jar",
      "sha1": "88e3c593e9b3586e1c6177f89267da6fc6986f0c"
    },
    {
      "path": "com/google/errorprone/error_prone_annotations/2.2.0/error_prone_annotations-2.2.0.pom",
      "sha1": "e28b5b546020f18ea29e2b4756023f53ee91492b"
    },
    {
      "path": "com/google/errorprone/error_prone_annotations/2.3.4/error_prone_annotations-2.3.4.jar",
      "sha1": "dac170e4594de319655ffb62f41cbd6dbb5e601e"
    },
    {
      "path": "com/google/errorprone/error_prone_annotations/2.3.4/error_prone_annotations-2.3.4.pom",
      "sha1": "9a23fcb83bc8ed502506a8e6c648bf763dc5bcf9"
    },
    {
      "path": "com/google/errorprone/error_prone_parent/2.2.0/error_prone_parent-2.2.0.pom",
      "sha1": "72e2f31cb1952eada003d2ba7e82874cfe4b738c"
    },
    {
      "path": "com/google/errorprone/error_prone_parent/2.3.4/error_prone_parent-2.3.4.pom",
      "sha1": "a9b9dd42d174a5f96d6c195525877fc6d0b2028a"
    },
    {
      "path": "com/google/google/1/google-1.pom",
      "sha1": "c35a5268151b7a1bbb77f7ee94a950f00e32db61"
    },
    {
      "path": "com/google/google/5/google-5.pom",
      "sha1": "d94d040e8ce2ae7ff75945227e262e369445f736"
    },
    {
      "path": "com/google/guava/failureaccess/1.0.1/failureaccess-1.0.1.jar",
      "sha1": "1dcf1de382a0bf95a3d8b0849546c88bac1292c9"
    },
    {
      "path": "com/google/guava/failureaccess/1.0.1/failureaccess-1.0.1.pom",
      "sha1": "e8160e78fdaaf7088621dc1649d9dd2dfcf8d0e8"
    },
    {
      "path": "com/google/guava/guava-parent/16.0.1/guava-parent-16.0.1.pom",
      "sha1": "08ee21458c04474f97a3e499d5618c01cd2991db"
    },
    {
      "path": "com/google/guava/guava-parent/26.0-android/guava-parent-26.0-android.pom",
      "sha1": "a2c0df489614352b7e8e503e274bd1dee5c42a64"
    },
    {
      "path": "com/google/guava/guava-parent/27.1-jre/guava-parent-27.1-jre.pom",
      "sha1": "a4686474dcba0d75d89e3d4f9665634832e49b6f"
    },
    {
      "path": "com/google/guava/guava-parent/30.0-jre/guava-parent-30.0-jre.pom",
      "sha1": "967743c6cda3e5267084455bca3c7ab08df3f453"
    },
    {
      "path": "com/google/guava/guava/16.0.1/guava-16.0.1.pom",
      "sha1": "52f16cd93f1ee1f0d1e1e55f46fa21c35f829f85"
    },
    {
      "path": "com/google/guava/guava/27.1-jre/guava-27.1-jre.jar",
      "sha1": "e47b59c893079b87743cdcfb6f17ca95c08c592c"
    },
    {
      "path": "com/google/guava/guava/27.1-jre/guava-27.1-jre.pom",
      "sha1": "db536f4a1c26739eb6ee1cfb707ec3fbe8325c86"
    },
    {
      "path": "com/google/guava/guava/30.0-jre/guava-30.0-jre.jar",
      "sha1": "8ddbc8769f73309fe09b54c5951163f10b0d89fa"
    },
    {
      "path": "com/google/guava/guava/30.0-jre/guava-30.0-jre.pom",
      "sha1": "d7239fe628e6e3fbb6734acbc07195435fdac305"
    },
    {
      "path": "com/google/guava/listenablefuture/9999.0-empty-to-avoid-conflict-with-guava/listenablefuture-9999.0-empty-to-avoid-conflict-with-guava.jar",
      "sha1": "b421526c5f297295adef1c886e5246c39d4ac629"
    },
    {
      "path": "com/google/guava/listenablefuture/9999.0-empty-to-avoid-conflict-with-guava/listenablefuture-9999.0-empty-to-avoid-conflict-with-guava.pom",
      "sha1": "1b77ba79f9b2b7dfd4e15ea7bb0d568d5eb9cb8d"
    },
    {
      "path": "com/google/inject/extensions/extensions-parent/4.0-beta5/extensions-parent-4.0-beta5.pom",
      "sha1": "516d8e5e771cd573364dc6ff53c2c6c13908a713"
    },
    {
      "path": "com/google/inject/extensions/guice-assistedinject/4.0-beta5/guice-assistedinject-4.0-beta5.jar",
      "sha1": "820f10e0650cd9ed2591f398937df50f330b147d"
    },
    {
      "path": "com/google/inject/extensions/guice-assistedinject/4.0-beta5/guice-assistedinject-4.0-beta5.pom",
      "sha1": "4b9b352e0537b0ca49cb97533387864b185df09b"
    },
    {
      "path": "com/google/inject/extensions/guice-grapher/4.0-beta5/guice-grapher-4.0-beta5.jar",
      "sha1": "dd9a00d72fecfa05a77bf28c7922eacddda23b18"
    },
    {
      "path": "com/google/inject/extensions/guice-grapher/4.0-beta5/guice-grapher-4.0-beta5.pom",
      "sha1": "1cd692901e55d382cdb9e647d74617bb68d63126"
    },
    {
      "path": "com/google/inject/extensions/guice-multibindings/4.0-beta5/guice-multibindings-4.0-beta5.jar",
      "sha1": "f432356db0a167127ffe4a7921238d7205b12682"
    },
    {
      "path": "com/google/inject/extensions/guice-multibindings/4.0-beta5/guice-multibindings-4.0-beta5.pom",
      "sha1": "3cff7b7b5f418f5edca0fa1b0d4bcd3f3215d9c7"
    },
    {
      "path": "com/google/inject/extensions/guice-throwingproviders/4.0-beta5/guice-throwingproviders-4.0-beta5.jar",
      "sha1": "8840bd8267a5b09ee84a314a54dbdc6c1b0a7efb"
    },
    {
      "path": "com/google/inject/extensions/guice-throwingproviders/4.0-beta5/guice-throwingproviders-4.0-beta5.pom",
      "sha1": "cb52affb5a89e66a5f1d9ab3a7fde7dda1cc5baa"
    },
    {
      "path": "com/google/inject/guice-parent/4.0-beta5/guice-parent-4.0-beta5.pom",
      "sha1": "13d7df2b77236548d1e7cb9ba688686ddd4f19a5"
    },
    {
      "path": "com/google/inject/guice/4.0-beta5/guice-4.0-beta5-no_aop.jar",
      "sha1": "7706f581d709b1afd89b4e0dbf1bebf250abbd9b"
    },
    {
      "path": "com/google/inject/guice/4.0-beta5/guice-4.0-beta5.pom",
      "sha1": "1e968b8c1da8cb48b7c0b77ffc565f92f313c392"
    },
    {
      "path": "com/google/j2objc/j2objc-annotations/1.1/j2objc-annotations-1.1.jar",
      "sha1": "ed28ded51a8b1c6b112568def5f4b455e6809019"
    },
    {
      "path": "com/google/j2objc/j2objc-annotations/1.1/j2objc-annotations-1.1.pom",
      "sha1": "b964a9414771661bdf35a3f10692a2fb0dd2c866"
    },
    {
      "path": "com/google/j2objc/j2objc-annotations/1.3/j2objc-annotations-1.3.jar",
      "sha1": "ba035118bc8bac37d7eff77700720999acd9986d"
    },
    {
      "path": "com/google/j2objc/j2objc-annotations/1.3/j2objc-annotations-1.3.pom",
      "sha1": "47e0dd93285dcc6b33181713bc7e8aed66742964"
    },
    {
      "path": "com/helger/maven/ph-javacc-maven-plugin/4.1.4/ph-javacc-maven-plugin-4.1.4.jar",
      "sha1": "c4434297659c27e788ee9d352188862734278fe5"
    },
    {
      "path": "com/helger/maven/ph-javacc-maven-plugin/4.1.4/ph-javacc-maven-plugin-4.1.4.pom",
      "sha1": "8cff9a220494e050b7f05956e8204ee7bacfcaf6"
    },
    {
      "path": "com/helger/parent-pom/1.11.1/parent-pom-1.11.1.pom",
      "sha1": "96d69937676a59325acb69f9b85725d9e64c6ec6"
    },
    {
      "path": "com/helger/parser-generator-cc/1.1.3/parser-generator-cc-1.1.3.jar",
      "sha1": "106f0ca298700ce562c7ab1a36662a01597ace8e"
    },
    {
      "path": "com/helger/parser-generator-cc/1.1.3/parser-generator-cc-1.1.3.pom",
      "sha1": "b509a651b5a5ad97ad34ada1f65b5bb2e8aeda63"
    },
    {
      "path": "com/helger/ph-collection/9.4.2/ph-collection-9.4.2.jar",
      "sha1": "9ba19a4dd2848fb038ef6852af565ba16e11cca8"
    },
    {
      "path": "com/helger/ph-collection/9.4.2/ph-collection-9.4.2.pom",
      "sha1": "aad9d215349053502282daa612feb6af3d4c8a01"
    },
    {
      "path": "com/helger/ph-commons-parent-pom/9.4.2/ph-commons-parent-pom-9.4.2.pom",
      "sha1": "617f38e16ed4bffd8d546468d57c45ad196f4034"
    },
    {
      "path": "com/helger/ph-commons/9.4.2/ph-commons-9.4.2.jar",
      "sha1": "87a16c91049fc265f10842848c54c4caea324e46"
    },
    {
      "path": "com/helger/ph-commons/9.4.2/ph-commons-9.4.2.pom",
      "sha1": "2247677eef74547c7e91cb4455c5b801d33f5e97"
    },
    {
      "path": "com/helger/ph-security/9.4.2/ph-security-9.4.2.jar",
      "sha1": "0add4394f4f97d5b12653375a97fc526817c8504"
    },
    {
      "path": "com/helger/ph-security/9.4.2/ph-security-9.4.2.pom",
      "sha1": "aa0dce553100a6d257ae3950b2f82a168831b97d"
    },
    {
      "path": "com/helger/ph-xml/9.4.2/ph-xml-9.4.2.jar",
      "sha1": "a5bff513195d4194d6792a77fa970f6e0be1a1b1"
    },
    {
      "path": "com/helger/ph-xml/9.4.2/ph-xml-9.4.2.pom",
      "sha1": "f5e5690593e7124b34b7463a10473517f3d14098"
    },
    {
      "path": "com/ibm/icu/icu4j/59.1/icu4j-59.1.jar",
      "sha1": "6f06e820cf4c8968bbbaae66ae0b33f6a256b57f"
    },
    {
      "path": "com/ibm/icu/icu4j/59.1/icu4j-59.1.pom",
      "sha1": "577f1f4e1d5c8603f45a5fa34ba42128ea6e5b84"
    },
    {
      "path": "com/ibm/icu/icu4j/63.1/icu4j-63.1.jar",
      "sha1": "385682b7fff53cd5ac2cad0fdb4658a7b97e9475"
    },
    {
      "path": "com/ibm/icu/icu4j/63.1/icu4j-63.1.pom",
      "sha1": "ac9bbff56a4a94b546468cdee50d17ee0fc4c24f"
    },
    {
      "path": "com/jcraft/jsch/0.1.23/jsch-0.1.23.pom",
      "sha1": "1d4266015cc4deba8bf4b56441ebc02cd170503d"
    },
    {
      "path": "com/jcraft/jsch/0.1.27/jsch-0.1.27.jar",
      "sha1": "0dc3be7501b71d413322735295288bdec7633730"
    },
    {
      "path": "com/jcraft/jsch/0.1.27/jsch-0.1.27.pom",
      "sha1": "bd3e22fbac849d8b4b96a7d6a0dbb5e69fd083c1"
    },
    {
      "path": "com/jcraft/jsch/0.1.38/jsch-0.1.38.jar",
      "sha1": "0677f7038dd5c8d5d687c558d09c124f820a8fd5"
    },
    {
      "path": "com/jcraft/jsch/0.1.38/jsch-0.1.38.pom",
      "sha1": "90ff09ba4668324b217d11d51b8f7704aeef7f93"
    },
    {
      "path": "com/mks/api/mksapi-jar/4.10.9049/mksapi-jar-4.10.9049.jar",
      "sha1": "93fa3b67c070850183922d9802c240e7ce4618ca"
    },
    {
      "path": "com/mks/api/mksapi-jar/4.10.9049/mksapi-jar-4.10.9049.pom",
      "sha1": "d96547ef58c82124f804209865254f13aa1db928"
    },
    {
      "path": "com/openhtmltopdf/openhtmltopdf-core/1.0.0/openhtmltopdf-core-1.0.0.jar",
      "sha1": "a0c330e952ca185ff7b105e36294f02199d2c171"
    },
    {
      "path": "com/openhtmltopdf/openhtmltopdf-core/1.0.0/openhtmltopdf-core-1.0.0.pom",
      "sha1": "78b9520d9e091f294d7d05648ab9df8159eac2b9"
    },
    {
      "path": "com/openhtmltopdf/openhtmltopdf-jsoup-dom-converter/1.0.0/openhtmltopdf-jsoup-dom-converter-1.0.0.jar",
      "sha1": "dba071d26065e53a83270ae01d4b1d3f2faa1757"
    },
    {
      "path": "com/openhtmltopdf/openhtmltopdf-jsoup-dom-converter/1.0.0/openhtmltopdf-jsoup-dom-converter-1.0.0.pom",
      "sha1": "fd9243f930cc126acfe378be901f755de95bc5fc"
    },
    {
      "path": "com/openhtmltopdf/openhtmltopdf-parent/1.0.0/openhtmltopdf-parent-1.0.0.pom",
      "sha1": "61eae444a6ca3842c7246d48e7b1de32dc24e9f5"
    },
    {
      "path": "com/openhtmltopdf/openhtmltopdf-pdfbox/1.0.0/openhtmltopdf-pdfbox-1.0.0.jar",
      "sha1": "b5a0ceb836b85a02b412333bb5a2e990b0bb0d84"
    },
    {
      "path": "com/openhtmltopdf/openhtmltopdf-pdfbox/1.0.0/openhtmltopdf-pdfbox-1.0.0.pom",
      "sha1": "fd972fdecfe515938248116eb9e711f1e7e94384"
    },
    {
      "path": "com/openhtmltopdf/openhtmltopdf-rtl-support/1.0.0/openhtmltopdf-rtl-support-1.0.0.jar",
      "sha1": "b47402742530ce94720161c0e44623f460f48683"
    },
    {
      "path": "com/openhtmltopdf/openhtmltopdf-rtl-support/1.0.0/openhtmltopdf-rtl-support-1.0.0.pom",
      "sha1": "74d18a5a5cffbfa318c2d7d648e81483af9629fb"
    },
    {
      "path": "com/puppycrawl/tools/checkstyle/8.19/checkstyle-8.19.jar",
      "sha1": "b89d91993480a473c416f83677ad92dbede809fa"
    },
    {
      "path": "com/puppycrawl/tools/checkstyle/8.19/checkstyle-8.19.pom",
      "sha1": "db7bb76bc0aefa23d21d36949cec9ab8e0d14e1d"
    },
    {
      "path": "com/thoughtworks/qdox/qdox/1.12/qdox-1.12.jar",
      "sha1": "466993f8362511ecc42e6508d3db1880bfcd5c56"
    },
    {
      "path": "com/thoughtworks/qdox/qdox/1.12/qdox-1.12.pom",
      "sha1": "571f6872de0bf98d3f8afa5d2509c012b2aaaa57"
    },
    {
      "path": "com/thoughtworks/qdox/qdox/2.0-M7/qdox-2.0-M7.jar",
      "sha1": "801684e388e7309a510eef9a5d8d100dd167f97c"
    },
    {
      "path": "com/thoughtworks/qdox/qdox/2.0-M7/qdox-2.0-M7.pom",
      "sha1": "711868c26e3909198eff1fb7481b09ee0a0a468b"
    },
    {
      "path": "com/typesafe/sbt/compiler-interface/0.13.9/compiler-interface-0.13.9-sources.jar",
      "sha1": "2311addbed1182916ad00f83c57c0eeca1af382b"
    },
    {
      "path": "com/typesafe/sbt/compiler-interface/0.13.9/compiler-interface-0.13.9.pom",
      "sha1": "64673e873580f58d1fed7eeac2802c5a2b3598f5"
    },
    {
      "path": "com/typesafe/sbt/incremental-compiler/0.13.9/incremental-compiler-0.13.9.jar",
      "sha1": "fbbf1cadbed058aa226643e83543c35de43b13f0"
    },
    {
      "path": "com/typesafe/sbt/incremental-compiler/0.13.9/incremental-compiler-0.13.9.pom",
      "sha1": "f07e14980eb4df01a61e3e9a4b0532344fa3bf84"
    },
    {
      "path": "com/typesafe/sbt/sbt-interface/0.13.9/sbt-interface-0.13.9.jar",
      "sha1": "29848631415402c81b732e919be88f268df37250"
    },
    {
      "path": "com/typesafe/sbt/sbt-interface/0.13.9/sbt-interface-0.13.9.pom",
      "sha1": "68a6013a6b066a6a678409eabf8c86ca17484541"
    },
    {
      "path": "com/typesafe/zinc/zinc/0.3.9/zinc-0.3.9.jar",
      "sha1": "46a4556d1f36739879f4b2cc19a73d12b3036e9a"
    },
    {
      "path": "com/typesafe/zinc/zinc/0.3.9/zinc-0.3.9.pom",
      "sha1": "c8bc33680364e03feab66f8672c906ab015b74d8"
    },
    {
      "path": "com/vladsch/flexmark/flexmark-all/0.60.2/flexmark-all-0.60.2.jar",
      "sha1": "108b9c4dede3ca7ef56a15ded46ebdb099a530f4"
    },
    {
      "path": "com/vladsch/flexmark/flexmark-all/0.60.2/flexmark-all-0.60.2.pom",
      "sha1": "1ace631ba021f7d5ef69da7dbd39d6fcf39c0fd8"
    },
    {
      "path": "com/vladsch/flexmark/flexmark-ext-abbreviation/0.60.2/flexmark-ext-abbreviation-0.60.2.jar",
      "sha1": "6cf9a249320fc0ef80f73c73a1a48e8d1fe4ea4d"
    },
    {
      "path": "com/vladsch/flexmark/flexmark-ext-abbreviation/0.60.2/flexmark-ext-abbreviation-0.60.2.pom",
      "sha1": "c7ef090a92be897ce7b00b70f34f98c28b4e04de"
    },
    {
      "path": "com/vladsch/flexmark/flexmark-ext-admonition/0.60.2/flexmark-ext-admonition-0.60.2.jar",
      "sha1": "3be30c580544310791d5cf797d4bb0e3e327fe2d"
    },
    {
      "path": "com/vladsch/flexmark/flexmark-ext-admonition/0.60.2/flexmark-ext-admonition-0.60.2.pom",
      "sha1": "a9ff1995b063ce7e601a3f79c18b97bd72f96789"
    },
    {
      "path": "com/vladsch/flexmark/flexmark-ext-anchorlink/0.60.2/flexmark-ext-anchorlink-0.60.2.jar",
      "sha1": "49c56e1a0d80fdc31a6b89cd7b36f2e5493df124"
    },
    {
      "path": "com/vladsch/flexmark/flexmark-ext-anchorlink/0.60.2/flexmark-ext-anchorlink-0.60.2.pom",
      "sha1": "05a4a80b3096348bc721f5c502c40c4efb35e5e0"
    },
    {
      "path": "com/vladsch/flexmark/flexmark-ext-aside/0.60.2/flexmark-ext-aside-0.60.2.jar",
      "sha1": "24386047788c8f2fad3c9ec5ff12f39d8fa6aa72"
    },
    {
      "path": "com/vladsch/flexmark/flexmark-ext-aside/0.60.2/flexmark-ext-aside-0.60.2.pom",
      "sha1": "bbee3167051fdf3286763512c8c87fa6ff217288"
    },
    {
      "path": "com/vladsch/flexmark/flexmark-ext-attributes/0.60.2/flexmark-ext-attributes-0.60.2.jar",
      "sha1": "92c01b3a56f186e7d6cbb54c8cc5f8e06540dac5"
    },
    {
      "path": "com/vladsch/flexmark/flexmark-ext-attributes/0.60.2/flexmark-ext-attributes-0.60.2.pom",
      "sha1": "89805e24e74c6c1dca4726fbb0c31b41d681ce26"
    },
    {
      "path": "com/vladsch/flexmark/flexmark-ext-autolink/0.60.2/flexmark-ext-autolink-0.60.2.jar",
      "sha1": "697876cbfd3d75e774af0f038523a712ed03bc37"
    },
    {
      "path": "com/vladsch/flexmark/flexmark-ext-autolink/0.60.2/flexmark-ext-autolink-0.60.2.pom",
      "sha1": "d9f7f1b1cfcc82f71c7282d64f706f0bc39590dc"
    },
    {
      "path": "com/vladsch/flexmark/flexmark-ext-definition/0.60.2/flexmark-ext-definition-0.60.2.jar",
      "sha1": "1cacb9035224c8462fb5957be239c6888d96803c"
    },
    {
      "path": "com/vladsch/flexmark/flexmark-ext-definition/0.60.2/flexmark-ext-definition-0.60.2.pom",
      "sha1": "1906d5ce0b213d67669990bd80d4554e5a385db5"
    },
    {
      "path": "com/vladsch/flexmark/flexmark-ext-emoji/0.60.2/flexmark-ext-emoji-0.60.2.jar",
      "sha1": "5a11d261f822f9570b38a7dfe7003d9941f3177f"
    },
    {
      "path": "com/vladsch/flexmark/flexmark-ext-emoji/0.60.2/flexmark-ext-emoji-0.60.2.pom",
      "sha1": "81a6e5a92d9890096d15a4fe04cc66b2e20ed6f3"
    },
    {
      "path": "com/vladsch/flexmark/flexmark-ext-enumerated-reference/0.60.2/flexmark-ext-enumerated-reference-0.60.2.jar",
      "sha1": "ff5fad22442e95c42551f03f33c878678f995208"
    },
    {
      "path": "com/vladsch/flexmark/flexmark-ext-enumerated-reference/0.60.2/flexmark-ext-enumerated-reference-0.60.2.pom",
      "sha1": "25b698de67c5566a85dc3f7a33ff2741765fa063"
    },
    {
      "path": "com/vladsch/flexmark/flexmark-ext-escaped-character/0.60.2/flexmark-ext-escaped-character-0.60.2.jar",
      "sha1": "2ba7185f2bb92824ccae4f2954ccc8ef01efa67a"
    },
    {
      "path": "com/vladsch/flexmark/flexmark-ext-escaped-character/0.60.2/flexmark-ext-escaped-character-0.60.2.pom",
      "sha1": "3dadb0bb22fe99e44bf9da94626fef8e732a6e2f"
    },
    {
      "path": "com/vladsch/flexmark/flexmark-ext-footnotes/0.60.2/flexmark-ext-footnotes-0.60.2.jar",
      "sha1": "f0f33a706fa9d78dabdaf1fa81d4b904a19ebd08"
    },
    {
      "path": "com/vladsch/flexmark/flexmark-ext-footnotes/0.60.2/flexmark-ext-footnotes-0.60.2.pom",
      "sha1": "a5de234048c5bbd4824009c782c6ec61d4666ddd"
    },
    {
      "path": "com/vladsch/flexmark/flexmark-ext-gfm-issues/0.60.2/flexmark-ext-gfm-issues-0.60.2.jar",
      "sha1": "38a80722c7ba3a7483788b5dc6096056b18adfa9"
    },
    {
      "path": "com/vladsch/flexmark/flexmark-ext-gfm-issues/0.60.2/flexmark-ext-gfm-issues-0.60.2.pom",
      "sha1": "28c942ed9a31970b5be54037b164425b2eb5b53b"
    },
    {
      "path": "com/vladsch/flexmark/flexmark-ext-gfm-strikethrough/0.60.2/flexmark-ext-gfm-strikethrough-0.60.2.jar",
      "sha1": "5596e49c93675d5ce02daa3d0519fe10d4186258"
    },
    {
      "path": "com/vladsch/flexmark/flexmark-ext-gfm-strikethrough/0.60.2/flexmark-ext-gfm-strikethrough-0.60.2.pom",
      "sha1": "e573a623970b28f3abff98a46bc1d8b46db34529"
    },
    {
      "path": "com/vladsch/flexmark/flexmark-ext-gfm-tasklist/0.60.2/flexmark-ext-gfm-tasklist-0.60.2.jar",
      "sha1": "10a525068a99dc8e66a825ed07152e5ee76b72b6"
    },
    {
      "path": "com/vladsch/flexmark/flexmark-ext-gfm-tasklist/0.60.2/flexmark-ext-gfm-tasklist-0.60.2.pom",
      "sha1": "82ea49c71ee94424fea2dee37956d39492ffcd41"
    },
    {
      "path": "com/vladsch/flexmark/flexmark-ext-gfm-users/0.60.2/flexmark-ext-gfm-users-0.60.2.jar",
      "sha1": "b6099b9c62da5221847a84162be37d476607eff7"
    },
    {
      "path": "com/vladsch/flexmark/flexmark-ext-gfm-users/0.60.2/flexmark-ext-gfm-users-0.60.2.pom",
      "sha1": "d42addee996832c74fa98a623f6c456a2b752cfb"
    },
    {
      "path": "com/vladsch/flexmark/flexmark-ext-gitlab/0.60.2/flexmark-ext-gitlab-0.60.2.jar",
      "sha1": "fe18172fc35fe0a4c0b8c22c424f84b5aa688058"
    },
    {
      "path": "com/vladsch/flexmark/flexmark-ext-gitlab/0.60.2/flexmark-ext-gitlab-0.60.2.pom",
      "sha1": "52133fd9f74a264e20c8198c89e6757fae60be80"
    },
    {
      "path": "com/vladsch/flexmark/flexmark-ext-ins/0.60.2/flexmark-ext-ins-0.60.2.jar",
      "sha1": "6a34a48f9d2478ef1e8c793e32ab7650c057be3a"
    },
    {
      "path": "com/vladsch/flexmark/flexmark-ext-ins/0.60.2/flexmark-ext-ins-0.60.2.pom",
      "sha1": "22535df1be857a37f4738ac4959453a4d0d75be0"
    },
    {
      "path": "com/vladsch/flexmark/flexmark-ext-jekyll-front-matter/0.60.2/flexmark-ext-jekyll-front-matter-0.60.2.jar",
      "sha1": "7a83f6f2d4558ee673b719e8f24f8a2f312890c5"
    },
    {
      "path": "com/vladsch/flexmark/flexmark-ext-jekyll-front-matter/0.60.2/flexmark-ext-jekyll-front-matter-0.60.2.pom",
      "sha1": "907d0c076f1027ef711d1c66da593f21eb5c42de"
    },
    {
      "path": "com/vladsch/flexmark/flexmark-ext-jekyll-tag/0.60.2/flexmark-ext-jekyll-tag-0.60.2.jar",
      "sha1": "40f91672c85f869ff6920ab8c9ec874ab6026385"
    },
    {
      "path": "com/vladsch/flexmark/flexmark-ext-jekyll-tag/0.60.2/flexmark-ext-jekyll-tag-0.60.2.pom",
      "sha1": "5fbc2dc15086c22a29f0866ce7830033a339470b"
    },
    {
      "path": "com/vladsch/flexmark/flexmark-ext-macros/0.60.2/flexmark-ext-macros-0.60.2.jar",
      "sha1": "b423af384a6a5b9f074bd2f957306e1a850fd4e9"
    },
    {
      "path": "com/vladsch/flexmark/flexmark-ext-macros/0.60.2/flexmark-ext-macros-0.60.2.pom",
      "sha1": "dc52277f66fa2b0d4b3d8ab68bccb3123dc81748"
    },
    {
      "path": "com/vladsch/flexmark/flexmark-ext-media-tags/0.60.2/flexmark-ext-media-tags-0.60.2.jar",
      "sha1": "d57cf95f86e25c2fafcca1bdc12d0b4730fdb65f"
    },
    {
      "path": "com/vladsch/flexmark/flexmark-ext-media-tags/0.60.2/flexmark-ext-media-tags-0.60.2.pom",
      "sha1": "4ddd45aa6c8a701360c1ad41e3bc70a17d419255"
    },
    {
      "path": "com/vladsch/flexmark/flexmark-ext-superscript/0.60.2/flexmark-ext-superscript-0.60.2.jar",
      "sha1": "0a363a6bf7c622f669e867bef620cffac67cfd46"
    },
    {
      "path": "com/vladsch/flexmark/flexmark-ext-superscript/0.60.2/flexmark-ext-superscript-0.60.2.pom",
      "sha1": "01002b79470743480025d7157f4d3a403062ce6c"
    },
    {
      "path": "com/vladsch/flexmark/flexmark-ext-tables/0.60.2/flexmark-ext-tables-0.60.2.jar",
      "sha1": "56b026a571bbd9e098fda3a114452414fdfead6d"
    },
    {
      "path": "com/vladsch/flexmark/flexmark-ext-tables/0.60.2/flexmark-ext-tables-0.60.2.pom",
      "sha1": "d02f6bbb88373707dd0d11761235d32ce9fb1140"
    },
    {
      "path": "com/vladsch/flexmark/flexmark-ext-toc/0.60.2/flexmark-ext-toc-0.60.2.jar",
      "sha1": "eec83613105d4fdef09941a1b5af5d6d6478638b"
    },
    {
      "path": "com/vladsch/flexmark/flexmark-ext-toc/0.60.2/flexmark-ext-toc-0.60.2.pom",
      "sha1": "3623550a2f4294095c27daffe5dbffa37313aeda"
    },
    {
      "path": "com/vladsch/flexmark/flexmark-ext-typographic/0.60.2/flexmark-ext-typographic-0.60.2.jar",
      "sha1": "ce55ebfa056d4a15e6e083e56f398de25e053214"
    },
    {
      "path": "com/vladsch/flexmark/flexmark-ext-typographic/0.60.2/flexmark-ext-typographic-0.60.2.pom",
      "sha1": "81d7f4152f89df1ff7a08d3d2b64eae24d9da0f5"
    },
    {
      "path": "com/vladsch/flexmark/flexmark-ext-wikilink/0.60.2/flexmark-ext-wikilink-0.60.2.jar",
      "sha1": "a5d8dc95935aac683bbe11ce75adb1652aaaecc7"
    },
    {
      "path": "com/vladsch/flexmark/flexmark-ext-wikilink/0.60.2/flexmark-ext-wikilink-0.60.2.pom",
      "sha1": "e5cc08eda5be4ee764fb2db8f83912d81c48516b"
    },
    {
      "path": "com/vladsch/flexmark/flexmark-ext-xwiki-macros/0.60.2/flexmark-ext-xwiki-macros-0.60.2.jar",
      "sha1": "b8e4ff9a9acce31c86e6747d1eb214a8c6a1dabc"
    },
    {
      "path": "com/vladsch/flexmark/flexmark-ext-xwiki-macros/0.60.2/flexmark-ext-xwiki-macros-0.60.2.pom",
      "sha1": "569742e120816cc369056c16ead3bc6da591d161"
    },
    {
      "path": "com/vladsch/flexmark/flexmark-ext-yaml-front-matter/0.60.2/flexmark-ext-yaml-front-matter-0.60.2.jar",
      "sha1": "3620a1f67d54fe9a2fabf72ecf85e161784eea44"
    },
    {
      "path": "com/vladsch/flexmark/flexmark-ext-yaml-front-matter/0.60.2/flexmark-ext-yaml-front-matter-0.60.2.pom",
      "sha1": "e8bf5ceae8aeea0e8ac82e5209417446f2cd3255"
    },
    {
      "path": "com/vladsch/flexmark/flexmark-ext-youtube-embedded/0.60.2/flexmark-ext-youtube-embedded-0.60.2.jar",
      "sha1": "cfa08ca03bd75b1552b09563dfe432a5487751e2"
    },
    {
      "path": "com/vladsch/flexmark/flexmark-ext-youtube-embedded/0.60.2/flexmark-ext-youtube-embedded-0.60.2.pom",
      "sha1": "16328c3639641212284ac3dd0f95f730ab315f84"
    },
    {
      "path": "com/vladsch/flexmark/flexmark-html2md-converter/0.60.2/flexmark-html2md-converter-0.60.2.jar",
      "sha1": "e3c3088e04fc3b09694d13685ce37d8fb76dfb92"
    },
    {
      "path": "com/vladsch/flexmark/flexmark-html2md-converter/0.60.2/flexmark-html2md-converter-0.60.2.pom",
      "sha1": "4d1158dadd616c992fe62078659178f02d3fe741"
    },
    {
      "path": "com/vladsch/flexmark/flexmark-java/0.60.2/flexmark-java-0.60.2.pom",
      "sha1": "62b238100f57faa0e3a0dddd07bcd743e8f1af17"
    },
    {
      "path": "com/vladsch/flexmark/flexmark-jira-converter/0.60.2/flexmark-jira-converter-0.60.2.jar",
      "sha1": "9f85300a9bc5473a4445cb8787cd29f1eb87717a"
    },
    {
      "path": "com/vladsch/flexmark/flexmark-jira-converter/0.60.2/flexmark-jira-converter-0.60.2.pom",
      "sha1": "5afc389bc70009a46adf19b579b3682df83b653e"
    },
    {
      "path": "com/vladsch/flexmark/flexmark-pdf-converter/0.60.2/flexmark-pdf-converter-0.60.2.jar",
      "sha1": "4654974a35cc8c655a19bcbbb10b7da672da65cc"
    },
    {
      "path": "com/vladsch/flexmark/flexmark-pdf-converter/0.60.2/flexmark-pdf-converter-0.60.2.pom",
      "sha1": "92c168236fb792459a46abf789906d95cdfd1ec0"
    },
    {
      "path": "com/vladsch/flexmark/flexmark-profile-pegdown/0.60.2/flexmark-profile-pegdown-0.60.2.jar",
      "sha1": "fec661c12c22d6c3fab82520891822c3235a367c"
    },
    {
      "path": "com/vladsch/flexmark/flexmark-profile-pegdown/0.60.2/flexmark-profile-pegdown-0.60.2.pom",
      "sha1": "e2c023864c44c4c714c683acded036ad32920cbf"
    },
    {
      "path": "com/vladsch/flexmark/flexmark-util-ast/0.60.2/flexmark-util-ast-0.60.2.jar",
      "sha1": "84176a7e141b449f9e3f88aec045784d180cfe1b"
    },
    {
      "path": "com/vladsch/flexmark/flexmark-util-ast/0.60.2/flexmark-util-ast-0.60.2.pom",
      "sha1": "4acc9e56bf8eafe3d2124e42a254ffbb55f2bc84"
    },
    {
      "path": "com/vladsch/flexmark/flexmark-util-builder/0.60.2/flexmark-util-builder-0.60.2.jar",
      "sha1": "14704b83570899a22389e633876c43fb0ba41e7c"
    },
    {
      "path": "com/vladsch/flexmark/flexmark-util-builder/0.60.2/flexmark-util-builder-0.60.2.pom",
      "sha1": "fdf2970078841ba1b76553ba868f928d9762beff"
    },
    {
      "path": "com/vladsch/flexmark/flexmark-util-collection/0.60.2/flexmark-util-collection-0.60.2.jar",
      "sha1": "58261382aa3af036cebf7e3e2bfc06d20b380f39"
    },
    {
      "path": "com/vladsch/flexmark/flexmark-util-collection/0.60.2/flexmark-util-collection-0.60.2.pom",
      "sha1": "0d900fd257cc8f49f47d1c87897d3bcc6088eeba"
    },
    {
      "path": "com/vladsch/flexmark/flexmark-util-data/0.60.2/flexmark-util-data-0.60.2.jar",
      "sha1": "1f4a21f63f7e8c624a2f626ac199214654b60442"
    },
    {
      "path": "com/vladsch/flexmark/flexmark-util-data/0.60.2/flexmark-util-data-0.60.2.pom",
      "sha1": "d9678d924d1d42f7971500ca1de3694ad4967b48"
    },
    {
      "path": "com/vladsch/flexmark/flexmark-util-dependency/0.60.2/flexmark-util-dependency-0.60.2.jar",
      "sha1": "12a08b6f695e53863161c8df3a61cc03cf8cb82c"
    },
    {
      "path": "com/vladsch/flexmark/flexmark-util-dependency/0.60.2/flexmark-util-dependency-0.60.2.pom",
      "sha1": "2fde998a851a8483a21e799f1b490eba641d59d2"
    },
    {
      "path": "com/vladsch/flexmark/flexmark-util-format/0.60.2/flexmark-util-format-0.60.2.jar",
      "sha1": "f7b698daea094f10ed402d81ae3b4deef89cb4f9"
    },
    {
      "path": "com/vladsch/flexmark/flexmark-util-format/0.60.2/flexmark-util-format-0.60.2.pom",
      "sha1": "f2ae42e3579af750b90f2743d63e88452b4dc701"
    },
    {
      "path": "com/vladsch/flexmark/flexmark-util-html/0.60.2/flexmark-util-html-0.60.2.jar",
      "sha1": "4cb886716882d32201caedf1d9819ba065411290"
    },
    {
      "path": "com/vladsch/flexmark/flexmark-util-html/0.60.2/flexmark-util-html-0.60.2.pom",
      "sha1": "a4283bcb04cddb67a7d6224656a8c7681bea8cbb"
    },
    {
      "path": "com/vladsch/flexmark/flexmark-util-misc/0.60.2/flexmark-util-misc-0.60.2.jar",
      "sha1": "fe60af722e2e900cffcfc174a9d26e27e80e0047"
    },
    {
      "path": "com/vladsch/flexmark/flexmark-util-misc/0.60.2/flexmark-util-misc-0.60.2.pom",
      "sha1": "7d514fd762201345dee29964d93ea91aafc4e357"
    },
    {
      "path": "com/vladsch/flexmark/flexmark-util-options/0.60.2/flexmark-util-options-0.60.2.jar",
      "sha1": "bdab984888357359b4bca1197fba6d1312cc4c75"
    },
    {
      "path": "com/vladsch/flexmark/flexmark-util-options/0.60.2/flexmark-util-options-0.60.2.pom",
      "sha1": "b727832a22878e9704a0d86a29e658374a1001e9"
    },
    {
      "path": "com/vladsch/flexmark/flexmark-util-sequence/0.60.2/flexmark-util-sequence-0.60.2.jar",
      "sha1": "55d2d9bd128e9974117ff133b79bf7f581953933"
    },
    {
      "path": "com/vladsch/flexmark/flexmark-util-sequence/0.60.2/flexmark-util-sequence-0.60.2.pom",
      "sha1": "efd5a1c40536c662755973c4de7dda124596d53b"
    },
    {
      "path": "com/vladsch/flexmark/flexmark-util-visitor/0.60.2/flexmark-util-visitor-0.60.2.jar",
      "sha1": "e2cf64e197ecaf33ca22196eca9c2b83a123dd72"
    },
    {
      "path": "com/vladsch/flexmark/flexmark-util-visitor/0.60.2/flexmark-util-visitor-0.60.2.pom",
      "sha1": "6b4a214b52cd55e8620647b94727336d88a05c6c"
    },
    {
      "path": "com/vladsch/flexmark/flexmark-util/0.60.2/flexmark-util-0.60.2.jar",
      "sha1": "98a508d0d6b8f5444a6eb1cd3d971453335ff024"
    },
    {
      "path": "com/vladsch/flexmark/flexmark-util/0.60.2/flexmark-util-0.60.2.pom",
      "sha1": "18b88919aa421fbd2131c40f517f1122c763d121"
    },
    {
      "path": "com/vladsch/flexmark/flexmark-youtrack-converter/0.60.2/flexmark-youtrack-converter-0.60.2.jar",
      "sha1": "7fc14b300ae7fb3df26f53eb9a98bb5768685ba1"
    },
    {
      "path": "com/vladsch/flexmark/flexmark-youtrack-converter/0.60.2/flexmark-youtrack-converter-0.60.2.pom",
      "sha1": "8f3966a49ec695016d5165c28196ac7ba6fa5623"
    },
    {
      "path": "com/vladsch/flexmark/flexmark/0.60.2/flexmark-0.60.2.jar",
      "sha1": "954b8199998760fba7499b733d3855efec755f10"
    },
    {
      "path": "com/vladsch/flexmark/flexmark/0.60.2/flexmark-0.60.2.pom",
      "sha1": "903cf837f733bd977246afb84a16cf49e25f0b92"
    },
    {
      "path": "commons-beanutils/commons-beanutils/1.6/commons-beanutils-1.6.pom",
      "sha1": "cb6192708aa48ef75e8d04bcde65bc8d5a6ccdbf"
    },
    {
      "path": "commons-beanutils/commons-beanutils/1.7.0/commons-beanutils-1.7.0.jar",
      "sha1": "5675fd96b29656504b86029551973d60fb41339b"
    },
    {
      "path": "commons-beanutils/commons-beanutils/1.7.0/commons-beanutils-1.7.0.pom",
      "sha1": "19eca029edacc1be30030faf43ea6acb30556d1a"
    },
    {
      "path": "commons-beanutils/commons-beanutils/1.9.3/commons-beanutils-1.9.3.jar",
      "sha1": "c845703de334ddc6b4b3cd26835458cb1cba1f3d"
    },
    {
      "path": "commons-beanutils/commons-beanutils/1.9.3/commons-beanutils-1.9.3.pom",
      "sha1": "a0db273e77035b0443974984e92d48896c12ee9c"
    },
    {
      "path": "commons-chain/commons-chain/1.1/commons-chain-1.1.jar",
      "sha1": "3038bd41dcdb2b63b8c6dcc8c15f0fdf3f389012"
    },
    {
      "path": "commons-chain/commons-chain/1.1/commons-chain-1.1.pom",
      "sha1": "9925db0ce8bea3b13afdf0565bb1a14c1c8c645c"
    },
    {
      "path": "commons-cli/commons-cli/1.0/commons-cli-1.0.jar",
      "sha1": "6dac9733315224fc562f6268df58e92d65fd0137"
    },
    {
      "path": "commons-cli/commons-cli/1.0/commons-cli-1.0.pom",
      "sha1": "bc51fd74ed7c8ccf75b3abc84b3613d6ba60eb89"
    },
    {
      "path": "commons-cli/commons-cli/1.2/commons-cli-1.2.jar",
      "sha1": "2bf96b7aa8b611c177d329452af1dc933e14501c"
    },
    {
      "path": "commons-cli/commons-cli/1.2/commons-cli-1.2.pom",
      "sha1": "e1b71e4b511c3c63f8b19d0302fe1d1c6e79035a"
    },
    {
      "path": "commons-codec/commons-codec/1.10/commons-codec-1.10.jar",
      "sha1": "4b95f4897fa13f2cd904aee711aeafc0c5295cd8"
    },
    {
      "path": "commons-codec/commons-codec/1.10/commons-codec-1.10.pom",
      "sha1": "44b9477418d2942d45550f7e7c66c16262062d0e"
    },
    {
      "path": "commons-codec/commons-codec/1.2/commons-codec-1.2.jar",
      "sha1": "397f4731a9f9b6eb1907e224911c77ea3aa27a8b"
    },
    {
      "path": "commons-codec/commons-codec/1.2/commons-codec-1.2.pom",
      "sha1": "3924208ea1e84feb88701e9a5000bc65c66fb335"
    },
    {
      "path": "commons-codec/commons-codec/1.3/commons-codec-1.3.jar",
      "sha1": "fd32786786e2adb664d5ecc965da47629dca14ba"
    },
    {
      "path": "commons-codec/commons-codec/1.3/commons-codec-1.3.pom",
      "sha1": "c5a7a1a49dac255ed78180d5fae26cfaa5e48147"
    },
    {
      "path": "commons-codec/commons-codec/1.6/commons-codec-1.6.jar",
      "sha1": "b7f0fc8f61ecadeb3695f0b9464755eee44374d4"
    },
    {
      "path": "commons-codec/commons-codec/1.6/commons-codec-1.6.pom",
      "sha1": "9499f0c87ab43a74c456b9847acbcb5e67fe9f32"
    },
    {
      "path": "commons-codec/commons-codec/1.9/commons-codec-1.9.jar",
      "sha1": "9ce04e34240f674bc72680f8b843b1457383161a"
    },
    {
      "path": "commons-codec/commons-codec/1.9/commons-codec-1.9.pom",
      "sha1": "f5357ff0f308600af3660bf00a8be3415a335723"
    },
    {
      "path": "commons-collections/commons-collections/2.0/commons-collections-2.0.pom",
      "sha1": "b0d78d06e725d7f8176256eaeceb9d5b3f0a7bca"
    },
    {
      "path": "commons-collections/commons-collections/2.1/commons-collections-2.1.pom",
      "sha1": "03ac124c9f50b403afc9819e1f430d6883e77213"
    },
    {
      "path": "commons-collections/commons-collections/3.1/commons-collections-3.1.pom",
      "sha1": "f1afb3351823e726793a165ca37dced8f0191370"
    },
    {
      "path": "commons-collections/commons-collections/3.2.1/commons-collections-3.2.1.jar",
      "sha1": "761ea405b9b37ced573d2df0d1e3a4e0f9edc668"
    },
    {
      "path": "commons-collections/commons-collections/3.2.1/commons-collections-3.2.1.pom",
      "sha1": "c812635cfb96cd2431ee315e73418eed86aeb5e4"
    },
    {
      "path": "commons-collections/commons-collections/3.2.2/commons-collections-3.2.2.jar",
      "sha1": "8ad72fe39fa8c91eaaf12aadb21e0c3661fe26d5"
    },
    {
      "path": "commons-collections/commons-collections/3.2.2/commons-collections-3.2.2.pom",
      "sha1": "02a5ba7cb070a882d2b7bd4bf5223e8e445c0268"
    },
    {
      "path": "commons-collections/commons-collections/3.2/commons-collections-3.2.jar",
      "sha1": "f951934aa5ae5a88d7e6dfaa6d32307d834a88be"
    },
    {
      "path": "commons-collections/commons-collections/3.2/commons-collections-3.2.pom",
      "sha1": "0c8e56dc5476c517f1596f0686d72f51ef24d9e3"
    },
    {
      "path": "commons-digester/commons-digester/1.6/commons-digester-1.6.jar",
      "sha1": "e2822f655f2c182681c2cf27f224a425ccb2983d"
    },
    {
      "path": "commons-digester/commons-digester/1.6/commons-digester-1.6.pom",
      "sha1": "807b7186d68503e8a596c19f9d6ff2c70416967c"
    },
    {
      "path": "commons-digester/commons-digester/1.8/commons-digester-1.8.jar",
      "sha1": "dc6a73fdbd1fa3f0944e8497c6c872fa21dca37e"
    },
    {
      "path": "commons-digester/commons-digester/1.8/commons-digester-1.8.pom",
      "sha1": "ceb07daf87a43ec66829fcd8c23a40aead5a4b40"
    },
    {
      "path": "commons-httpclient/commons-httpclient/3.0/commons-httpclient-3.0.jar",
      "sha1": "336a280d178bb957e5233189f0f32e067366c4e5"
    },
    {
      "path": "commons-httpclient/commons-httpclient/3.0/commons-httpclient-3.0.pom",
      "sha1": "cc004962ec1db4e8d43f47ab15d127d44b07037b"
    },
    {
      "path": "commons-httpclient/commons-httpclient/3.1/commons-httpclient-3.1.jar",
      "sha1": "964cd74171f427720480efdec40a7c7f6e58426a"
    },
    {
      "path": "commons-httpclient/commons-httpclient/3.1/commons-httpclient-3.1.pom",
      "sha1": "7e64d764d7f7ebc75ae3920490fcb58fbaf504a8"
    },
    {
      "path": "commons-io/commons-io/1.4/commons-io-1.4.jar",
      "sha1": "a8762d07e76cfde2395257a5da47ba7c1dbd3dce"
    },
    {
      "path": "commons-io/commons-io/1.4/commons-io-1.4.pom",
      "sha1": "526f34cad0a113787f3eb8ee1d0fe0abebcba887"
    },
    {
      "path": "commons-io/commons-io/2.2/commons-io-2.2.jar",
      "sha1": "83b5b8a7ba1c08f9e8c8ff2373724e33d3c1e22a"
    },
    {
      "path": "commons-io/commons-io/2.2/commons-io-2.2.pom",
      "sha1": "1ef24807b2eaf9d51b5587710878146d630cc855"
    },
    {
      "path": "commons-io/commons-io/2.4/commons-io-2.4.pom",
      "sha1": "9ece23effe8bce3904f3797a76b1ba6ab681e1b9"
    },
    {
      "path": "commons-io/commons-io/2.5/commons-io-2.5.jar",
      "sha1": "2852e6e05fbb95076fc091f6d1780f1f8fe35e0f"
    },
    {
      "path": "commons-io/commons-io/2.5/commons-io-2.5.pom",
      "sha1": "7e39112810f6096061c43504188d18edc7d7eece"
    },
    {
      "path": "commons-io/commons-io/2.6/commons-io-2.6.pom",
      "sha1": "5060835593e5b6ed18c82fc2e782f0a3c30a00b1"
    },
    {
      "path": "commons-io/commons-io/2.7/commons-io-2.7.jar",
      "sha1": "3f2bd4ba11c4162733c13cc90ca7c7ea09967102"
    },
    {
      "path": "commons-io/commons-io/2.7/commons-io-2.7.pom",
      "sha1": "60fb89f2e5c6da8e16bdc716dea69a23e9a5c9bf"
    },
    {
      "path": "commons-lang/commons-lang/2.1/commons-lang-2.1.jar",
      "sha1": "4763ecc9d78781c915c07eb03e90572c7ff04205"
    },
    {
      "path": "commons-lang/commons-lang/2.1/commons-lang-2.1.pom",
      "sha1": "a34d992202615804c534953aba402de55d8ee47c"
    },
    {
      "path": "commons-lang/commons-lang/2.4/commons-lang-2.4.jar",
      "sha1": "16313e02a793435009f1e458fa4af5d879f6fb11"
    },
    {
      "path": "commons-lang/commons-lang/2.4/commons-lang-2.4.pom",
      "sha1": "dadd4b8eb8f55df27c1e7f9083cb8223bd3e357e"
    },
    {
      "path": "commons-lang/commons-lang/2.5/commons-lang-2.5.jar",
      "sha1": "b0236b252e86419eef20c31a44579d2aee2f0a69"
    },
    {
      "path": "commons-lang/commons-lang/2.5/commons-lang-2.5.pom",
      "sha1": "4fca8db5890f26627b09ab48d8888256ccb38dbb"
    },
    {
      "path": "commons-lang/commons-lang/2.6/commons-lang-2.6.jar",
      "sha1": "0ce1edb914c94ebc388f086c6827e8bdeec71ac2"
    },
    {
      "path": "commons-lang/commons-lang/2.6/commons-lang-2.6.pom",
      "sha1": "347d60b180fa80e5699d8e2cb72c99c93dda5454"
    },
    {
      "path": "commons-logging/commons-logging-api/1.1/commons-logging-api-1.1.pom",
      "sha1": "825395875e4a7ac53277f5f746085a3e13a04248"
    },
    {
      "path": "commons-logging/commons-logging/1.0.3/commons-logging-1.0.3.pom",
      "sha1": "b7de43bb310eb1dbfd00a34cec30500fa13cb577"
    },
    {
      "path": "commons-logging/commons-logging/1.0.4/commons-logging-1.0.4.jar",
      "sha1": "f029a2aefe2b3e1517573c580f948caac31b1056"
    },
    {
      "path": "commons-logging/commons-logging/1.0.4/commons-logging-1.0.4.pom",
      "sha1": "7d32e7520b801cabc3dc704d2afe59d020d00c45"
    },
    {
      "path": "commons-logging/commons-logging/1.0/commons-logging-1.0.pom",
      "sha1": "4f58df6cca7ad7b863e8186e5dc25a8ef502e374"
    },
    {
      "path": "commons-logging/commons-logging/1.1.1/commons-logging-1.1.1.jar",
      "sha1": "5043bfebc3db072ed80fbd362e7caf00e885d8ae"
    },
    {
      "path": "commons-logging/commons-logging/1.1.1/commons-logging-1.1.1.pom",
      "sha1": "76672afb562b9e903674ad3a544cdf2092f1faa3"
    },
    {
      "path": "commons-logging/commons-logging/1.1/commons-logging-1.1.pom",
      "sha1": "d80c5278c4f112aba0a6e987d7321676ce074a22"
    },
    {
      "path": "commons-logging/commons-logging/1.2/commons-logging-1.2.jar",
      "sha1": "4bfc12adfe4842bf07b657f0369c4cb522955686"
    },
    {
      "path": "commons-logging/commons-logging/1.2/commons-logging-1.2.pom",
      "sha1": "075c03ba4b01932842a996ef8d3fc1ab61ddeac2"
    },
    {
      "path": "commons-validator/commons-validator/1.2.0/commons-validator-1.2.0.jar",
      "sha1": "13dcebc00d206605bea72f6191b80370eb3ca805"
    },
    {
      "path": "commons-validator/commons-validator/1.2.0/commons-validator-1.2.0.pom",
      "sha1": "a7992acb52332d17c1bd9f7f774361b68b183c23"
    },
    {
      "path": "commons-validator/commons-validator/1.3.1/commons-validator-1.3.1.jar",
      "sha1": "d1fd6b1510f25e827adffcf17de3c85fa00e9391"
    },
    {
      "path": "commons-validator/commons-validator/1.3.1/commons-validator-1.3.1.pom",
      "sha1": "d152f01fb849a11abbc3ef8d7ed0ae8e00b3b226"
    },
    {
      "path": "de/rototor/pdfbox/graphics2d/0.24/graphics2d-0.24.jar",
      "sha1": "d6b5ec6e59188e97289edf5f680e544e5a3cc750"
    },
    {
      "path": "de/rototor/pdfbox/graphics2d/0.24/graphics2d-0.24.pom",
      "sha1": "331d47196489033aa021cf4ecc37a17fc6005777"
    },
    {
      "path": "dk/brics/automaton/automaton/1.11-8/automaton-1.11-8.jar",
      "sha1": "6ebfa65eb431ff4b715a23be7a750cbc4cc96d0f"
    },
    {
      "path": "dk/brics/automaton/automaton/1.11-8/automaton-1.11-8.pom",
      "sha1": "4ee16a70f92991d9d190c9cb4feae07ebd29b2f5"
    },
    {
      "path": "dom4j/dom4j/1.1/dom4j-1.1.jar",
      "sha1": "0690b3108a502c8f033ea87e7278aec309ffa668"
    },
    {
      "path": "dom4j/dom4j/1.1/dom4j-1.1.pom",
      "sha1": "5e401c1611e45fb0d472073d394f891fadc99fa6"
    },
    {
      "path": "dom4j/dom4j/1.6.1/dom4j-1.6.1.jar",
      "sha1": "5d3ccc056b6f056dbf0dddfdf43894b9065a8f94"
    },
    {
      "path": "dom4j/dom4j/1.6.1/dom4j-1.6.1.pom",
      "sha1": "7ea9ce66f04c02826340f41052fa2883818df602"
    },
    {
      "path": "doxia/doxia-sink-api/1.0-alpha-4/doxia-sink-api-1.0-alpha-4.pom",
      "sha1": "6ca82bb253b0a5f14bfd53d70f77ee87b1c66a9c"
    },
    {
      "path": "edu/ucla/cs/compilers/jtb/1.3.2/jtb-1.3.2.jar",
      "sha1": "ff84d15cfeb0825935a170d7908fbfae00498050"
    },
    {
      "path": "edu/ucla/cs/compilers/jtb/1.3.2/jtb-1.3.2.pom",
      "sha1": "58c8ff0503f987cf9c4b4d48e9aecaf753cfa96b"
    },
    {
      "path": "info/picocli/picocli/3.9.5/picocli-3.9.5.jar",
      "sha1": "f659a2feef0e8f7f8458aaf7d36c4d92f65320c8"
    },
    {
      "path": "info/picocli/picocli/3.9.5/picocli-3.9.5.pom",
      "sha1": "b13a5c3a0441370820a2d7bf36cbc4b7be6dd32b"
    },
    {
      "path": "io/netty/netty-buffer/4.1.17.Final/netty-buffer-4.1.17.Final.jar",
      "sha1": "fdd68fb3defd7059a7392b9395ee941ef9bacc25"
    },
    {
      "path": "io/netty/netty-buffer/4.1.17.Final/netty-buffer-4.1.17.Final.pom",
      "sha1": "c82408a1224f512ecabe27947caac8c80b6bf9aa"
    },
    {
      "path": "io/netty/netty-codec-http/4.1.17.Final/netty-codec-http-4.1.17.Final.jar",
      "sha1": "251d7edcb897122b9b23f24ff793cd0739056b9e"
    },
    {
      "path": "io/netty/netty-codec-http/4.1.17.Final/netty-codec-http-4.1.17.Final.pom",
      "sha1": "d0471c9e26719bccb05702ee4146b842e3017b33"
    },
    {
      "path": "io/netty/netty-codec/4.1.17.Final/netty-codec-4.1.17.Final.jar",
      "sha1": "1d00f56dc9e55203a4bde5aae3d0828fdeb818e7"
    },
    {
      "path": "io/netty/netty-codec/4.1.17.Final/netty-codec-4.1.17.Final.pom",
      "sha1": "8d2947bda992ae0ba35827ced7d32d90ce8d23f4"
    },
    {
      "path": "io/netty/netty-common/4.1.17.Final/netty-common-4.1.17.Final.jar",
      "sha1": "581c8ee239e4dc0976c2405d155f475538325098"
    },
    {
      "path": "io/netty/netty-common/4.1.17.Final/netty-common-4.1.17.Final.pom",
      "sha1": "2e3b41a4a2f637055ff873d45b283dc6e86b2221"
    },
    {
      "path": "io/netty/netty-handler/4.1.17.Final/netty-handler-4.1.17.Final.jar",
      "sha1": "18c40ffb61a1d1979eca024087070762fdc4664a"
    },
    {
      "path": "io/netty/netty-handler/4.1.17.Final/netty-handler-4.1.17.Final.pom",
      "sha1": "40290f7b9c7f54eec0f6441e5d6e82b374d0c650"
    },
    {
      "path": "io/netty/netty-parent/4.1.17.Final/netty-parent-4.1.17.Final.pom",
      "sha1": "ef64d4dca26e45efa7b42dea81688f8607b642ef"
    },
    {
      "path": "io/netty/netty-resolver/4.1.17.Final/netty-resolver-4.1.17.Final.jar",
      "sha1": "8f386c80821e200f542da282ae1d3cde5cad8368"
    },
    {
      "path": "io/netty/netty-resolver/4.1.17.Final/netty-resolver-4.1.17.Final.pom",
      "sha1": "2e0bc9391f7800a33f70eea96907bc64baa0b3d0"
    },
    {
      "path": "io/netty/netty-transport/4.1.17.Final/netty-transport-4.1.17.Final.jar",
      "sha1": "9585776b0a8153182412b5d5366061ff486914c1"
    },
    {
      "path": "io/netty/netty-transport/4.1.17.Final/netty-transport-4.1.17.Final.pom",
      "sha1": "dba27c519135ee04fdecfb5b37696f5d1b9b4b6a"
    },
    {
      "path": "javax/inject/javax.inject/1/javax.inject-1.jar",
      "sha1": "6975da39a7040257bd51d21a231b76c915872d38"
    },
    {
      "path": "javax/inject/javax.inject/1/javax.inject-1.pom",
      "sha1": "b8e00a8a0deb0ebef447570e37ff8146ccd92cbe"
    },
    {
      "path": "javax/servlet/servlet-api/2.3/servlet-api-2.3.pom",
      "sha1": "5a7b9bcc0517b8fc785f306518b66616d9339548"
    },
    {
      "path": "javax/servlet/servlet-api/2.5/servlet-api-2.5.jar",
      "sha1": "5959582d97d8b61f4d154ca9e495aafd16726e34"
    },
    {
      "path": "javax/servlet/servlet-api/2.5/servlet-api-2.5.pom",
      "sha1": "a159fa05cce714c83deff647655dd53db064b21c"
    },
    {
      "path": "javax/xml/bind/jaxb-api-parent/2.3.0/jaxb-api-parent-2.3.0.pom",
      "sha1": "813cc0def6b156ec1808f4695a74cf6777030012"
    },
    {
      "path": "javax/xml/bind/jaxb-api/2.3.0/jaxb-api-2.3.0.jar",
      "sha1": "99f802e0cb3e953ba3d6e698795c4aeb98d37c48"
    },
    {
      "path": "javax/xml/bind/jaxb-api/2.3.0/jaxb-api-2.3.0.pom",
      "sha1": "61dab99f547e2110e42e35f659d9ba27bd00108c"
    },
    {
      "path": "jaxen/jaxen/1.1-beta-8/jaxen-1.1-beta-8.jar",
      "sha1": "b0bbd0cc28b4ec88b58d304896f7be7598e1c909"
    },
    {
      "path": "jaxen/jaxen/1.1-beta-8/jaxen-1.1-beta-8.pom",
      "sha1": "af309168b3ab75f37ceaa1e3ff007ac948d6cd62"
    },
    {
      "path": "jaxen/jaxen/1.1.6/jaxen-1.1.6.jar",
      "sha1": "3f8c36d9a0578e8e98f030c662b69888b1430ac0"
    },
    {
      "path": "jaxen/jaxen/1.1.6/jaxen-1.1.6.pom",
      "sha1": "f9adaa86f3da221a0c6e04a1381499d7d7365d8f"
    },
    {
      "path": "jdom/jdom/1.0/jdom-1.0.jar",
      "sha1": "a2ac1cd690ab4c80defe7f9bce14d35934c35cec"
    },
    {
      "path": "jdom/jdom/1.0/jdom-1.0.pom",
      "sha1": "7d57cf1fa9e1cd07ac40d86b9ce4e4de1b753aa2"
    },
    {
      "path": "jgoodies/plastic/1.2.0/plastic-1.2.0.jar",
      "sha1": "81e91a58407950b0907eb26f8f74b7563dff68bc"
    },
    {
      "path": "jgoodies/plastic/1.2.0/plastic-1.2.0.pom",
      "sha1": "bce34d7acd1ff0bd3ff9d0c6696a339989dd5f49"
    },
    {
      "path": "jline/jline/0.9.94/jline-0.9.94.jar",
      "sha1": "99a18e9a44834afdebc467294e1138364c207402"
    },
    {
      "path": "jline/jline/0.9.94/jline-0.9.94.pom",
      "sha1": "419d0d7f80d7d00f8155bd45de15e7cf5d889f0a"
    },
    {
      "path": "jline/jline/2.14.6/jline-2.14.6.pom",
      "sha1": "378c8caace8e1e65314477420d9734373cf29531"
    },
    {
      "path": "joda-time/joda-time/2.8.1/joda-time-2.8.1.jar",
      "sha1": "f5bfc718c95a7b1d3c371bb02a188a4df18361a9"
    },
    {
      "path": "joda-time/joda-time/2.8.1/joda-time-2.8.1.pom",
      "sha1": "b6cd86ad72eb5eb5aa0614880ca284369e4e3624"
    },
    {
      "path": "jtidy/jtidy/4aug2000r7-dev/jtidy-4aug2000r7-dev.jar",
      "sha1": "2aecd44e0c3a7fdcf0ec19f7c58f37a07798f01f"
    },
    {
      "path": "jtidy/jtidy/4aug2000r7-dev/jtidy-4aug2000r7-dev.pom",
      "sha1": "3237734ff34060ed1ed8e24f5a50568db77e02a6"
    },
    {
      "path": "junit/junit/3.8.1/junit-3.8.1.jar",
      "sha1": "99129f16442844f6a4a11ae22fbbee40b14d774f"
    },
    {
      "path": "junit/junit/3.8.1/junit-3.8.1.pom",
      "sha1": "16d74791c801c89b0071b1680ea0bc85c93417bb"
    },
    {
      "path": "junit/junit/3.8.2/junit-3.8.2.pom",
      "sha1": "c735a15ca8fc2ea77db963c71ade153ffeb8212e"
    },
    {
      "path": "junit/junit/4.10/junit-4.10.jar",
      "sha1": "e4f1766ce7404a08f45d859fb9c226fc9e41a861"
    },
    {
      "path": "junit/junit/4.10/junit-4.10.pom",
      "sha1": "35bef83e80c3431f95d267e19252bddfe965041c"
    },
    {
      "path": "junit/junit/4.11/junit-4.11.jar",
      "sha1": "4e031bb61df09069aeb2bffb4019e7a5034a4ee0"
    },
    {
      "path": "junit/junit/4.11/junit-4.11.pom",
      "sha1": "cddf7490ffe839978cf5d6c944c01f2a8cb70a49"
    },
    {
      "path": "junit/junit/4.12/junit-4.12.jar",
      "sha1": "2973d150c0dc1fefe998f834810d68f278ea58ec"
    },
    {
      "path": "junit/junit/4.12/junit-4.12.pom",
      "sha1": "35fb238baee3f3af739074d723279ebea2028398"
    },
    {
      "path": "junit/junit/4.13.1/junit-4.13.1.jar",
      "sha1": "cdd00374f1fee76b11e2a9d127405aa3f6be5b6a"
    },
    {
      "path": "junit/junit/4.13.1/junit-4.13.1.pom",
      "sha1": "643e8b4c40dca9f0b0abd8125d378d9f47d7d69e"
    },
    {
      "path": "junit/junit/4.13/junit-4.13.jar",
      "sha1": "e49ccba652b735c93bd6e6f59760d8254cf597dd"
    },
    {
      "path": "junit/junit/4.13/junit-4.13.pom",
      "sha1": "5c17760663fae422643fc859fd352c68a1d91bfc"
    },
    {
      "path": "log4j/log4j/1.2.12/log4j-1.2.12.pom",
      "sha1": "70545179454d298d1ff01335fbec3c2acfd381d5"
    },
    {
      "path": "logkit/logkit/1.0.1/logkit-1.0.1.pom",
      "sha1": "ff3b4e6ced322bc8a21fa3aadfcf7f131a1ee08c"
    },
    {
      "path": "nekohtml/nekohtml/1.9.6.2/nekohtml-1.9.6.2.jar",
      "sha1": "2d960be7b62ae6622dbbbe49ab4ffdc609f85c80"
    },
    {
      "path": "nekohtml/nekohtml/1.9.6.2/nekohtml-1.9.6.2.pom",
      "sha1": "51d188decc386fe998fa4ece85948c56e4c7d147"
    },
    {
      "path": "nekohtml/xercesMinimal/1.9.6.2/xercesMinimal-1.9.6.2.jar",
      "sha1": "0d1c5e063683a0e6f77cd5f051a9d4af48346fa6"
    },
    {
      "path": "nekohtml/xercesMinimal/1.9.6.2/xercesMinimal-1.9.6.2.pom",
      "sha1": "c8845acd7305ffee4c76ef626026fb396cc33463"
    },
    {
      "path": "net/alchim31/maven/scala-maven-plugin/3.3.1/scala-maven-plugin-3.3.1.jar",
      "sha1": "0e8b5cf3f584921a2c96588639b0f3f5617bbd66"
    },
    {
      "path": "net/alchim31/maven/scala-maven-plugin/3.3.1/scala-maven-plugin-3.3.1.pom",
      "sha1": "b09c149b0ecca5060983b621f7e36eb41210ae9e"
    },
    {
      "path": "net/bytebuddy/byte-buddy-agent/1.9.3/byte-buddy-agent-1.9.3.jar",
      "sha1": "f5b78c16cf4060664d80b6ca32d80dca4bd3d264"
    },
    {
      "path": "net/bytebuddy/byte-buddy-agent/1.9.3/byte-buddy-agent-1.9.3.pom",
      "sha1": "46d0f92690a70fffd765ab5bbc25bfcc239cd7fb"
    },
    {
      "path": "net/bytebuddy/byte-buddy-parent/1.9.3/byte-buddy-parent-1.9.3.pom",
      "sha1": "547c6b68b029615a7d10a3df176f0cd86c0a295f"
    },
    {
      "path": "net/bytebuddy/byte-buddy/1.9.3/byte-buddy-1.9.3.jar",
      "sha1": "f32e510b239620852fc9a2387fac41fd053d6a4d"
    },
    {
      "path": "net/bytebuddy/byte-buddy/1.9.3/byte-buddy-1.9.3.pom",
      "sha1": "2f357932a1ad37dae4d8aad4b68bd0901cbe9427"
    },
    {
      "path": "net/java/dev/jna/jna/3.2.2/jna-3.2.2.jar",
      "sha1": "d2598c4f68d43dc96b0ffa60e75baa54845596fe"
    },
    {
      "path": "net/java/dev/jna/jna/3.2.2/jna-3.2.2.pom",
      "sha1": "df7f15de037a1ee4d57d2ed779739089f560338c"
    },
    {
      "path": "net/java/dev/jna/jna/4.1.0/jna-4.1.0.jar",
      "sha1": "1c12d070e602efd8021891cdd7fd18bc129372d4"
    },
    {
      "path": "net/java/dev/jna/jna/4.1.0/jna-4.1.0.pom",
      "sha1": "05e315ccb7e487e68bf19124d736afbc9136c631"
    },
    {
      "path": "net/java/dev/jna/jna/4.5.1/jna-4.5.1.jar",
      "sha1": "65bd0cacc9c79a21c6ed8e9f588577cd3c2f85b9"
    },
    {
      "path": "net/java/dev/jna/jna/4.5.1/jna-4.5.1.pom",
      "sha1": "30f4caff4cda589a081bedc5c7c72d2ffbee6273"
    },
    {
      "path": "net/java/jvnet-parent/3/jvnet-parent-3.pom",
      "sha1": "f8f3be3e980551a39b5679411e171aeb6931aaec"
    },
    {
      "path": "net/java/jvnet-parent/5/jvnet-parent-5.pom",
      "sha1": "5343c954d21549d039feebe5fadef023cdfc1388"
    },
    {
      "path": "net/sf/jung/jung-api/2.0.1/jung-api-2.0.1.jar",
      "sha1": "843d5ccb44dd310ed0e36cb9b776baa0391515a2"
    },
    {
      "path": "net/sf/jung/jung-api/2.0.1/jung-api-2.0.1.pom",
      "sha1": "99e51d2e900e035cb9a2abc4a2306be77b0df8f1"
    },
    {
      "path": "net/sf/jung/jung-graph-impl/2.0.1/jung-graph-impl-2.0.1.jar",
      "sha1": "37e4cbe198ca7ffd2238ebfee8c5d84d6d79e1c2"
    },
    {
      "path": "net/sf/jung/jung-graph-impl/2.0.1/jung-graph-impl-2.0.1.pom",
      "sha1": "77d09f95d1921d5ca5f50f61fcf371b9a2fa52f5"
    },
    {
      "path": "net/sf/jung/jung2/2.0.1/jung2-2.0.1.pom",
      "sha1": "7c04b0fc9048e65c1bb8109fda805ea4cfee2bb1"
    },
    {
      "path": "net/sf/saxon/Saxon-HE/9.9.1-2/Saxon-HE-9.9.1-2.jar",
      "sha1": "2f7b0257a1b60990d1909f7fcd33739732dd2843"
    },
    {
      "path": "net/sf/saxon/Saxon-HE/9.9.1-2/Saxon-HE-9.9.1-2.pom",
      "sha1": "8ed41101df308d914e8572f991eb7a37f4072a86"
    },
    {
      "path": "net/sourceforge/collections/collections-generic/4.01/collections-generic-4.01.jar",
      "sha1": "12dddecd8e8c24f5c9453a6d3ecb13b38e59db52"
    },
    {
      "path": "net/sourceforge/collections/collections-generic/4.01/collections-generic-4.01.pom",
      "sha1": "abbc30cb102336779372ab1b84d3b56b7be0b34f"
    },
    {
      "path": "org/antlr/antlr-master/3.1.3/antlr-master-3.1.3.pom",
      "sha1": "ef7771fef2026ff23fb45dac22a5a0ea10d5359e"
    },
    {
      "path": "org/antlr/antlr-runtime/3.1.3/antlr-runtime-3.1.3.jar",
      "sha1": "3154e3dfd5b7466df8f5151a95be70584f74f76c"
    },
    {
      "path": "org/antlr/antlr-runtime/3.1.3/antlr-runtime-3.1.3.pom",
      "sha1": "d72704aaf6a6fd2cd6bc142b959f9206e8f71a90"
    },
    {
      "path": "org/antlr/antlr4-master/4.7.2/antlr4-master-4.7.2.pom",
      "sha1": "be60f81cb61996f57281497067d890caf8eeece8"
    },
    {
      "path": "org/antlr/antlr4-runtime/4.7.2/antlr4-runtime-4.7.2.jar",
      "sha1": "e27d8ab4f984f9d186f54da984a6ab1cccac755e"
    },
    {
      "path": "org/antlr/antlr4-runtime/4.7.2/antlr4-runtime-4.7.2.pom",
      "sha1": "0ef31048e832523e34634045589c56c5e63d4866"
    },
    {
      "path": "org/antlr/stringtemplate/3.2/stringtemplate-3.2.jar",
      "sha1": "6fe2e3bb57daebd1555494818909f9664376dd6c"
    },
    {
      "path": "org/antlr/stringtemplate/3.2/stringtemplate-3.2.pom",
      "sha1": "a21993ca994a2927e1e43adfbb3a8d92d131fc80"
    },
    {
      "path": "org/apache/ant/ant-launcher/1.8.1/ant-launcher-1.8.1.pom",
      "sha1": "436b71817fb83bb7a162a22b1aadebe0a2910133"
    },
    {
      "path": "org/apache/ant/ant-launcher/1.8.2/ant-launcher-1.8.2.jar",
      "sha1": "6a5466384e7e2086b13d3d281dadaa059b0d0923"
    },
    {
      "path": "org/apache/ant/ant-launcher/1.8.2/ant-launcher-1.8.2.pom",
      "sha1": "5a563897c817d0ce483710b43344d51efa28e7c9"
    },
    {
      "path": "org/apache/ant/ant-nodeps/1.8.1/ant-nodeps-1.8.1.jar",
      "sha1": "24a049c1581192602fc4e16d311d5351e6678a44"
    },
    {
      "path": "org/apache/ant/ant-nodeps/1.8.1/ant-nodeps-1.8.1.pom",
      "sha1": "b1c32867d08c10c60bcb54c9c0dcd39e309f07b2"
    },
    {
      "path": "org/apache/ant/ant-parent/1.8.1/ant-parent-1.8.1.pom",
      "sha1": "25fac3901cbb571d7f8412312843f8c772307eed"
    },
    {
      "path": "org/apache/ant/ant-parent/1.8.2/ant-parent-1.8.2.pom",
      "sha1": "2368d8cfa4d7c8546008d049d924ee83589c6ac6"
    },
    {
      "path": "org/apache/ant/ant/1.8.1/ant-1.8.1.pom",
      "sha1": "381a0b0df3f0ee802f0bda5d7d312b60d2cb019f"
    },
    {
      "path": "org/apache/ant/ant/1.8.2/ant-1.8.2.jar",
      "sha1": "fc33bf7cd8c5309dd7b81228e8626515ee42efd9"
    },
    {
      "path": "org/apache/ant/ant/1.8.2/ant-1.8.2.pom",
      "sha1": "d1a7c990e87669ab8a7799791319e235747a4cf2"
    },
    {
      "path": "org/apache/apache/1/apache-1.pom",
      "sha1": "8902526cc8e0fd0373c42c7f3ddc35560c26bf59"
    },
    {
      "path": "org/apache/apache/10/apache-10.pom",
      "sha1": "48296e511366fa13aad48c58d8e09721774abec6"
    },
    {
      "path": "org/apache/apache/11/apache-11.pom",
      "sha1": "cb35e3b8eb7f1adbdc91e015b60d0da3a4e16c4f"
    },
    {
      "path": "org/apache/apache/13/apache-13.pom",
      "sha1": "15aff1faaec4963617f07dbe8e603f0adabc3a12"
    },
    {
      "path": "org/apache/apache/14/apache-14.pom",
      "sha1": "5c7956a91f3faaa9534cdc2b571c90bde2235157"
    },
    {
      "path": "org/apache/apache/15/apache-15.pom",
      "sha1": "95c70374817194cabfeec410fe70c3a6b832bafe"
    },
    {
      "path": "org/apache/apache/16/apache-16.pom",
      "sha1": "8a90e31780e5cd0685ccaf25836c66e3b4e163b7"
    },
    {
      "path": "org/apache/apache/17/apache-17.pom",
      "sha1": "c1685ef8de6047fdad5e5fce99a8ccd80fc8b659"
    },
    {
      "path": "org/apache/apache/18/apache-18.pom",
      "sha1": "bd408bbea3840f2c7f914b29403e39a90f84fd5f"
    },
    {
      "path": "org/apache/apache/19/apache-19.pom",
      "sha1": "db8bb0231dcbda5011926dbaca1a7ce652fd5517"
    },
    {
      "path": "org/apache/apache/2/apache-2.pom",
      "sha1": "bfe8f1ae400b4fdf0365b6b61cde3a6cae5750e3"
    },
    {
      "path": "org/apache/apache/21/apache-21.pom",
      "sha1": "649b700a1b2b4a1d87e7ae8e3f47bfe101b2a4a5"
    },
    {
      "path": "org/apache/apache/3/apache-3.pom",
      "sha1": "1bc0010136a890e2fd38d901a0b7ecdf0e3f9871"
    },
    {
      "path": "org/apache/apache/4/apache-4.pom",
      "sha1": "602b647986c1d24301bc3d70e5923696bc7f1401"
    },
    {
      "path": "org/apache/apache/5/apache-5.pom",
      "sha1": "a99e211eb2be05af269c489b0f1abb9e8469fbca"
    },
    {
      "path": "org/apache/apache/6/apache-6.pom",
      "sha1": "70e78921afc16d914e65611d18ab1b2d6cb20e57"
    },
    {
      "path": "org/apache/apache/7/apache-7.pom",
      "sha1": "a5f679b14bb06a3cb3769eb04e228c8b9e12908f"
    },
    {
      "path": "org/apache/apache/9/apache-9.pom",
      "sha1": "de55d73a30c7521f3d55e8141d360ffbdfd88caa"
    },
    {
      "path": "org/apache/commons/commons-collections4/4.1/commons-collections4-4.1.jar",
      "sha1": "a4cf4688fe1c7e3a63aa636cc96d013af537768e"
    },
    {
      "path": "org/apache/commons/commons-collections4/4.1/commons-collections4-4.1.pom",
      "sha1": "56c31f5fa1096fa1b33bf2813f2913412c47db2c"
    },
    {
      "path": "org/apache/commons/commons-compress/1.16.1/commons-compress-1.16.1.jar",
      "sha1": "7b5cdabadb4cf12f5ee0f801399e70635583193f"
    },
    {
      "path": "org/apache/commons/commons-compress/1.16.1/commons-compress-1.16.1.pom",
      "sha1": "f7a23383b8f77a08c5265c6120a0393673a8f92d"
    },
    {
      "path": "org/apache/commons/commons-compress/1.5/commons-compress-1.5.jar",
      "sha1": "d2bd2c0bd328f1dabdf33e10b6d223ebcbe93343"
    },
    {
      "path": "org/apache/commons/commons-compress/1.5/commons-compress-1.5.pom",
      "sha1": "5d130e1456f52d999c9c62cc9eb00a388ea34b99"
    },
    {
      "path": "org/apache/commons/commons-exec/1.1/commons-exec-1.1.jar",
      "sha1": "07dfdf16fade726000564386825ed6d911a44ba1"
    },
    {
      "path": "org/apache/commons/commons-exec/1.1/commons-exec-1.1.pom",
      "sha1": "820ea5d185610242a03565368c0e7779aac4ee90"
    },
    {
      "path": "org/apache/commons/commons-exec/1.3/commons-exec-1.3.jar",
      "sha1": "8dfb9facd0830a27b1b5f29f84593f0aeee7773b"
    },
    {
      "path": "org/apache/commons/commons-exec/1.3/commons-exec-1.3.pom",
      "sha1": "59f70809741bf6f02c4f1508ae239d23940bf5a3"
    },
    {
      "path": "org/apache/commons/commons-lang3/3.1/commons-lang3-3.1.jar",
      "sha1": "905075e6c80f206bbe6cf1e809d2caa69f420c76"
    },
    {
      "path": "org/apache/commons/commons-lang3/3.1/commons-lang3-3.1.pom",
      "sha1": "49405dd14bd8d02991d6b9e327206500852f7bfb"
    },
    {
      "path": "org/apache/commons/commons-lang3/3.3.2/commons-lang3-3.3.2.jar",
      "sha1": "90a3822c38ec8c996e84c16a3477ef632cbc87a3"
    },
    {
      "path": "org/apache/commons/commons-lang3/3.3.2/commons-lang3-3.3.2.pom",
      "sha1": "932ed8226f371b204d04a8c4d3d5fe0f2b26339f"
    },
    {
      "path": "org/apache/commons/commons-lang3/3.5/commons-lang3-3.5.jar",
      "sha1": "6c6c702c89bfff3cd9e80b04d668c5e190d588c6"
    },
    {
      "path": "org/apache/commons/commons-lang3/3.5/commons-lang3-3.5.pom",
      "sha1": "08b969f02dfa03fa493fd6eba4cb9dcceea5aefd"
    },
    {
      "path": "org/apache/commons/commons-lang3/3.7/commons-lang3-3.7.jar",
      "sha1": "557edd918fd41f9260963583ebf5a61a43a6b423"
    },
    {
      "path": "org/apache/commons/commons-lang3/3.7/commons-lang3-3.7.pom",
      "sha1": "c445be3b6442b41cbea539d4218be3aea9428a55"
    },
    {
      "path": "org/apache/commons/commons-parent/11/commons-parent-11.pom",
      "sha1": "3f29657e1e3d6856344728ddbcf696477e943d59"
    },
    {
      "path": "org/apache/commons/commons-parent/12/commons-parent-12.pom",
      "sha1": "cc649b3f6671ff0e0ad57304441e0a5d2610db73"
    },
    {
      "path": "org/apache/commons/commons-parent/17/commons-parent-17.pom",
      "sha1": "84bc2f457fac92c947cde9c15c81786ded79b3c1"
    },
    {
      "path": "org/apache/commons/commons-parent/22/commons-parent-22.pom",
      "sha1": "0e895fa7ed472b3b2081ef77e2d5ece78c139d54"
    },
    {
      "path": "org/apache/commons/commons-parent/24/commons-parent-24.pom",
      "sha1": "dbb7913f93b279ef889f6bad288b82dae58df237"
    },
    {
      "path": "org/apache/commons/commons-parent/25/commons-parent-25.pom",
      "sha1": "67b84199ca4acf0d8fbc5256d90b80f746737e94"
    },
    {
      "path": "org/apache/commons/commons-parent/28/commons-parent-28.pom",
      "sha1": "9ff25b2866ef063a8828ba67d1e35c78f73e830a"
    },
    {
      "path": "org/apache/commons/commons-parent/32/commons-parent-32.pom",
      "sha1": "0e51c4223003c2c7c63f38d7b8823e40eb06bd1f"
    },
    {
      "path": "org/apache/commons/commons-parent/33/commons-parent-33.pom",
      "sha1": "a9bd6ae1e11cb313ec4a4c9bcd58c7a9ea60a5cd"
    },
    {
      "path": "org/apache/commons/commons-parent/34/commons-parent-34.pom",
      "sha1": "1f6be162a806d8343e3cd238dd728558532473a5"
    },
    {
      "path": "org/apache/commons/commons-parent/35/commons-parent-35.pom",
      "sha1": "d88c24ebb385e5404f34573f24362b17434e3f33"
    },
    {
      "path": "org/apache/commons/commons-parent/38/commons-parent-38.pom",
      "sha1": "b1fe2a39dc1f76d14fbc402982938ffb5ba1043a"
    },
    {
      "path": "org/apache/commons/commons-parent/39/commons-parent-39.pom",
      "sha1": "4bc32d3cda9f07814c548492af7bf19b21798d46"
    },
    {
      "path": "org/apache/commons/commons-parent/41/commons-parent-41.pom",
      "sha1": "c88f7453ccb914ba5de83e0557456fadf6db4022"
    },
    {
      "path": "org/apache/commons/commons-parent/42/commons-parent-42.pom",
      "sha1": "35d45eda74fe511d3d60b68e1dac29ed55043354"
    },
    {
      "path": "org/apache/commons/commons-parent/43/commons-parent-43.pom",
      "sha1": "a24c1d164086ee8f10c11879da2f86f52cbea7fb"
    },
    {
      "path": "org/apache/commons/commons-parent/5/commons-parent-5.pom",
      "sha1": "a0a168281558e7ae972f113fa128bc46b4973edd"
    },
    {
      "path": "org/apache/commons/commons-parent/50/commons-parent-50.pom",
      "sha1": "b47c55b7ee647e1c78546791e7f4fe59b842c320"
    },
    {
      "path": "org/apache/commons/commons-parent/7/commons-parent-7.pom",
      "sha1": "95db361d9db1474346b2bde93e5402281909144c"
    },
    {
      "path": "org/apache/commons/commons-parent/9/commons-parent-9.pom",
      "sha1": "217cc375e25b647a61956e1d6a88163f9e3a387c"
    },
    {
      "path": "org/apache/httpcomponents/httpclient/4.0.2/httpclient-4.0.2.jar",
      "sha1": "781b68c2fd5335de914166241b8d4bfe8c2f91b7"
    },
    {
      "path": "org/apache/httpcomponents/httpclient/4.0.2/httpclient-4.0.2.pom",
      "sha1": "f218515f169bb93b7fd6c67fab0dedbaf832a8ae"
    },
    {
      "path": "org/apache/httpcomponents/httpclient/4.5.2/httpclient-4.5.2.jar",
      "sha1": "733db77aa8d9b2d68015189df76ab06304406e50"
    },
    {
      "path": "org/apache/httpcomponents/httpclient/4.5.2/httpclient-4.5.2.pom",
      "sha1": "56f6338b324e438307e1f2c2b33bd02268310fc2"
    },
    {
      "path": "org/apache/httpcomponents/httpcomponents-client/4.0.2/httpcomponents-client-4.0.2.pom",
      "sha1": "f068349e19ba323665d0bc49141333747b174f3f"
    },
    {
      "path": "org/apache/httpcomponents/httpcomponents-client/4.5.2/httpcomponents-client-4.5.2.pom",
      "sha1": "55d500e6c1e98ffbb00c35bee72fabc255c22108"
    },
    {
      "path": "org/apache/httpcomponents/httpcomponents-core/4.0.1/httpcomponents-core-4.0.1.pom",
      "sha1": "2766fab80fcc4f8bfdfe4f4a7cf151140ec8e0ed"
    },
    {
      "path": "org/apache/httpcomponents/httpcomponents-core/4.4.4/httpcomponents-core-4.4.4.pom",
      "sha1": "84c5600018f58510ef3d2c3b5d218bea5d51bbbe"
    },
    {
      "path": "org/apache/httpcomponents/httpcore/4.0.1/httpcore-4.0.1.jar",
      "sha1": "e813b8722c387b22e1adccf7914729db09bcb4a9"
    },
    {
      "path": "org/apache/httpcomponents/httpcore/4.0.1/httpcore-4.0.1.pom",
      "sha1": "d965db94102b75a50bd29938ef67105da1535554"
    },
    {
      "path": "org/apache/httpcomponents/httpcore/4.4.4/httpcore-4.4.4.jar",
      "sha1": "b31526a230871fbe285fbcbe2813f9c0839ae9b0"
    },
    {
      "path": "org/apache/httpcomponents/httpcore/4.4.4/httpcore-4.4.4.pom",
      "sha1": "2feaed055f70af1aafd223137e4bd456decc5995"
    },
    {
      "path": "org/apache/httpcomponents/project/4.0/project-4.0.pom",
      "sha1": "096553966ef79545593062a0c6057a821e39d284"
    },
    {
      "path": "org/apache/httpcomponents/project/4.1/project-4.1.pom",
      "sha1": "b63ff67e6ffc1940041319e0e06d7c6b1d671fd2"
    },
    {
      "path": "org/apache/httpcomponents/project/7/project-7.pom",
      "sha1": "c486760d8e0eafe8d4932450e386c2805364f782"
    },
    {
      "path": "org/apache/jackrabbit/jackrabbit-jcr-commons/1.5.0/jackrabbit-jcr-commons-1.5.0.jar",
      "sha1": "816ca280dc631b277e7b963723f2e99b038383f2"
    },
    {
      "path": "org/apache/jackrabbit/jackrabbit-jcr-commons/1.5.0/jackrabbit-jcr-commons-1.5.0.pom",
      "sha1": "881b2eb55e9b03c1ad9ba9eb0b60056c8af55bff"
    },
    {
      "path": "org/apache/jackrabbit/jackrabbit-parent/1.5.0/jackrabbit-parent-1.5.0.pom",
      "sha1": "d2e72b184d4818d9bc0ae402275c9f1b46db34ec"
    },
    {
      "path": "org/apache/jackrabbit/jackrabbit-webdav/1.5.0/jackrabbit-webdav-1.5.0.jar",
      "sha1": "b14c7fbbd34862d4d51c5e72ba3a69cde892c260"
    },
    {
      "path": "org/apache/jackrabbit/jackrabbit-webdav/1.5.0/jackrabbit-webdav-1.5.0.pom",
      "sha1": "f2e6040a9aca2eec20229af0e10b1ac72bec9714"
    },
    {
      "path": "org/apache/maven/doxia/doxia-core/1.0-alpha-10/doxia-core-1.0-alpha-10.pom",
      "sha1": "0438c6e5bfcf7c20b32e757d54cb1d5143d2c4f9"
    },
    {
      "path": "org/apache/maven/doxia/doxia-core/1.0/doxia-core-1.0.jar",
      "sha1": "e94c3303b09923f8cd7916a59702ef5972033f5d"
    },
    {
      "path": "org/apache/maven/doxia/doxia-core/1.0/doxia-core-1.0.pom",
      "sha1": "d4f85b43d096d6346af131b9d184847c67d0b405"
    },
    {
      "path": "org/apache/maven/doxia/doxia-core/1.1.2/doxia-core-1.1.2.pom",
      "sha1": "8b1daa68be3d5596235cd59ff4017673a2a9b2be"
    },
    {
      "path": "org/apache/maven/doxia/doxia-core/1.1.3/doxia-core-1.1.3.jar",
      "sha1": "3be0f09d899c7b5b374db70e87c78f4852834d18"
    },
    {
      "path": "org/apache/maven/doxia/doxia-core/1.1.3/doxia-core-1.1.3.pom",
      "sha1": "6746463f79c8f1bcd049222d500d4c9bdd3fa38f"
    },
    {
      "path": "org/apache/maven/doxia/doxia-core/1.2/doxia-core-1.2.jar",
      "sha1": "58675d96dbee38691c7085d12907a9fd04ff27d3"
    },
    {
      "path": "org/apache/maven/doxia/doxia-core/1.2/doxia-core-1.2.pom",
      "sha1": "d3a20de5a35d5f51c06d7d85818a9dee9e6f05fc"
    },
    {
      "path": "org/apache/maven/doxia/doxia-core/1.4/doxia-core-1.4.jar",
      "sha1": "1e9ee5aa729da72e9e9884462782c005592d2075"
    },
    {
      "path": "org/apache/maven/doxia/doxia-core/1.4/doxia-core-1.4.pom",
      "sha1": "c63b7012f6fc2f9636ed7e37c4e6cf3b59ad4021"
    },
    {
      "path": "org/apache/maven/doxia/doxia-core/1.7/doxia-core-1.7.jar",
      "sha1": "2b60ca4ed2fa959361e7107083925973de509126"
    },
    {
      "path": "org/apache/maven/doxia/doxia-core/1.7/doxia-core-1.7.pom",
      "sha1": "560e99d8a920499735b05fa7eaf147c9021327dc"
    },
    {
      "path": "org/apache/maven/doxia/doxia-decoration-model/1.0-alpha-10/doxia-decoration-model-1.0-alpha-10.pom",
      "sha1": "f0f1c93ca94c49b2c7298c85d4d8a3dccd267e32"
    },
    {
      "path": "org/apache/maven/doxia/doxia-decoration-model/1.0/doxia-decoration-model-1.0.jar",
      "sha1": "040cc4c68fcc197885c4d98f89588bd0445c7449"
    },
    {
      "path": "org/apache/maven/doxia/doxia-decoration-model/1.0/doxia-decoration-model-1.0.pom",
      "sha1": "ce88deb4d18e5ecd4b23bb3e4c60b6bd842bb27f"
    },
    {
      "path": "org/apache/maven/doxia/doxia-decoration-model/1.1.2/doxia-decoration-model-1.1.2.pom",
      "sha1": "31e0c58d7cb9c3ee7ee93f3ce8a3077d0ee8edc3"
    },
    {
      "path": "org/apache/maven/doxia/doxia-decoration-model/1.1.3/doxia-decoration-model-1.1.3.jar",
      "sha1": "6ccd2abc9f7ee05ca00a731178db7a416c6e1de8"
    },
    {
      "path": "org/apache/maven/doxia/doxia-decoration-model/1.1.3/doxia-decoration-model-1.1.3.pom",
      "sha1": "3c5a873ca8a24cd8f32e1e8ea019a4f52b0d3226"
    },
    {
      "path": "org/apache/maven/doxia/doxia-decoration-model/1.2/doxia-decoration-model-1.2.pom",
      "sha1": "b21179344a7a25ae86298e1a051508ecb54ff118"
    },
    {
      "path": "org/apache/maven/doxia/doxia-decoration-model/1.3/doxia-decoration-model-1.3.pom",
      "sha1": "b5a1b9d49410326e37020dfa716ceb7901c40469"
    },
    {
      "path": "org/apache/maven/doxia/doxia-decoration-model/1.4/doxia-decoration-model-1.4.jar",
      "sha1": "ffa7fabafef8ba0accc794d025f9790320220e1e"
    },
    {
      "path": "org/apache/maven/doxia/doxia-decoration-model/1.4/doxia-decoration-model-1.4.pom",
      "sha1": "deaf255b7f237392dde3f76100300a41c8409532"
    },
    {
      "path": "org/apache/maven/doxia/doxia-decoration-model/1.6/doxia-decoration-model-1.6.pom",
      "sha1": "4009e46e902f2ebaac97670fc4d0b973206ce78c"
    },
    {
      "path": "org/apache/maven/doxia/doxia-decoration-model/1.7.4/doxia-decoration-model-1.7.4.jar",
      "sha1": "e0b3ed5b1fdd4df92e0981a57796eedd055654c2"
    },
    {
      "path": "org/apache/maven/doxia/doxia-decoration-model/1.7.4/doxia-decoration-model-1.7.4.pom",
      "sha1": "93ac3cc4743537aa38c0c56f93a6d21bea836993"
    },
    {
      "path": "org/apache/maven/doxia/doxia-integration-tools/1.5/doxia-integration-tools-1.5.jar",
      "sha1": "ee43d4ccb9e5cc4067ac4f4de9b50e89de2f1191"
    },
    {
      "path": "org/apache/maven/doxia/doxia-integration-tools/1.5/doxia-integration-tools-1.5.pom",
      "sha1": "b2384c4865857d55209a95ac4a21f2d358984f57"
    },
    {
      "path": "org/apache/maven/doxia/doxia-integration-tools/1.6/doxia-integration-tools-1.6.jar",
      "sha1": "aa12128117facfa64c1ac8b8f70c6cf1dbf8b5ca"
    },
    {
      "path": "org/apache/maven/doxia/doxia-integration-tools/1.6/doxia-integration-tools-1.6.pom",
      "sha1": "9793d30249abc7b4d66cc4a45f25dae88c893c7d"
    },
    {
      "path": "org/apache/maven/doxia/doxia-logging-api/1.1.2/doxia-logging-api-1.1.2.jar",
      "sha1": "13b7385b902c62e0bf7d81b57115c09de92c7dfd"
    },
    {
      "path": "org/apache/maven/doxia/doxia-logging-api/1.1.2/doxia-logging-api-1.1.2.pom",
      "sha1": "4b9beb2341dcf0755f60503fc210eb9d015b4fba"
    },
    {
      "path": "org/apache/maven/doxia/doxia-logging-api/1.1.3/doxia-logging-api-1.1.3.jar",
      "sha1": "edf28a75bf18ae342201fa24ec205aec2df0d88d"
    },
    {
      "path": "org/apache/maven/doxia/doxia-logging-api/1.1.3/doxia-logging-api-1.1.3.pom",
      "sha1": "80dfc33df52db54c7decf3b051de84f87f56ac80"
    },
    {
      "path": "org/apache/maven/doxia/doxia-logging-api/1.1/doxia-logging-api-1.1.jar",
      "sha1": "c8fe274396e40452ca3e6121f6dd00220b210d48"
    },
    {
      "path": "org/apache/maven/doxia/doxia-logging-api/1.1/doxia-logging-api-1.1.pom",
      "sha1": "511c87192bc6c0883d077ba7ae7ddbe8a2d06fa9"
    },
    {
      "path": "org/apache/maven/doxia/doxia-logging-api/1.2/doxia-logging-api-1.2.pom",
      "sha1": "369a028bcaa2b7aa935cbd0fd1483d2f4a4d64f4"
    },
    {
      "path": "org/apache/maven/doxia/doxia-logging-api/1.3/doxia-logging-api-1.3.pom",
      "sha1": "7e790be737ddf90d7dc519899c735c34ed80ee4f"
    },
    {
      "path": "org/apache/maven/doxia/doxia-logging-api/1.4/doxia-logging-api-1.4.jar",
      "sha1": "fd0ab30404ac0fca5f672eee70acf5d17a1ea856"
    },
    {
      "path": "org/apache/maven/doxia/doxia-logging-api/1.4/doxia-logging-api-1.4.pom",
      "sha1": "042598efe5bf93859b9366c333c2398af28a2bb5"
    },
    {
      "path": "org/apache/maven/doxia/doxia-logging-api/1.6/doxia-logging-api-1.6.pom",
      "sha1": "483135610509c3ccd9137b3dbdaaed18c338f2d8"
    },
    {
      "path": "org/apache/maven/doxia/doxia-logging-api/1.7/doxia-logging-api-1.7.jar",
      "sha1": "026b1ace473b018f4b0053f7d525ddd1cfb777df"
    },
    {
      "path": "org/apache/maven/doxia/doxia-logging-api/1.7/doxia-logging-api-1.7.pom",
      "sha1": "3fe03624c99b6a4e42b9aa5d69483e89f87d8cf2"
    },
    {
      "path": "org/apache/maven/doxia/doxia-module-apt/1.0-alpha-10/doxia-module-apt-1.0-alpha-10.pom",
      "sha1": "4294e2327d5a32202957d6e2330cdf4730e176c1"
    },
    {
      "path": "org/apache/maven/doxia/doxia-module-apt/1.0/doxia-module-apt-1.0.jar",
      "sha1": "de385703452b5b9029504df97b763f7f48e8bf42"
    },
    {
      "path": "org/apache/maven/doxia/doxia-module-apt/1.0/doxia-module-apt-1.0.pom",
      "sha1": "4d78dfaba27a352590ea86e6eaa80284c004e603"
    },
    {
      "path": "org/apache/maven/doxia/doxia-module-apt/1.4/doxia-module-apt-1.4.jar",
      "sha1": "2b6fc70f6906e74eee049cc30f8385e49381c16f"
    },
    {
      "path": "org/apache/maven/doxia/doxia-module-apt/1.4/doxia-module-apt-1.4.pom",
      "sha1": "ea9c06223beac7056ead3a5f59089a722cefc3c1"
    },
    {
      "path": "org/apache/maven/doxia/doxia-module-fml/1.0-alpha-10/doxia-module-fml-1.0-alpha-10.pom",
      "sha1": "0ecf0cbb7d3b123ca3b28431d6699f4aa35bde3d"
    },
    {
      "path": "org/apache/maven/doxia/doxia-module-fml/1.0/doxia-module-fml-1.0.jar",
      "sha1": "f837b5f530c95b5551d94d792da31737e678eaa1"
    },
    {
      "path": "org/apache/maven/doxia/doxia-module-fml/1.0/doxia-module-fml-1.0.pom",
      "sha1": "dcb9b6d9fbd98857242891f7922e5f032ab56897"
    },
    {
      "path": "org/apache/maven/doxia/doxia-module-fml/1.1.2/doxia-module-fml-1.1.2.pom",
      "sha1": "a67977d8431a26fa886640f3c465f77cbdfa8ea7"
    },
    {
      "path": "org/apache/maven/doxia/doxia-module-fml/1.1.3/doxia-module-fml-1.1.3.jar",
      "sha1": "8a21b4b2a0a524ec6bd70fd9e8f085664034c0fd"
    },
    {
      "path": "org/apache/maven/doxia/doxia-module-fml/1.1.3/doxia-module-fml-1.1.3.pom",
      "sha1": "d031dc08fe19fb696a7f49c8186dc814e5af67ae"
    },
    {
      "path": "org/apache/maven/doxia/doxia-module-fml/1.2/doxia-module-fml-1.2.pom",
      "sha1": "3cb507500869ea4b9e179bf2a5384707bda2c353"
    },
    {
      "path": "org/apache/maven/doxia/doxia-module-fml/1.4/doxia-module-fml-1.4.jar",
      "sha1": "d27851cfa0a355070acdc0482de3e94c0140b5db"
    },
    {
      "path": "org/apache/maven/doxia/doxia-module-fml/1.4/doxia-module-fml-1.4.pom",
      "sha1": "90437de25862f0793b82ed02794633ef8a7cce7b"
    },
    {
      "path": "org/apache/maven/doxia/doxia-module-markdown/1.4/doxia-module-markdown-1.4.jar",
      "sha1": "90c587acc8b13dea639ffeb43854165a6531a011"
    },
    {
      "path": "org/apache/maven/doxia/doxia-module-markdown/1.4/doxia-module-markdown-1.4.pom",
      "sha1": "24752d9a71235113ead7366fc16d087973583cf9"
    },
    {
      "path": "org/apache/maven/doxia/doxia-module-xdoc/1.0-alpha-10/doxia-module-xdoc-1.0-alpha-10.pom",
      "sha1": "b43ae8a4ccd477e17f9b19398f238d690f4d2f15"
    },
    {
      "path": "org/apache/maven/doxia/doxia-module-xdoc/1.0/doxia-module-xdoc-1.0.jar",
      "sha1": "538dce721987425bae72e55c318863ee4a412154"
    },
    {
      "path": "org/apache/maven/doxia/doxia-module-xdoc/1.0/doxia-module-xdoc-1.0.pom",
      "sha1": "3f97d4af3f734f0c71ce540b1fbf57708e2d76c8"
    },
    {
      "path": "org/apache/maven/doxia/doxia-module-xdoc/1.4/doxia-module-xdoc-1.4.jar",
      "sha1": "cf7d317034a3c8ab170076a4f82f6371ca5e6791"
    },
    {
      "path": "org/apache/maven/doxia/doxia-module-xdoc/1.4/doxia-module-xdoc-1.4.pom",
      "sha1": "e2df0753311a295cfbf6e18894b17b5d1c02b5f8"
    },
    {
      "path": "org/apache/maven/doxia/doxia-module-xhtml/1.0-alpha-10/doxia-module-xhtml-1.0-alpha-10.pom",
      "sha1": "905b71ad45867c0c8f968954122cf7da238e73c3"
    },
    {
      "path": "org/apache/maven/doxia/doxia-module-xhtml/1.0/doxia-module-xhtml-1.0.jar",
      "sha1": "237057eb966a49ad5e675f46b783880a0a703e86"
    },
    {
      "path": "org/apache/maven/doxia/doxia-module-xhtml/1.0/doxia-module-xhtml-1.0.pom",
      "sha1": "969aaeb5d46b76183b0bf3eacd3587cc44fd3d9e"
    },
    {
      "path": "org/apache/maven/doxia/doxia-module-xhtml/1.1.2/doxia-module-xhtml-1.1.2.pom",
      "sha1": "3bc83b22bf4b654b2ed2c1b902b0cabde23c0e4c"
    },
    {
      "path": "org/apache/maven/doxia/doxia-module-xhtml/1.1.3/doxia-module-xhtml-1.1.3.jar",
      "sha1": "f29e19e7fbca420ae71e8c35eb7a3aa4727df35e"
    },
    {
      "path": "org/apache/maven/doxia/doxia-module-xhtml/1.1.3/doxia-module-xhtml-1.1.3.pom",
      "sha1": "7127a073d9e36527071d6cf11b174c55f4be6d26"
    },
    {
      "path": "org/apache/maven/doxia/doxia-module-xhtml/1.2/doxia-module-xhtml-1.2.pom",
      "sha1": "da521780a03c3ef10917fd918e33ee19f2756510"
    },
    {
      "path": "org/apache/maven/doxia/doxia-module-xhtml/1.4/doxia-module-xhtml-1.4.jar",
      "sha1": "109b0b6b49fdd166b036c7fce93393fa98002c66"
    },
    {
      "path": "org/apache/maven/doxia/doxia-module-xhtml/1.4/doxia-module-xhtml-1.4.pom",
      "sha1": "98902234bd791acb345e987a0513b25daf061196"
    },
    {
      "path": "org/apache/maven/doxia/doxia-module-xhtml/1.7/doxia-module-xhtml-1.7.jar",
      "sha1": "feb193a7bf81cca98270657c8757273016abac8a"
    },
    {
      "path": "org/apache/maven/doxia/doxia-module-xhtml/1.7/doxia-module-xhtml-1.7.pom",
      "sha1": "d1f0d5a3a7f54e44185eedfd244c4f7a3fb95b56"
    },
    {
      "path": "org/apache/maven/doxia/doxia-modules/1.0-alpha-10/doxia-modules-1.0-alpha-10.pom",
      "sha1": "ae077e474fa8206f400ebc197eb78577f280a653"
    },
    {
      "path": "org/apache/maven/doxia/doxia-modules/1.0/doxia-modules-1.0.pom",
      "sha1": "0995eb509c335f35f0170182e9d64a76ddf4b02a"
    },
    {
      "path": "org/apache/maven/doxia/doxia-modules/1.1.2/doxia-modules-1.1.2.pom",
      "sha1": "140b04b333b6c55dc713e3d6903af857bec7148f"
    },
    {
      "path": "org/apache/maven/doxia/doxia-modules/1.1.3/doxia-modules-1.1.3.pom",
      "sha1": "b1a87a4973f1da44a484e74c2ac47a2436eb9424"
    },
    {
      "path": "org/apache/maven/doxia/doxia-modules/1.2/doxia-modules-1.2.pom",
      "sha1": "0fce38d9ab92c6e5bd6decdc4a7713cec1bff714"
    },
    {
      "path": "org/apache/maven/doxia/doxia-modules/1.4/doxia-modules-1.4.pom",
      "sha1": "4a72322c7c467a8a4b67993c2d0eee076a294c7c"
    },
    {
      "path": "org/apache/maven/doxia/doxia-modules/1.7/doxia-modules-1.7.pom",
      "sha1": "25eca23b98354dd10019d8f405b9691d3127a9f3"
    },
    {
      "path": "org/apache/maven/doxia/doxia-sink-api/1.0-alpha-10/doxia-sink-api-1.0-alpha-10.pom",
      "sha1": "80e28b4d518236464c97722dd9aa53092af181a7"
    },
    {
      "path": "org/apache/maven/doxia/doxia-sink-api/1.0-alpha-7/doxia-sink-api-1.0-alpha-7.jar",
      "sha1": "68464d54384c35119c70684d5d609b64635d1bbd"
    },
    {
      "path": "org/apache/maven/doxia/doxia-sink-api/1.0-alpha-7/doxia-sink-api-1.0-alpha-7.pom",
      "sha1": "d8e08f33563f684917311978da2ff03a9d0022ab"
    },
    {
      "path": "org/apache/maven/doxia/doxia-sink-api/1.0/doxia-sink-api-1.0.jar",
      "sha1": "13f502f2fb1d4e2db6f19352c85b83277084bb98"
    },
    {
      "path": "org/apache/maven/doxia/doxia-sink-api/1.0/doxia-sink-api-1.0.pom",
      "sha1": "5d842372fdb4c42d78824141f7be4c0d541c983f"
    },
    {
      "path": "org/apache/maven/doxia/doxia-sink-api/1.1.2/doxia-sink-api-1.1.2.jar",
      "sha1": "b61a336b321ca6b1857f59f9fd09fae8c0354fec"
    },
    {
      "path": "org/apache/maven/doxia/doxia-sink-api/1.1.2/doxia-sink-api-1.1.2.pom",
      "sha1": "75136eed3dde652c62a0e6381e9a2c9aa7d4e406"
    },
    {
      "path": "org/apache/maven/doxia/doxia-sink-api/1.1.3/doxia-sink-api-1.1.3.jar",
      "sha1": "967052e80e8dad14e9b58a14bc64d2f1bfbbf69a"
    },
    {
      "path": "org/apache/maven/doxia/doxia-sink-api/1.1.3/doxia-sink-api-1.1.3.pom",
      "sha1": "860d4bf20539d53f35f3120a0d00647b6fbf7e8d"
    },
    {
      "path": "org/apache/maven/doxia/doxia-sink-api/1.1/doxia-sink-api-1.1.jar",
      "sha1": "9fc15c69e09a14fd07acba7300009eff6e692a44"
    },
    {
      "path": "org/apache/maven/doxia/doxia-sink-api/1.1/doxia-sink-api-1.1.pom",
      "sha1": "0a73bb471bb8fe69ed25d59c348139e6afb834bc"
    },
    {
      "path": "org/apache/maven/doxia/doxia-sink-api/1.2/doxia-sink-api-1.2.pom",
      "sha1": "d50511019c3eae662d803f6722d353fd0af2e37d"
    },
    {
      "path": "org/apache/maven/doxia/doxia-sink-api/1.4/doxia-sink-api-1.4.jar",
      "sha1": "3cfed174cabb086426a9043da49a70526ff40d16"
    },
    {
      "path": "org/apache/maven/doxia/doxia-sink-api/1.4/doxia-sink-api-1.4.pom",
      "sha1": "a613738017689a91136272266089def6a2b3db49"
    },
    {
      "path": "org/apache/maven/doxia/doxia-sink-api/1.7/doxia-sink-api-1.7.jar",
      "sha1": "64482f540f8f45c0749b2febdb78ee3148a52b58"
    },
    {
      "path": "org/apache/maven/doxia/doxia-sink-api/1.7/doxia-sink-api-1.7.pom",
      "sha1": "f5ddf9d07d15a9d1932f83f9363d83a7af6ff0d7"
    },
    {
      "path": "org/apache/maven/doxia/doxia-site-renderer/1.0-alpha-10/doxia-site-renderer-1.0-alpha-10.pom",
      "sha1": "4d7d9e7cebed036edc03e1787a3b6960cac0be94"
    },
    {
      "path": "org/apache/maven/doxia/doxia-site-renderer/1.0/doxia-site-renderer-1.0.jar",
      "sha1": "c70e13ad9cb90f7cf88ceeb10eba2a85d0f9045f"
    },
    {
      "path": "org/apache/maven/doxia/doxia-site-renderer/1.0/doxia-site-renderer-1.0.pom",
      "sha1": "f2df20c85431398821cab8b1b65e3228df1f2ae5"
    },
    {
      "path": "org/apache/maven/doxia/doxia-site-renderer/1.1.2/doxia-site-renderer-1.1.2.pom",
      "sha1": "d573268a39d0a32d2953c64cb50a41310a4a0e54"
    },
    {
      "path": "org/apache/maven/doxia/doxia-site-renderer/1.1.3/doxia-site-renderer-1.1.3.jar",
      "sha1": "4b951617c8a137c9d6dfb3a07cdc3754b39812f1"
    },
    {
      "path": "org/apache/maven/doxia/doxia-site-renderer/1.1.3/doxia-site-renderer-1.1.3.pom",
      "sha1": "0d48d19dfd34ff16b0d71befdbaca53427592ac1"
    },
    {
      "path": "org/apache/maven/doxia/doxia-site-renderer/1.2/doxia-site-renderer-1.2.pom",
      "sha1": "02d945960abfc9ff27d0b0ad76a5e806c7c776a1"
    },
    {
      "path": "org/apache/maven/doxia/doxia-site-renderer/1.4/doxia-site-renderer-1.4.jar",
      "sha1": "91acd32a131407bccefd2971c1103c5d16002da2"
    },
    {
      "path": "org/apache/maven/doxia/doxia-site-renderer/1.4/doxia-site-renderer-1.4.pom",
      "sha1": "467421ba1c1e1a64e5f201e72c777e5d97abf52d"
    },
    {
      "path": "org/apache/maven/doxia/doxia-site-renderer/1.7.4/doxia-site-renderer-1.7.4.jar",
      "sha1": "2085f1e7f4f1a0e0e33def90b3184724a68f122f"
    },
    {
      "path": "org/apache/maven/doxia/doxia-site-renderer/1.7.4/doxia-site-renderer-1.7.4.pom",
      "sha1": "00e35ba096e37e3082982af7c839d44d54f532e8"
    },
    {
      "path": "org/apache/maven/doxia/doxia-sitetools/1.0-alpha-10/doxia-sitetools-1.0-alpha-10.pom",
      "sha1": "30eb9099e3b05507385348688aa37d7f514d651d"
    },
    {
      "path": "org/apache/maven/doxia/doxia-sitetools/1.0/doxia-sitetools-1.0.pom",
      "sha1": "adeed9a4562d79bbf2bbc22af664c4b7888ed49a"
    },
    {
      "path": "org/apache/maven/doxia/doxia-sitetools/1.1.2/doxia-sitetools-1.1.2.pom",
      "sha1": "bd8d1ffc9be982aa9522fa7919e31bf3db453941"
    },
    {
      "path": "org/apache/maven/doxia/doxia-sitetools/1.1.3/doxia-sitetools-1.1.3.pom",
      "sha1": "a507679b334f14def6a81b3fca8adde67868181d"
    },
    {
      "path": "org/apache/maven/doxia/doxia-sitetools/1.2/doxia-sitetools-1.2.pom",
      "sha1": "78990d3ce17fbf65b8e4290b043bac7868a3e51d"
    },
    {
      "path": "org/apache/maven/doxia/doxia-sitetools/1.3/doxia-sitetools-1.3.pom",
      "sha1": "3564c1392c7dee9b6b99015fcc96813206266570"
    },
    {
      "path": "org/apache/maven/doxia/doxia-sitetools/1.4/doxia-sitetools-1.4.pom",
      "sha1": "09cf8365031618c2d39ea0118e1a75be6ba18b66"
    },
    {
      "path": "org/apache/maven/doxia/doxia-sitetools/1.6/doxia-sitetools-1.6.pom",
      "sha1": "561855c84f27d4c5dd00dda557c3bf9efc1dbad9"
    },
    {
      "path": "org/apache/maven/doxia/doxia-sitetools/1.7.4/doxia-sitetools-1.7.4.pom",
      "sha1": "08771214df4ba46109dcb2a57842b24e88183317"
    },
    {
      "path": "org/apache/maven/doxia/doxia-skin-model/1.7.4/doxia-skin-model-1.7.4.jar",
      "sha1": "60bfd521b3771d26f0d05e33e560475652777caa"
    },
    {
      "path": "org/apache/maven/doxia/doxia-skin-model/1.7.4/doxia-skin-model-1.7.4.pom",
      "sha1": "d589f14ae6759587cd25f8137d72c91b1556b916"
    },
    {
      "path": "org/apache/maven/doxia/doxia-tools/2/doxia-tools-2.pom",
      "sha1": "c13f811b01d98631ebe9131b63aeb6bded234aff"
    },
    {
      "path": "org/apache/maven/doxia/doxia-tools/3/doxia-tools-3.pom",
      "sha1": "aadd84e5a564ed471990a24e56c5c9b484fb1438"
    },
    {
      "path": "org/apache/maven/doxia/doxia/1.0-alpha-10/doxia-1.0-alpha-10.pom",
      "sha1": "219a2deff42bccd82cd3d5775a86b95ce48d3dd4"
    },
    {
      "path": "org/apache/maven/doxia/doxia/1.0-alpha-7/doxia-1.0-alpha-7.pom",
      "sha1": "fff8727b6ff366d624669f4b8dc4d4c7316bbb0c"
    },
    {
      "path": "org/apache/maven/doxia/doxia/1.0/doxia-1.0.pom",
      "sha1": "250d5a027daedc96539e3b3def7da7911feb6aae"
    },
    {
      "path": "org/apache/maven/doxia/doxia/1.1.2/doxia-1.1.2.pom",
      "sha1": "668f8032acaaab3e4afd14ddc2553e60cb583d46"
    },
    {
      "path": "org/apache/maven/doxia/doxia/1.1.3/doxia-1.1.3.pom",
      "sha1": "1d43dd6cf25b023db4febaa886e9d4b5868b8395"
    },
    {
      "path": "org/apache/maven/doxia/doxia/1.1/doxia-1.1.pom",
      "sha1": "b2306ce11082ee839fa2deee1fe4f1122c15227c"
    },
    {
      "path": "org/apache/maven/doxia/doxia/1.2/doxia-1.2.pom",
      "sha1": "1cd5c098f618eec281c1b8716f90fa2680c5d26a"
    },
    {
      "path": "org/apache/maven/doxia/doxia/1.3/doxia-1.3.pom",
      "sha1": "846b81565bf421e1bff91493d84764c818f42ad0"
    },
    {
      "path": "org/apache/maven/doxia/doxia/1.4/doxia-1.4.pom",
      "sha1": "121c5566d364de8190fcab422b41870acb86f2de"
    },
    {
      "path": "org/apache/maven/doxia/doxia/1.6/doxia-1.6.pom",
      "sha1": "08acdcf813dddb754acb38173b4d764403583bb5"
    },
    {
      "path": "org/apache/maven/doxia/doxia/1.7/doxia-1.7.pom",
      "sha1": "759b18dbe82968819b6ec72ecf3c3d3e595cb91f"
    },
    {
      "path": "org/apache/maven/enforcer/enforcer-api/3.0.0-M2/enforcer-api-3.0.0-M2.jar",
      "sha1": "0fc6543a3b04b488d0e47047cf40e413cfe85c53"
    },
    {
      "path": "org/apache/maven/enforcer/enforcer-api/3.0.0-M2/enforcer-api-3.0.0-M2.pom",
      "sha1": "d2251f6e4e55bd172bfe1c2c75f9ef8fcf9a59fc"
    },
    {
      "path": "org/apache/maven/enforcer/enforcer-rules/3.0.0-M2/enforcer-rules-3.0.0-M2.jar",
      "sha1": "0dabd159b658aafe2945b753c1aec82ceef99625"
    },
    {
      "path": "org/apache/maven/enforcer/enforcer-rules/3.0.0-M2/enforcer-rules-3.0.0-M2.pom",
      "sha1": "aa615649a1a0161ae8d85771be6baed7afa045ac"
    },
    {
      "path": "org/apache/maven/enforcer/enforcer/3.0.0-M2/enforcer-3.0.0-M2.pom",
      "sha1": "6ecc28f7eb13d917e30754a858f63ecb789dcbd0"
    },
    {
      "path": "org/apache/maven/maven-aether-provider/3.0.4/maven-aether-provider-3.0.4.jar",
      "sha1": "80eaf6efa354082894adb29fb7db24313977c7f5"
    },
    {
      "path": "org/apache/maven/maven-aether-provider/3.0.4/maven-aether-provider-3.0.4.pom",
      "sha1": "0e360cd755aec9cc1f36c5bd287af5918b034208"
    },
    {
      "path": "org/apache/maven/maven-aether-provider/3.0/maven-aether-provider-3.0.jar",
      "sha1": "419f5eb63cf743a1a0f2a80ea5dde37fd1a4fec0"
    },
    {
      "path": "org/apache/maven/maven-aether-provider/3.0/maven-aether-provider-3.0.pom",
      "sha1": "a3e7fa0d4d0d26f901c919173681bab824c5588c"
    },
    {
      "path": "org/apache/maven/maven-archiver/2.4.2/maven-archiver-2.4.2.jar",
      "sha1": "ddcb393749701eb292a263a3500db69df39aef43"
    },
    {
      "path": "org/apache/maven/maven-archiver/2.4.2/maven-archiver-2.4.2.pom",
      "sha1": "5529ed1bd724ba24d7d170e77e36d7277fefe6a1"
    },
    {
      "path": "org/apache/maven/maven-archiver/2.4/maven-archiver-2.4.jar",
      "sha1": "5282cc3bc24f03eb33e13e6c4268e6f0190e38ed"
    },
    {
      "path": "org/apache/maven/maven-archiver/2.4/maven-archiver-2.4.pom",
      "sha1": "79a8b8d7a458b25522f1339d35d6c548c6f97360"
    },
    {
      "path": "org/apache/maven/maven-archiver/2.5/maven-archiver-2.5.jar",
      "sha1": "c999ae305f22ecfc5a000dca12a39b9491778bd5"
    },
    {
      "path": "org/apache/maven/maven-archiver/2.5/maven-archiver-2.5.pom",
      "sha1": "a46a65782b96c7624c0ff64b50a91ba2935d84f6"
    },
    {
      "path": "org/apache/maven/maven-artifact-manager/2.0.10/maven-artifact-manager-2.0.10.pom",
      "sha1": "46d1bab9afd325c06e6c26510215949f955e7636"
    },
    {
      "path": "org/apache/maven/maven-artifact-manager/2.0.11/maven-artifact-manager-2.0.11.jar",
      "sha1": "6c8764f10c7bd2ef8ad050190e3922be6078ecca"
    },
    {
      "path": "org/apache/maven/maven-artifact-manager/2.0.11/maven-artifact-manager-2.0.11.pom",
      "sha1": "337bb85c33b571b3fea7a5f55cd87be458481630"
    },
    {
      "path": "org/apache/maven/maven-artifact-manager/2.0.2/maven-artifact-manager-2.0.2.jar",
      "sha1": "982eee8d0feb92587beb60874c731febc6d9ed9d"
    },
    {
      "path": "org/apache/maven/maven-artifact-manager/2.0.2/maven-artifact-manager-2.0.2.pom",
      "sha1": "157c24fb3ec09b9a693f88dc571fc17ed0669cca"
    },
    {
      "path": "org/apache/maven/maven-artifact-manager/2.0.4/maven-artifact-manager-2.0.4.pom",
      "sha1": "d9292464a88c195fc9457066fc17e0ac2509d0dd"
    },
    {
      "path": "org/apache/maven/maven-artifact-manager/2.0.5/maven-artifact-manager-2.0.5.pom",
      "sha1": "cc2c71211f52ada0389f3d2c9de16dd1429eccd7"
    },
    {
      "path": "org/apache/maven/maven-artifact-manager/2.0.6/maven-artifact-manager-2.0.6.jar",
      "sha1": "dc326c3a989c10618e09a7b77cadeff297591942"
    },
    {
      "path": "org/apache/maven/maven-artifact-manager/2.0.6/maven-artifact-manager-2.0.6.pom",
      "sha1": "8cb8b1dc4d9f7fbd90be4e9c8e9a1d353e28666c"
    },
    {
      "path": "org/apache/maven/maven-artifact-manager/2.0.8/maven-artifact-manager-2.0.8.jar",
      "sha1": "bb5ba069e3460450b139075b91f27f7bd4007877"
    },
    {
      "path": "org/apache/maven/maven-artifact-manager/2.0.8/maven-artifact-manager-2.0.8.pom",
      "sha1": "5c9b2820e6abe0c070c0dedfdacf642a85abf2e6"
    },
    {
      "path": "org/apache/maven/maven-artifact-manager/2.0.9/maven-artifact-manager-2.0.9.jar",
      "sha1": "53224a5254101fb9b6d561d5a53c6d0817036d94"
    },
    {
      "path": "org/apache/maven/maven-artifact-manager/2.0.9/maven-artifact-manager-2.0.9.pom",
      "sha1": "84c14dcd1d85eebccbba665f95057b5748f51d83"
    },
    {
      "path": "org/apache/maven/maven-artifact-manager/2.0/maven-artifact-manager-2.0.pom",
      "sha1": "83294af9cf17a6779bbc585079ff6e9920297d37"
    },
    {
      "path": "org/apache/maven/maven-artifact-manager/2.2.0/maven-artifact-manager-2.2.0.pom",
      "sha1": "91b2c4b9a4cb63846da595ff15df78ebc7f1b31f"
    },
    {
      "path": "org/apache/maven/maven-artifact-manager/2.2.1/maven-artifact-manager-2.2.1.jar",
      "sha1": "ec355b913c34d37080810f98e3f51abecbe1572b"
    },
    {
      "path": "org/apache/maven/maven-artifact-manager/2.2.1/maven-artifact-manager-2.2.1.pom",
      "sha1": "062f05a1fc0a40a6ea8fc8f0a1e9e2c02057ebaf"
    },
    {
      "path": "org/apache/maven/maven-artifact/2.0.10/maven-artifact-2.0.10.jar",
      "sha1": "1dc61c80db78a5b4df8e347cf91848fc50ddad95"
    },
    {
      "path": "org/apache/maven/maven-artifact/2.0.10/maven-artifact-2.0.10.pom",
      "sha1": "79570a5cf88d69f6472f9b65f86372b6d84a4254"
    },
    {
      "path": "org/apache/maven/maven-artifact/2.0.11/maven-artifact-2.0.11.jar",
      "sha1": "432e01884f40b5d1d0b4706b019322d352c3b77b"
    },
    {
      "path": "org/apache/maven/maven-artifact/2.0.11/maven-artifact-2.0.11.pom",
      "sha1": "fa061e877d8d3bff604568969b02c98b62c8d841"
    },
    {
      "path": "org/apache/maven/maven-artifact/2.0.2/maven-artifact-2.0.2.pom",
      "sha1": "a8b0aa4f932e948f979c872326a5ac9d7f4e123c"
    },
    {
      "path": "org/apache/maven/maven-artifact/2.0.4/maven-artifact-2.0.4.jar",
      "sha1": "9a5beba90747559ae5327b4edadfa89e6a5bde24"
    },
    {
      "path": "org/apache/maven/maven-artifact/2.0.4/maven-artifact-2.0.4.pom",
      "sha1": "f11d6b6653cf6c4d8b82144268667680b3a12177"
    },
    {
      "path": "org/apache/maven/maven-artifact/2.0.5/maven-artifact-2.0.5.pom",
      "sha1": "d4b90628e1e33c3d2319aa3279f6498905fb7bd8"
    },
    {
      "path": "org/apache/maven/maven-artifact/2.0.6/maven-artifact-2.0.6.jar",
      "sha1": "fcbf6e26a6d26ecaa25c199b6f16bf168b2f28dc"
    },
    {
      "path": "org/apache/maven/maven-artifact/2.0.6/maven-artifact-2.0.6.pom",
      "sha1": "973c14299a051daf4e767cc60f15788b50c887f2"
    },
    {
      "path": "org/apache/maven/maven-artifact/2.0.8/maven-artifact-2.0.8.pom",
      "sha1": "351f42403e36c8661e8f0a8489bf537ba31ab17a"
    },
    {
      "path": "org/apache/maven/maven-artifact/2.0.9/maven-artifact-2.0.9.jar",
      "sha1": "66f0c8baa789fffdf54924cf395b26bbc2130435"
    },
    {
      "path": "org/apache/maven/maven-artifact/2.0.9/maven-artifact-2.0.9.pom",
      "sha1": "ffc6bb3eabd75a28d704e0431e7a44e7b4dff9bd"
    },
    {
      "path": "org/apache/maven/maven-artifact/2.0/maven-artifact-2.0.pom",
      "sha1": "92cf1ca37284b0a7d88406ca32f9f6619948344e"
    },
    {
      "path": "org/apache/maven/maven-artifact/2.2.0/maven-artifact-2.2.0.pom",
      "sha1": "adf024bc80dcc83893fc712b9fff6f8d1f224fc6"
    },
    {
      "path": "org/apache/maven/maven-artifact/2.2.1/maven-artifact-2.2.1.jar",
      "sha1": "23600f790d4dab2cb965419eaa982e3e84c428f8"
    },
    {
      "path": "org/apache/maven/maven-artifact/2.2.1/maven-artifact-2.2.1.pom",
      "sha1": "e37430ef3c3ee1d33817fdb45a0e538f49932c0a"
    },
    {
      "path": "org/apache/maven/maven-artifact/3.0.4/maven-artifact-3.0.4.jar",
      "sha1": "990f82878d95fe79e99659f07ba5b472444fc72e"
    },
    {
      "path": "org/apache/maven/maven-artifact/3.0.4/maven-artifact-3.0.4.pom",
      "sha1": "c2718ae381fc530cff5dd229f594c37c67f1f904"
    },
    {
      "path": "org/apache/maven/maven-artifact/3.0/maven-artifact-3.0.jar",
      "sha1": "c29cfa43ce2ba09975a07c40d7241655d7c2fa29"
    },
    {
      "path": "org/apache/maven/maven-artifact/3.0/maven-artifact-3.0.pom",
      "sha1": "6823c7ad1a5557c2f96bd2fd312948513af8e524"
    },
    {
      "path": "org/apache/maven/maven-compat/3.0.4/maven-compat-3.0.4.jar",
      "sha1": "14d626e1e29a36f5f4629b689e964f8665707839"
    },
    {
      "path": "org/apache/maven/maven-compat/3.0.4/maven-compat-3.0.4.pom",
      "sha1": "4efeb39559a2ecb9eaa1f9ed28b817729276d07c"
    },
    {
      "path": "org/apache/maven/maven-compat/3.0/maven-compat-3.0.jar",
      "sha1": "475f94b86858a1d4660c4b4523aa3362f28d9317"
    },
    {
      "path": "org/apache/maven/maven-compat/3.0/maven-compat-3.0.pom",
      "sha1": "5d80e73e5627180e3eaf021d63fabaddd6a75a6f"
    },
    {
      "path": "org/apache/maven/maven-core/2.0.6/maven-core-2.0.6.jar",
      "sha1": "33b78ed70029bfca9fadee5c8e7c9b27b9a39443"
    },
    {
      "path": "org/apache/maven/maven-core/2.0.6/maven-core-2.0.6.pom",
      "sha1": "b02365ee1822cff5839d9f85bc9b1cbfab9f5674"
    },
    {
      "path": "org/apache/maven/maven-core/2.0.9/maven-core-2.0.9.jar",
      "sha1": "e1003a0a66dae77515259c5e591ea1cfd73c2859"
    },
    {
      "path": "org/apache/maven/maven-core/2.0.9/maven-core-2.0.9.pom",
      "sha1": "25da75e747afa1c361f003aed72de2e48dd190a7"
    },
    {
      "path": "org/apache/maven/maven-core/2.0/maven-core-2.0.pom",
      "sha1": "c696da34f8a5d1af3a9b7a7d9da2e2d3faca8119"
    },
    {
      "path": "org/apache/maven/maven-core/2.2.1/maven-core-2.2.1.jar",
      "sha1": "6f488e461188496c62e161f32160b3465ce5901e"
    },
    {
      "path": "org/apache/maven/maven-core/2.2.1/maven-core-2.2.1.pom",
      "sha1": "c7312a507d519047be160bab5cbb56c07d0247a1"
    },
    {
      "path": "org/apache/maven/maven-core/3.0.4/maven-core-3.0.4.jar",
      "sha1": "4d60ad977827c011322928c4cedf021575fa39ec"
    },
    {
      "path": "org/apache/maven/maven-core/3.0.4/maven-core-3.0.4.pom",
      "sha1": "f2ac81122795a9b5958b2695f4069278a1643c26"
    },
    {
      "path": "org/apache/maven/maven-core/3.0/maven-core-3.0.jar",
      "sha1": "73728ce32c9016c8bd05584301fa3ba3a6f5d20a"
    },
    {
      "path": "org/apache/maven/maven-core/3.0/maven-core-3.0.pom",
      "sha1": "3727542038487060064a4a14b74c7590d364c45b"
    },
    {
      "path": "org/apache/maven/maven-error-diagnostics/2.0.6/maven-error-diagnostics-2.0.6.jar",
      "sha1": "49f5380c07a79cd91ee09e0cb9063764f1f6525c"
    },
    {
      "path": "org/apache/maven/maven-error-diagnostics/2.0.6/maven-error-diagnostics-2.0.6.pom",
      "sha1": "31c0ce961dfc5b491e92ad0804dd48840dac7796"
    },
    {
      "path": "org/apache/maven/maven-error-diagnostics/2.0.9/maven-error-diagnostics-2.0.9.jar",
      "sha1": "46cc6b69beebc7bbf59c4f3842f72f2c1942e8e5"
    },
    {
      "path": "org/apache/maven/maven-error-diagnostics/2.0.9/maven-error-diagnostics-2.0.9.pom",
      "sha1": "dd562ddf84fc56b0693b42184a27d86d126ef02b"
    },
    {
      "path": "org/apache/maven/maven-error-diagnostics/2.0/maven-error-diagnostics-2.0.pom",
      "sha1": "c56a37e3ace52650a9a8c811a9f1247adb6d5bd9"
    },
    {
      "path": "org/apache/maven/maven-error-diagnostics/2.2.1/maven-error-diagnostics-2.2.1.jar",
      "sha1": "e81bb342d7d172f23d108dc8fa979a1facdcde8e"
    },
    {
      "path": "org/apache/maven/maven-error-diagnostics/2.2.1/maven-error-diagnostics-2.2.1.pom",
      "sha1": "5074991d8d14a88e7c8bff294639a254d7ef387a"
    },
    {
      "path": "org/apache/maven/maven-model-builder/3.0.4/maven-model-builder-3.0.4.jar",
      "sha1": "4f9c6ecf6d6de41933e82a122019117ea0741314"
    },
    {
      "path": "org/apache/maven/maven-model-builder/3.0.4/maven-model-builder-3.0.4.pom",
      "sha1": "1f0f04edf56c8a2fc757fda7561b283a93c2c875"
    },
    {
      "path": "org/apache/maven/maven-model-builder/3.0/maven-model-builder-3.0.jar",
      "sha1": "bedc161a3b07a4bcd175b9428cdf18725d292b37"
    },
    {
      "path": "org/apache/maven/maven-model-builder/3.0/maven-model-builder-3.0.pom",
      "sha1": "e4b3e5ffec18728f099d8000e400ac763af2cc20"
    },
    {
      "path": "org/apache/maven/maven-model/2.0.10/maven-model-2.0.10.pom",
      "sha1": "a9d1ee85a9a3194bafc184842ce9054f191523d9"
    },
    {
      "path": "org/apache/maven/maven-model/2.0.11/maven-model-2.0.11.jar",
      "sha1": "b4947c88b8f0e19944b1e5d121e2f7dcd2440895"
    },
    {
      "path": "org/apache/maven/maven-model/2.0.11/maven-model-2.0.11.pom",
      "sha1": "985770dc0a3cb952665b38e288036e5aa89f82db"
    },
    {
      "path": "org/apache/maven/maven-model/2.0.4/maven-model-2.0.4.jar",
      "sha1": "f5f01bfd082ca5bb027c07a731c43c1fb791756c"
    },
    {
      "path": "org/apache/maven/maven-model/2.0.4/maven-model-2.0.4.pom",
      "sha1": "d67e6602bf431c8c7a7bce1b7c989226cbe9d405"
    },
    {
      "path": "org/apache/maven/maven-model/2.0.5/maven-model-2.0.5.pom",
      "sha1": "0b5c0e9a116a812ef64831e5be5114bb4f518e58"
    },
    {
      "path": "org/apache/maven/maven-model/2.0.6/maven-model-2.0.6.jar",
      "sha1": "9649253c0e68a453f388e0a308c0653309f87807"
    },
    {
      "path": "org/apache/maven/maven-model/2.0.6/maven-model-2.0.6.pom",
      "sha1": "ea1dd9b8c7b1c3d2f0bdf314390ed7da7e463460"
    },
    {
      "path": "org/apache/maven/maven-model/2.0.8/maven-model-2.0.8.pom",
      "sha1": "6e51285e0830c3f05999ca4f3175ffc81f0be43b"
    },
    {
      "path": "org/apache/maven/maven-model/2.0.9/maven-model-2.0.9.jar",
      "sha1": "9fb844625928dd992842e180853fbb2b197c9a9d"
    },
    {
      "path": "org/apache/maven/maven-model/2.0.9/maven-model-2.0.9.pom",
      "sha1": "0978fe1857f847436fd3c454d25161e26fb2d5ec"
    },
    {
      "path": "org/apache/maven/maven-model/2.0/maven-model-2.0.pom",
      "sha1": "a02c0796d872bc1b8c0cd248b5ede0da32a356d0"
    },
    {
      "path": "org/apache/maven/maven-model/2.2.0/maven-model-2.2.0.pom",
      "sha1": "826351ed94e42205e27410676351e83486ec5bb2"
    },
    {
      "path": "org/apache/maven/maven-model/2.2.1/maven-model-2.2.1.jar",
      "sha1": "c0a1c17436ec3ff5a56207c031d82277b4250a29"
    },
    {
      "path": "org/apache/maven/maven-model/2.2.1/maven-model-2.2.1.pom",
      "sha1": "548a7e6354c1bc4a49dbec6bd17b4f8e9310201b"
    },
    {
      "path": "org/apache/maven/maven-model/3.0.4/maven-model-3.0.4.jar",
      "sha1": "5e149cfe15daedebbb1e8970d6a5ff1bea61b94c"
    },
    {
      "path": "org/apache/maven/maven-model/3.0.4/maven-model-3.0.4.pom",
      "sha1": "60d040156ffd0590a0cfd74e517b34ea9dfb1784"
    },
    {
      "path": "org/apache/maven/maven-model/3.0/maven-model-3.0.jar",
      "sha1": "24ce598c94a78341c42556fe9192dad6a2822405"
    },
    {
      "path": "org/apache/maven/maven-model/3.0/maven-model-3.0.pom",
      "sha1": "3aa89da7792286192b860c58841b3907364d33a8"
    },
    {
      "path": "org/apache/maven/maven-monitor/2.0.6/maven-monitor-2.0.6.jar",
      "sha1": "ab682e67281bb025980181c83acbcad19042a342"
    },
    {
      "path": "org/apache/maven/maven-monitor/2.0.6/maven-monitor-2.0.6.pom",
      "sha1": "7ed6529eefa74ca263b65a7c20adf65af5bacdff"
    },
    {
      "path": "org/apache/maven/maven-monitor/2.0.9/maven-monitor-2.0.9.jar",
      "sha1": "ae55264ab9ffbbfdba08c8c7853bbe4a2dd32e8a"
    },
    {
      "path": "org/apache/maven/maven-monitor/2.0.9/maven-monitor-2.0.9.pom",
      "sha1": "872e92b9f9ebed4761ea469c2c385f2ffcd6a589"
    },
    {
      "path": "org/apache/maven/maven-monitor/2.0/maven-monitor-2.0.pom",
      "sha1": "7140f92ccb9931f14b540f34dbc84c35fc33cf91"
    },
    {
      "path": "org/apache/maven/maven-monitor/2.2.1/maven-monitor-2.2.1.jar",
      "sha1": "afc57c3a1368cd34caccb638e00523701f398c20"
    },
    {
      "path": "org/apache/maven/maven-monitor/2.2.1/maven-monitor-2.2.1.pom",
      "sha1": "421fcf473a51d9695d8dfe4f8e977ae38087f2ae"
    },
    {
      "path": "org/apache/maven/maven-parent/10/maven-parent-10.pom",
      "sha1": "281aafa31dfa9544070448ea8f353434f53267e4"
    },
    {
      "path": "org/apache/maven/maven-parent/11/maven-parent-11.pom",
      "sha1": "4bb80173fa4979737840fda012af86f5beabf1bc"
    },
    {
      "path": "org/apache/maven/maven-parent/12/maven-parent-12.pom",
      "sha1": "d14a4861204250a79cfac405c0d995602a8cd49f"
    },
    {
      "path": "org/apache/maven/maven-parent/13/maven-parent-13.pom",
      "sha1": "743843d9973c083b7755e4a26a9c2ac369608ab5"
    },
    {
      "path": "org/apache/maven/maven-parent/15/maven-parent-15.pom",
      "sha1": "63d5a76e7f9d3c6d7870bde13438856ef5300336"
    },
    {
      "path": "org/apache/maven/maven-parent/16/maven-parent-16.pom",
      "sha1": "00fed95187c0c9bfd13c08a858cb6f00245a3fa9"
    },
    {
      "path": "org/apache/maven/maven-parent/19/maven-parent-19.pom",
      "sha1": "181554ae180245d7f653f77ff869790c2062f2d0"
    },
    {
      "path": "org/apache/maven/maven-parent/20/maven-parent-20.pom",
      "sha1": "b42cda17fc84bcf8b60edc4fdb7b56719cc02a30"
    },
    {
      "path": "org/apache/maven/maven-parent/21/maven-parent-21.pom",
      "sha1": "0ecebf1043d9c7bdd3d32a4184ad4ef9ad3ea744"
    },
    {
      "path": "org/apache/maven/maven-parent/22/maven-parent-22.pom",
      "sha1": "b8b69066f9f1c388a977669871df9b66782f751a"
    },
    {
      "path": "org/apache/maven/maven-parent/23/maven-parent-23.pom",
      "sha1": "f92ae4baba6616609a29f6287626ee3f50ed7d6e"
    },
    {
      "path": "org/apache/maven/maven-parent/24/maven-parent-24.pom",
      "sha1": "277cf98c25de4d7512aa6403635810c1018e82b0"
    },
    {
      "path": "org/apache/maven/maven-parent/25/maven-parent-25.pom",
      "sha1": "2e3d7a4d43a1103612cca66127ce6381e8ef85c9"
    },
    {
      "path": "org/apache/maven/maven-parent/26/maven-parent-26.pom",
      "sha1": "c33a248bd35b9d6b6fbcbe7061a30bb9d422dc42"
    },
    {
      "path": "org/apache/maven/maven-parent/27/maven-parent-27.pom",
      "sha1": "2672c73b6189bb9ff437ba94ac7f62975e1257dd"
    },
    {
      "path": "org/apache/maven/maven-parent/30/maven-parent-30.pom",
      "sha1": "c3b2d24677a5f694e069b8210e9793a88c9d28b5"
    },
    {
      "path": "org/apache/maven/maven-parent/31/maven-parent-31.pom",
      "sha1": "e773af8e851de63461222f3a26d37e4619431e03"
    },
    {
      "path": "org/apache/maven/maven-parent/33/maven-parent-33.pom",
      "sha1": "9dd736089b07fa56da1259c87a825a097ba0278c"
    },
    {
      "path": "org/apache/maven/maven-parent/4/maven-parent-4.pom",
      "sha1": "0fc039b0bd4d17d7c147a30e1d83994629c5297c"
    },
    {
      "path": "org/apache/maven/maven-parent/5/maven-parent-5.pom",
      "sha1": "5c1ab38decaca1ccd08294aeab135047ebbae00d"
    },
    {
      "path": "org/apache/maven/maven-parent/6/maven-parent-6.pom",
      "sha1": "e9c3dcf052c26ac7340fbd7a03a751e482855330"
    },
    {
      "path": "org/apache/maven/maven-parent/7/maven-parent-7.pom",
      "sha1": "2426103263cbaf5519433f16bd98cdc31870a10a"
    },
    {
      "path": "org/apache/maven/maven-parent/8/maven-parent-8.pom",
      "sha1": "6f92a85ec401422bfc6572759a0bab2ff5df525e"
    },
    {
      "path": "org/apache/maven/maven-parent/9/maven-parent-9.pom",
      "sha1": "a7d098bde368f683c2b51475a903a1e74b61ba32"
    },
    {
      "path": "org/apache/maven/maven-plugin-api/2.0.1/maven-plugin-api-2.0.1.jar",
      "sha1": "fa8134698dbb25d95db444b772504020cfcee10c"
    },
    {
      "path": "org/apache/maven/maven-plugin-api/2.0.1/maven-plugin-api-2.0.1.pom",
      "sha1": "c0d6d833b8c2e3b077c7570015e86ce70bec066e"
    },
    {
      "path": "org/apache/maven/maven-plugin-api/2.0.11/maven-plugin-api-2.0.11.jar",
      "sha1": "f7aa99d1f2c0e941b60c107194dc5f9d107a0d77"
    },
    {
      "path": "org/apache/maven/maven-plugin-api/2.0.11/maven-plugin-api-2.0.11.pom",
      "sha1": "d5583e2aa345c6496c764c62d524789715c9fb6a"
    },
    {
      "path": "org/apache/maven/maven-plugin-api/2.0.4/maven-plugin-api-2.0.4.jar",
      "sha1": "41cf00efbedaedb8214f4dd4425cb92f035d0192"
    },
    {
      "path": "org/apache/maven/maven-plugin-api/2.0.4/maven-plugin-api-2.0.4.pom",
      "sha1": "ddebe6554f9fd3c7d1064a122a57bd13a71efa48"
    },
    {
      "path": "org/apache/maven/maven-plugin-api/2.0.6/maven-plugin-api-2.0.6.jar",
      "sha1": "52b32fd980c8ead7a3858d057330bda1ace72d9d"
    },
    {
      "path": "org/apache/maven/maven-plugin-api/2.0.6/maven-plugin-api-2.0.6.pom",
      "sha1": "3af72b052dfefb73ecfae742613012b5396c8863"
    },
    {
      "path": "org/apache/maven/maven-plugin-api/2.0.8/maven-plugin-api-2.0.8.pom",
      "sha1": "df49abd86bcf9fd7a624562a7285049ebdd2f00e"
    },
    {
      "path": "org/apache/maven/maven-plugin-api/2.0.9/maven-plugin-api-2.0.9.jar",
      "sha1": "8b8cae9daa688fdb57995c6835a3e24475d554c0"
    },
    {
      "path": "org/apache/maven/maven-plugin-api/2.0.9/maven-plugin-api-2.0.9.pom",
      "sha1": "4f6c3d5d50d1e22dea74629b3c52e22b30b6cbbd"
    },
    {
      "path": "org/apache/maven/maven-plugin-api/2.0/maven-plugin-api-2.0.pom",
      "sha1": "4712e15fddee58ed471b2758facce36030e21b83"
    },
    {
      "path": "org/apache/maven/maven-plugin-api/2.2.1/maven-plugin-api-2.2.1.jar",
      "sha1": "d60c36b60f760e0b5b87dd0c6311f93a72dc4585"
    },
    {
      "path": "org/apache/maven/maven-plugin-api/2.2.1/maven-plugin-api-2.2.1.pom",
      "sha1": "29a30b7c8180601523293fd61b00fcb298d32230"
    },
    {
      "path": "org/apache/maven/maven-plugin-api/3.0.4/maven-plugin-api-3.0.4.jar",
      "sha1": "1cd908e0aa67ad2d2b470c00c6db610db60b966b"
    },
    {
      "path": "org/apache/maven/maven-plugin-api/3.0.4/maven-plugin-api-3.0.4.pom",
      "sha1": "bb3a29222b526b3e72420beacbcc5399e410ac8f"
    },
    {
      "path": "org/apache/maven/maven-plugin-api/3.0/maven-plugin-api-3.0.jar",
      "sha1": "98f886f59bb0e69f8e86cdc082e69f2f4c13d648"
    },
    {
      "path": "org/apache/maven/maven-plugin-api/3.0/maven-plugin-api-3.0.pom",
      "sha1": "9627e130b4f516945f0db03119dbafb86f168026"
    },
    {
      "path": "org/apache/maven/maven-plugin-descriptor/2.0.10/maven-plugin-descriptor-2.0.10.jar",
      "sha1": "e12a4a38725df8d22cb61c32e5bbbb3cf9dca3f7"
    },
    {
      "path": "org/apache/maven/maven-plugin-descriptor/2.0.10/maven-plugin-descriptor-2.0.10.pom",
      "sha1": "585c6c5b15386fc09097dfe10add1edef478fbaf"
    },
    {
      "path": "org/apache/maven/maven-plugin-descriptor/2.0.6/maven-plugin-descriptor-2.0.6.jar",
      "sha1": "30a00f4ef12d3901c4f842de99e9363e3743245f"
    },
    {
      "path": "org/apache/maven/maven-plugin-descriptor/2.0.6/maven-plugin-descriptor-2.0.6.pom",
      "sha1": "c03fb59f559651730a98907d4acf65e6ffb886d6"
    },
    {
      "path": "org/apache/maven/maven-plugin-descriptor/2.0.9/maven-plugin-descriptor-2.0.9.jar",
      "sha1": "10443d038cd57feb4a027e7dfe09bed0925a1953"
    },
    {
      "path": "org/apache/maven/maven-plugin-descriptor/2.0.9/maven-plugin-descriptor-2.0.9.pom",
      "sha1": "2752f80f21bd62796600c66859406a08a587c2d9"
    },
    {
      "path": "org/apache/maven/maven-plugin-descriptor/2.0/maven-plugin-descriptor-2.0.pom",
      "sha1": "7359de4f4f48a32e36b7b61c94cbf550a4694c1a"
    },
    {
      "path": "org/apache/maven/maven-plugin-descriptor/2.2.1/maven-plugin-descriptor-2.2.1.jar",
      "sha1": "68d20ae3c40c4664dc52be90338af796db7ffb32"
    },
    {
      "path": "org/apache/maven/maven-plugin-descriptor/2.2.1/maven-plugin-descriptor-2.2.1.pom",
      "sha1": "020c06240db8c2f9bcf8450414ef040becef16e0"
    },
    {
      "path": "org/apache/maven/maven-plugin-parameter-documenter/2.0.6/maven-plugin-parameter-documenter-2.0.6.jar",
      "sha1": "df6fa6c4adb313cb8937ffae96368bec1fd5d13d"
    },
    {
      "path": "org/apache/maven/maven-plugin-parameter-documenter/2.0.6/maven-plugin-parameter-documenter-2.0.6.pom",
      "sha1": "c6403fbdb781a3d47a771656054defe1173ce486"
    },
    {
      "path": "org/apache/maven/maven-plugin-parameter-documenter/2.0.9/maven-plugin-parameter-documenter-2.0.9.jar",
      "sha1": "f481e2677384f6a0ab96633567d736e70657e042"
    },
    {
      "path": "org/apache/maven/maven-plugin-parameter-documenter/2.0.9/maven-plugin-parameter-documenter-2.0.9.pom",
      "sha1": "a575e74bbf8402a2371034d3a128d214c4cee060"
    },
    {
      "path": "org/apache/maven/maven-plugin-parameter-documenter/2.0/maven-plugin-parameter-documenter-2.0.pom",
      "sha1": "b6a1ae66a56dfea8531348ed6ed00b2892167a09"
    },
    {
      "path": "org/apache/maven/maven-plugin-parameter-documenter/2.2.1/maven-plugin-parameter-documenter-2.2.1.jar",
      "sha1": "1a117baac49437fc5a6fcd9f18f779e6bad4207e"
    },
    {
      "path": "org/apache/maven/maven-plugin-parameter-documenter/2.2.1/maven-plugin-parameter-documenter-2.2.1.pom",
      "sha1": "8eb54f97405512e83f680f29ef6163f5ef082acb"
    },
    {
      "path": "org/apache/maven/maven-plugin-registry/2.0.10/maven-plugin-registry-2.0.10.jar",
      "sha1": "d5da46ecb3da41696471510223af256143bc0936"
    },
    {
      "path": "org/apache/maven/maven-plugin-registry/2.0.10/maven-plugin-registry-2.0.10.pom",
      "sha1": "65f0e009b7e9d2a74c5febbe457799b3d696f43d"
    },
    {
      "path": "org/apache/maven/maven-plugin-registry/2.0.11/maven-plugin-registry-2.0.11.jar",
      "sha1": "c4703e5496fa93dcea339f9cc665290f9179c108"
    },
    {
      "path": "org/apache/maven/maven-plugin-registry/2.0.11/maven-plugin-registry-2.0.11.pom",
      "sha1": "1934959e96e767b4af4b20ed8fd06b77e88dec72"
    },
    {
      "path": "org/apache/maven/maven-plugin-registry/2.0.6/maven-plugin-registry-2.0.6.jar",
      "sha1": "4242ec8629b4797387751379f57e72cb718aac7a"
    },
    {
      "path": "org/apache/maven/maven-plugin-registry/2.0.6/maven-plugin-registry-2.0.6.pom",
      "sha1": "2e13beea3b3511c6075c60384d9e7fad18efbcdf"
    },
    {
      "path": "org/apache/maven/maven-plugin-registry/2.0.8/maven-plugin-registry-2.0.8.jar",
      "sha1": "37385b508a04d77575c6b5542b88bd96f5257541"
    },
    {
      "path": "org/apache/maven/maven-plugin-registry/2.0.8/maven-plugin-registry-2.0.8.pom",
      "sha1": "8f64ad448251c2c6007e609088bb7aa45ff337c5"
    },
    {
      "path": "org/apache/maven/maven-plugin-registry/2.0.9/maven-plugin-registry-2.0.9.jar",
      "sha1": "a7172a87a7cb901cf6df4df9fd89a3c2d3f8a770"
    },
    {
      "path": "org/apache/maven/maven-plugin-registry/2.0.9/maven-plugin-registry-2.0.9.pom",
      "sha1": "403ed44092f56e1ebab891f37c69d61936c5c4da"
    },
    {
      "path": "org/apache/maven/maven-plugin-registry/2.0/maven-plugin-registry-2.0.pom",
      "sha1": "df5235f26d58fbeb0c41759e19dba31d4885e77e"
    },
    {
      "path": "org/apache/maven/maven-plugin-registry/2.2.0/maven-plugin-registry-2.2.0.pom",
      "sha1": "a28f479f5a2334f4018fd6812a6da2652a11d858"
    },
    {
      "path": "org/apache/maven/maven-plugin-registry/2.2.1/maven-plugin-registry-2.2.1.jar",
      "sha1": "72a24b7775649af78f3986b5aa7eb354b9674cfd"
    },
    {
      "path": "org/apache/maven/maven-plugin-registry/2.2.1/maven-plugin-registry-2.2.1.pom",
      "sha1": "c3575ac9ad32638af33d88829453bdc902ea8711"
    },
    {
      "path": "org/apache/maven/maven-profile/2.0.10/maven-profile-2.0.10.jar",
      "sha1": "351665e7af93b60a7ae9c7498d1e6d015ff6ac53"
    },
    {
      "path": "org/apache/maven/maven-profile/2.0.10/maven-profile-2.0.10.pom",
      "sha1": "4d0680a07f9a6f9fc812b1ce77ac599e1c9fcfa1"
    },
    {
      "path": "org/apache/maven/maven-profile/2.0.11/maven-profile-2.0.11.jar",
      "sha1": "130057d04b0e914509f1223a85a6b1e83b08957f"
    },
    {
      "path": "org/apache/maven/maven-profile/2.0.11/maven-profile-2.0.11.pom",
      "sha1": "d15bcf55e55c8d5f7b3c3a3a5afe62e335e7b695"
    },
    {
      "path": "org/apache/maven/maven-profile/2.0.4/maven-profile-2.0.4.jar",
      "sha1": "a19c37fcf520a220801cc31d70520ad874f3ba44"
    },
    {
      "path": "org/apache/maven/maven-profile/2.0.4/maven-profile-2.0.4.pom",
      "sha1": "581a2f5aecc9d6130bf2c265b1787dd9ab688be4"
    },
    {
      "path": "org/apache/maven/maven-profile/2.0.5/maven-profile-2.0.5.pom",
      "sha1": "d16b97a0ac60bf526c8a727dfa549a43ac57e519"
    },
    {
      "path": "org/apache/maven/maven-profile/2.0.6/maven-profile-2.0.6.jar",
      "sha1": "f03cd3820d2b4d60b93ccd17a1c14e8eeef63f79"
    },
    {
      "path": "org/apache/maven/maven-profile/2.0.6/maven-profile-2.0.6.pom",
      "sha1": "12d0d8217e613b9cb487c1d1d0db744a4f588528"
    },
    {
      "path": "org/apache/maven/maven-profile/2.0.8/maven-profile-2.0.8.jar",
      "sha1": "4da3b9551606437a80bdc695c4fafde03a037ab9"
    },
    {
      "path": "org/apache/maven/maven-profile/2.0.8/maven-profile-2.0.8.pom",
      "sha1": "34de742e38173bc6b4bc921ad79567c282f880ab"
    },
    {
      "path": "org/apache/maven/maven-profile/2.0.9/maven-profile-2.0.9.jar",
      "sha1": "0b9b02df9134bff9edb4f4e1624243d005895234"
    },
    {
      "path": "org/apache/maven/maven-profile/2.0.9/maven-profile-2.0.9.pom",
      "sha1": "616ca5d9ab345e415c6e3f5f75ea24a952690ac0"
    },
    {
      "path": "org/apache/maven/maven-profile/2.0/maven-profile-2.0.pom",
      "sha1": "b1c9a2e447068d9ac0d7834afcf3f962d24aebff"
    },
    {
      "path": "org/apache/maven/maven-profile/2.2.0/maven-profile-2.2.0.pom",
      "sha1": "740bce07af0b724e8e79e62493b537e190d14c1f"
    },
    {
      "path": "org/apache/maven/maven-profile/2.2.1/maven-profile-2.2.1.jar",
      "sha1": "3950071587027e5086e9c395574a60650c432738"
    },
    {
      "path": "org/apache/maven/maven-profile/2.2.1/maven-profile-2.2.1.pom",
      "sha1": "075b47a5262cae02c228137399b8247e50a43284"
    },
    {
      "path": "org/apache/maven/maven-project/2.0.10/maven-project-2.0.10.jar",
      "sha1": "c82f208e8997fc639279dc4b76d50a1317b2a9f1"
    },
    {
      "path": "org/apache/maven/maven-project/2.0.10/maven-project-2.0.10.pom",
      "sha1": "5d51eba53265db60c55abf8da3555f3f23727e66"
    },
    {
      "path": "org/apache/maven/maven-project/2.0.11/maven-project-2.0.11.jar",
      "sha1": "adc2114aa1d9b7a599aa226849ad7f463de3cadc"
    },
    {
      "path": "org/apache/maven/maven-project/2.0.11/maven-project-2.0.11.pom",
      "sha1": "db1a7bda7cf9d695a129554d8520d2cce35be68c"
    },
    {
      "path": "org/apache/maven/maven-project/2.0.4/maven-project-2.0.4.jar",
      "sha1": "14fc171d32ad58451686730d8be3a7a70c6e2b83"
    },
    {
      "path": "org/apache/maven/maven-project/2.0.4/maven-project-2.0.4.pom",
      "sha1": "a904c3b53bc6c82d928cc97ad2697bc5798b3f7d"
    },
    {
      "path": "org/apache/maven/maven-project/2.0.5/maven-project-2.0.5.pom",
      "sha1": "f8e28bec122e2092e91660758ede22e1f78744ee"
    },
    {
      "path": "org/apache/maven/maven-project/2.0.6/maven-project-2.0.6.jar",
      "sha1": "c0df764cd8f5bac660bfa53fa97fdd53663ee308"
    },
    {
      "path": "org/apache/maven/maven-project/2.0.6/maven-project-2.0.6.pom",
      "sha1": "28e9f98ae3688d8831052283b2d65bd18295a7f5"
    },
    {
      "path": "org/apache/maven/maven-project/2.0.8/maven-project-2.0.8.jar",
      "sha1": "00475a52c7181930b1680fce3269245ccc26e3de"
    },
    {
      "path": "org/apache/maven/maven-project/2.0.8/maven-project-2.0.8.pom",
      "sha1": "13398a071f2094acc11add38afc85f75a3faac33"
    },
    {
      "path": "org/apache/maven/maven-project/2.0.9/maven-project-2.0.9.jar",
      "sha1": "30ec37813df5a212888a1f3df0b27497ecef4ad8"
    },
    {
      "path": "org/apache/maven/maven-project/2.0.9/maven-project-2.0.9.pom",
      "sha1": "152cb93838c431848f31cd5a7a7a11b98c57135e"
    },
    {
      "path": "org/apache/maven/maven-project/2.0/maven-project-2.0.pom",
      "sha1": "296a476d8e125fc1d7621c24320d7fedc0019ff1"
    },
    {
      "path": "org/apache/maven/maven-project/2.2.0/maven-project-2.2.0.pom",
      "sha1": "bce50c677b7219221db29b87470b6ba605ef0d3f"
    },
    {
      "path": "org/apache/maven/maven-project/2.2.1/maven-project-2.2.1.jar",
      "sha1": "8239e98c16f641d55a4ad0e0bab0aee3aff8933f"
    },
    {
      "path": "org/apache/maven/maven-project/2.2.1/maven-project-2.2.1.pom",
      "sha1": "d96e4545b4700ac177430b5189c3f2aa54f62ca1"
    },
    {
      "path": "org/apache/maven/maven-repository-metadata/2.0.10/maven-repository-metadata-2.0.10.pom",
      "sha1": "f14e68c7000dabc2e119bd4bd0a38a74f015efda"
    },
    {
      "path": "org/apache/maven/maven-repository-metadata/2.0.11/maven-repository-metadata-2.0.11.jar",
      "sha1": "88b1222854edcbf0ca02bfa5484b65c5f9240fdb"
    },
    {
      "path": "org/apache/maven/maven-repository-metadata/2.0.11/maven-repository-metadata-2.0.11.pom",
      "sha1": "d3bd175e188240c3ef31114b0e051183d3d0008f"
    },
    {
      "path": "org/apache/maven/maven-repository-metadata/2.0.2/maven-repository-metadata-2.0.2.jar",
      "sha1": "052137067d985da5e1cb5d8b46deea88e1c1f060"
    },
    {
      "path": "org/apache/maven/maven-repository-metadata/2.0.2/maven-repository-metadata-2.0.2.pom",
      "sha1": "f731304626897c68836461f0df5134f26aeddcf1"
    },
    {
      "path": "org/apache/maven/maven-repository-metadata/2.0.4/maven-repository-metadata-2.0.4.pom",
      "sha1": "0d3c36fad639666bcb5ad1d2de6e3d4c275625cb"
    },
    {
      "path": "org/apache/maven/maven-repository-metadata/2.0.5/maven-repository-metadata-2.0.5.pom",
      "sha1": "64b711de2206859a37333e015c24451546278123"
    },
    {
      "path": "org/apache/maven/maven-repository-metadata/2.0.6/maven-repository-metadata-2.0.6.jar",
      "sha1": "ae64379396d2eba33616ce1e0a458c3a744b317b"
    },
    {
      "path": "org/apache/maven/maven-repository-metadata/2.0.6/maven-repository-metadata-2.0.6.pom",
      "sha1": "bdcd11054562df6124286aaf252ae8f256879e26"
    },
    {
      "path": "org/apache/maven/maven-repository-metadata/2.0.8/maven-repository-metadata-2.0.8.pom",
      "sha1": "741cf565a37d838eb7bebbb3d38a8293835b6cd5"
    },
    {
      "path": "org/apache/maven/maven-repository-metadata/2.0.9/maven-repository-metadata-2.0.9.jar",
      "sha1": "dd79022a827b1d577865d5c97f8ad0c7d6b067b7"
    },
    {
      "path": "org/apache/maven/maven-repository-metadata/2.0.9/maven-repository-metadata-2.0.9.pom",
      "sha1": "dc5dac36e8c773d8645a681b71b3d80a3e3b8916"
    },
    {
      "path": "org/apache/maven/maven-repository-metadata/2.0/maven-repository-metadata-2.0.pom",
      "sha1": "c8f40fad92bb0e75465e4cf800021264f3024bfa"
    },
    {
      "path": "org/apache/maven/maven-repository-metadata/2.2.0/maven-repository-metadata-2.2.0.pom",
      "sha1": "7805801e5b7d9eafeb3baf07e864650a62991192"
    },
    {
      "path": "org/apache/maven/maven-repository-metadata/2.2.1/maven-repository-metadata-2.2.1.jar",
      "sha1": "98f0c07fcf1eeb213bef8d9316a9935184084b06"
    },
    {
      "path": "org/apache/maven/maven-repository-metadata/2.2.1/maven-repository-metadata-2.2.1.pom",
      "sha1": "415f88d96ea04b0fcef38c50123da1ccc2be49d2"
    },
    {
      "path": "org/apache/maven/maven-repository-metadata/3.0.4/maven-repository-metadata-3.0.4.jar",
      "sha1": "a5c737d02ab9365d272a1d0fc724420808ab4df8"
    },
    {
      "path": "org/apache/maven/maven-repository-metadata/3.0.4/maven-repository-metadata-3.0.4.pom",
      "sha1": "8463ca4bd27c17381d17d0e78387133a5381d421"
    },
    {
      "path": "org/apache/maven/maven-repository-metadata/3.0/maven-repository-metadata-3.0.jar",
      "sha1": "e3c41f7565b1e189ff7a312796b9d2c470c09a8b"
    },
    {
      "path": "org/apache/maven/maven-repository-metadata/3.0/maven-repository-metadata-3.0.pom",
      "sha1": "5126010cefcb80ed5dc6eb066541b546dbdbc971"
    },
    {
      "path": "org/apache/maven/maven-settings-builder/3.0.4/maven-settings-builder-3.0.4.jar",
      "sha1": "1c47e99b3cef4aed391f6c76aa073f3f7f25044b"
    },
    {
      "path": "org/apache/maven/maven-settings-builder/3.0.4/maven-settings-builder-3.0.4.pom",
      "sha1": "bee51dee9194f8ff1eddd42de21385c5f455768e"
    },
    {
      "path": "org/apache/maven/maven-settings-builder/3.0/maven-settings-builder-3.0.jar",
      "sha1": "08234c1bdf7a9a28c671b0abf11f8adaa66440cd"
    },
    {
      "path": "org/apache/maven/maven-settings-builder/3.0/maven-settings-builder-3.0.pom",
      "sha1": "69a41566b573bda12bd2bb7dcb64d30da834cb9c"
    },
    {
      "path": "org/apache/maven/maven-settings/2.0.10/maven-settings-2.0.10.jar",
      "sha1": "f092b75e2846e92880753ff60e5633554c308743"
    },
    {
      "path": "org/apache/maven/maven-settings/2.0.10/maven-settings-2.0.10.pom",
      "sha1": "82fe60f0a91a6bd644e8888439203c47f057d088"
    },
    {
      "path": "org/apache/maven/maven-settings/2.0.11/maven-settings-2.0.11.jar",
      "sha1": "3f81af64ca039c3ef000ecee0a31668a2b9a432d"
    },
    {
      "path": "org/apache/maven/maven-settings/2.0.11/maven-settings-2.0.11.pom",
      "sha1": "442b0036e20eb89ede65801e3f623bcd76aafba1"
    },
    {
      "path": "org/apache/maven/maven-settings/2.0.4/maven-settings-2.0.4.pom",
      "sha1": "a7d89a40edc6ec304ab0434c237c4d7797d95b95"
    },
    {
      "path": "org/apache/maven/maven-settings/2.0.5/maven-settings-2.0.5.pom",
      "sha1": "87aabc89ef7581c3e8119acf01280a701f446f37"
    },
    {
      "path": "org/apache/maven/maven-settings/2.0.6/maven-settings-2.0.6.jar",
      "sha1": "5da16cf9def50e3a352cd7e8923a49ebd72003b8"
    },
    {
      "path": "org/apache/maven/maven-settings/2.0.6/maven-settings-2.0.6.pom",
      "sha1": "6e8ca6b7fce58a28d2b73774fe277593af14d82a"
    },
    {
      "path": "org/apache/maven/maven-settings/2.0.8/maven-settings-2.0.8.pom",
      "sha1": "2516e8bf74885aef0561c2132b185d882253cb19"
    },
    {
      "path": "org/apache/maven/maven-settings/2.0.9/maven-settings-2.0.9.jar",
      "sha1": "ab8d338c00fab0db29af358ab0676c3c02d7329f"
    },
    {
      "path": "org/apache/maven/maven-settings/2.0.9/maven-settings-2.0.9.pom",
      "sha1": "f1fde243f26152cc66f7f1d6b4e3bb19d39d6847"
    },
    {
      "path": "org/apache/maven/maven-settings/2.0/maven-settings-2.0.pom",
      "sha1": "76982480c0e25f8ba8e9af7c2d3e743f649553bc"
    },
    {
      "path": "org/apache/maven/maven-settings/2.2.0/maven-settings-2.2.0.pom",
      "sha1": "2cd4b74ac9ee7d8213fa8b4bb585c36e3dc1e17c"
    },
    {
      "path": "org/apache/maven/maven-settings/2.2.1/maven-settings-2.2.1.jar",
      "sha1": "2236ffe71fa5f78ce42b0f5fc22c54ed45f14294"
    },
    {
      "path": "org/apache/maven/maven-settings/2.2.1/maven-settings-2.2.1.pom",
      "sha1": "d54135b84370b3b0b70d84ffbb4ddf161c303d56"
    },
    {
      "path": "org/apache/maven/maven-settings/3.0.4/maven-settings-3.0.4.jar",
      "sha1": "09897b492f19f4a9a37c008c025691cd4a858cdc"
    },
    {
      "path": "org/apache/maven/maven-settings/3.0.4/maven-settings-3.0.4.pom",
      "sha1": "9d97173b0e43457d85484eb3e77693908fa2bdc1"
    },
    {
      "path": "org/apache/maven/maven-settings/3.0/maven-settings-3.0.jar",
      "sha1": "8ee129adae535dd610f2dc952fddce68ac42fd86"
    },
    {
      "path": "org/apache/maven/maven-settings/3.0/maven-settings-3.0.pom",
      "sha1": "efc9c618ca5b82f76d1894977482069fe0e4565a"
    },
    {
      "path": "org/apache/maven/maven-toolchain/2.0.9/maven-toolchain-2.0.9.jar",
      "sha1": "db9f7eb8b6708b7ee46db0f0357fed43ef555793"
    },
    {
      "path": "org/apache/maven/maven-toolchain/2.0.9/maven-toolchain-2.0.9.pom",
      "sha1": "d2cd1efecdec107c59eff53ac1510f2fc145956f"
    },
    {
      "path": "org/apache/maven/maven-toolchain/2.2.1/maven-toolchain-2.2.1.jar",
      "sha1": "0be589179cfbbad11e48572bf1a28e3490c7b197"
    },
    {
      "path": "org/apache/maven/maven-toolchain/2.2.1/maven-toolchain-2.2.1.pom",
      "sha1": "ef19c9782d233f4515cf83b4208dd04731ed8989"
    },
    {
      "path": "org/apache/maven/maven/2.0.1/maven-2.0.1.pom",
      "sha1": "d45b7dd0945d21f0f0a3ac7160bdeebe15620c3c"
    },
    {
      "path": "org/apache/maven/maven/2.0.10/maven-2.0.10.pom",
      "sha1": "d79e3299a4ebb7bd50ca8208b86a7c1d9394ae7b"
    },
    {
      "path": "org/apache/maven/maven/2.0.11/maven-2.0.11.pom",
      "sha1": "0b523eb492a38b5080bc79dc4f70960a78942b61"
    },
    {
      "path": "org/apache/maven/maven/2.0.2/maven-2.0.2.pom",
      "sha1": "816e22beec3ee5c4a344959625a824bb6202daeb"
    },
    {
      "path": "org/apache/maven/maven/2.0.4/maven-2.0.4.pom",
      "sha1": "a3b31a5c1d9b4ac8431896c84ed3d472938aa250"
    },
    {
      "path": "org/apache/maven/maven/2.0.5/maven-2.0.5.pom",
      "sha1": "9801e4423479367099ad4507c51c4f7f5b19bc6f"
    },
    {
      "path": "org/apache/maven/maven/2.0.6/maven-2.0.6.pom",
      "sha1": "1991be0ed3e1820e135201406d5acabf8c08d426"
    },
    {
      "path": "org/apache/maven/maven/2.0.8/maven-2.0.8.pom",
      "sha1": "0b6bdac7d11f0fc5c4c4bb0f336323f7b86cddc0"
    },
    {
      "path": "org/apache/maven/maven/2.0.9/maven-2.0.9.pom",
      "sha1": "696e3d1eaf254c63347613715faa31e5eecb282d"
    },
    {
      "path": "org/apache/maven/maven/2.0/maven-2.0.pom",
      "sha1": "39ab6e95d88924b2ff950099a5ba7040b2280e84"
    },
    {
      "path": "org/apache/maven/maven/2.2.0/maven-2.2.0.pom",
      "sha1": "c5bb0fda80306d0d27b3221d511c5032c95b27fa"
    },
    {
      "path": "org/apache/maven/maven/2.2.1/maven-2.2.1.pom",
      "sha1": "7bc311044fbacb404de025b76feefa3567f0e5d7"
    },
    {
      "path": "org/apache/maven/maven/3.0.4/maven-3.0.4.pom",
      "sha1": "84e07094d0da2867c8463ee5206cafecb308036d"
    },
    {
      "path": "org/apache/maven/maven/3.0/maven-3.0.pom",
      "sha1": "30c961aaf964aadcc028102ebe03d1afff324ec0"
    },
    {
      "path": "org/apache/maven/plugin-tools/maven-plugin-annotations/3.2/maven-plugin-annotations-3.2.jar",
      "sha1": "06959f227cb1d36470877ce56c7425fe6626dac2"
    },
    {
      "path": "org/apache/maven/plugin-tools/maven-plugin-annotations/3.2/maven-plugin-annotations-3.2.pom",
      "sha1": "a0eea9feb9210bdc2fc4a5a5e406d2b85b08a716"
    },
    {
      "path": "org/apache/maven/plugin-tools/maven-plugin-tools/3.2/maven-plugin-tools-3.2.pom",
      "sha1": "cf7e43c094bcf2eae4234822a2676e14cc63a12d"
    },
    {
      "path": "org/apache/maven/plugins/maven-antrun-plugin/1.7/maven-antrun-plugin-1.7.jar",
      "sha1": "8aad3e2863cabf472db1baadea7aff553b0d40ba"
    },
    {
      "path": "org/apache/maven/plugins/maven-antrun-plugin/1.7/maven-antrun-plugin-1.7.pom",
      "sha1": "a360e692dbcc4c872b0cafd80362458dc12d064b"
    },
    {
      "path": "org/apache/maven/plugins/maven-assembly-plugin/2.2-beta-5/maven-assembly-plugin-2.2-beta-5.jar",
      "sha1": "b1fd2e4dea47cb9c2858d26ad0aa608b802d34e2"
    },
    {
      "path": "org/apache/maven/plugins/maven-assembly-plugin/2.2-beta-5/maven-assembly-plugin-2.2-beta-5.pom",
      "sha1": "e7faf80b1d8086bd26dc2c67f4e0252b8d47df44"
    },
    {
      "path": "org/apache/maven/plugins/maven-assembly-plugin/2.4/maven-assembly-plugin-2.4.jar",
      "sha1": "3aae103de85eaa4c7eddee0ebe3431fd63a7e255"
    },
    {
      "path": "org/apache/maven/plugins/maven-assembly-plugin/2.4/maven-assembly-plugin-2.4.pom",
      "sha1": "5ed2aafa283fb1219934f67b7b7319ec93d8a49f"
    },
    {
      "path": "org/apache/maven/plugins/maven-checkstyle-plugin/3.1.0/maven-checkstyle-plugin-3.1.0.jar",
      "sha1": "4cbc5be82d92e87f8db396f8e1f8c218f6dcce0e"
    },
    {
      "path": "org/apache/maven/plugins/maven-checkstyle-plugin/3.1.0/maven-checkstyle-plugin-3.1.0.pom",
      "sha1": "81d9a6e0b315ba84839c42eff734fd9502d81437"
    },
    {
      "path": "org/apache/maven/plugins/maven-clean-plugin/2.5/maven-clean-plugin-2.5.jar",
      "sha1": "75653decaefa85ca8114ff3a4f869bb2ee6d605d"
    },
    {
      "path": "org/apache/maven/plugins/maven-clean-plugin/2.5/maven-clean-plugin-2.5.pom",
      "sha1": "8571a1cd21bed4fe28656c3303526fa7d1e582ad"
    },
    {
      "path": "org/apache/maven/plugins/maven-compiler-plugin/3.7.0/maven-compiler-plugin-3.7.0.jar",
      "sha1": "a3229c9aae47047e3a177ecfd4afa10fb5512d4e"
    },
    {
      "path": "org/apache/maven/plugins/maven-compiler-plugin/3.7.0/maven-compiler-plugin-3.7.0.pom",
      "sha1": "1d9f74dcbfb6683735de130fc1aa478c434a32f4"
    },
    {
      "path": "org/apache/maven/plugins/maven-dependency-plugin/2.8/maven-dependency-plugin-2.8.jar",
      "sha1": "04c8dedf3d9b2a3f45f3daa93e11ca547d2063ca"
    },
    {
      "path": "org/apache/maven/plugins/maven-dependency-plugin/2.8/maven-dependency-plugin-2.8.pom",
      "sha1": "df6ec1e4d0850f1b58c5432e7eb103e87fa197ec"
    },
    {
      "path": "org/apache/maven/plugins/maven-dependency-plugin/3.1.1/maven-dependency-plugin-3.1.1.jar",
      "sha1": "e348af6765ac0b96de98983f9ac96df3649f0b69"
    },
    {
      "path": "org/apache/maven/plugins/maven-dependency-plugin/3.1.1/maven-dependency-plugin-3.1.1.pom",
      "sha1": "f9e6e390a53b56e126782a083e1424dfb7be4904"
    },
    {
      "path": "org/apache/maven/plugins/maven-deploy-plugin/2.7/maven-deploy-plugin-2.7.jar",
      "sha1": "6dadfb75679ca010b41286794f737088ebfe12fd"
    },
    {
      "path": "org/apache/maven/plugins/maven-deploy-plugin/2.7/maven-deploy-plugin-2.7.pom",
      "sha1": "df67cefd776bb81db9273bc7b9921a47b81428f3"
    },
    {
      "path": "org/apache/maven/plugins/maven-enforcer-plugin/3.0.0-M2/maven-enforcer-plugin-3.0.0-M2.jar",
      "sha1": "6ba96afc52949b5518bdb3a595a47d4b9fbc0ca0"
    },
    {
      "path": "org/apache/maven/plugins/maven-enforcer-plugin/3.0.0-M2/maven-enforcer-plugin-3.0.0-M2.pom",
      "sha1": "b756e9f8a3d3ca7bfee124bc0c290e90575838ca"
    },
    {
      "path": "org/apache/maven/plugins/maven-failsafe-plugin/2.17/maven-failsafe-plugin-2.17.jar",
      "sha1": "c8614ce5b5706a7f418b6f8a96fb99a033347515"
    },
    {
      "path": "org/apache/maven/plugins/maven-failsafe-plugin/2.17/maven-failsafe-plugin-2.17.pom",
      "sha1": "36b89a7a4137e3cce1e69e0a339771503fba883a"
    },
    {
      "path": "org/apache/maven/plugins/maven-install-plugin/2.5.1/maven-install-plugin-2.5.1.jar",
      "sha1": "b6f5a4b621b9c26699c8deadb20fdc35ce568e35"
    },
    {
      "path": "org/apache/maven/plugins/maven-install-plugin/2.5.1/maven-install-plugin-2.5.1.pom",
      "sha1": "5bfba4093fca2a1c4b73905edca90f9292e42328"
    },
    {
      "path": "org/apache/maven/plugins/maven-jar-plugin/2.4/maven-jar-plugin-2.4.jar",
      "sha1": "e3200bcf357b5c5e26df072d27df160546bb079a"
    },
    {
      "path": "org/apache/maven/plugins/maven-jar-plugin/2.4/maven-jar-plugin-2.4.pom",
      "sha1": "ae9d54d974e163f260f89ecea8ff6d55e4b0963e"
    },
    {
      "path": "org/apache/maven/plugins/maven-jar-plugin/2.5/maven-jar-plugin-2.5.jar",
      "sha1": "344d667f5ec8b90d03d698d096a1147672fc522f"
    },
    {
      "path": "org/apache/maven/plugins/maven-jar-plugin/2.5/maven-jar-plugin-2.5.pom",
      "sha1": "d6f4351084e73ec600f140126ee20c8809eb3637"
    },
    {
      "path": "org/apache/maven/plugins/maven-plugins/16/maven-plugins-16.pom",
      "sha1": "b5c0ca0bf4e73800f888cee77741bc1fa9c8ed78"
    },
    {
      "path": "org/apache/maven/plugins/maven-plugins/22/maven-plugins-22.pom",
      "sha1": "beff44ae4eff1e5c79c01972083cd11fa6982462"
    },
    {
      "path": "org/apache/maven/plugins/maven-plugins/23/maven-plugins-23.pom",
      "sha1": "d40d68ba1f88d8e9b0040f175a6ff41928abd5e7"
    },
    {
      "path": "org/apache/maven/plugins/maven-plugins/24/maven-plugins-24.pom",
      "sha1": "91e68408f2d1774c5f39c0c4cd56a8b83e47c67f"
    },
    {
      "path": "org/apache/maven/plugins/maven-plugins/25/maven-plugins-25.pom",
      "sha1": "8f4f05aaf87c858d2323b3a8fcf37d0fe00ecc75"
    },
    {
      "path": "org/apache/maven/plugins/maven-plugins/30/maven-plugins-30.pom",
      "sha1": "399880984fbf62978ecb1f87dd9af25d92766f2b"
    },
    {
      "path": "org/apache/maven/plugins/maven-plugins/31/maven-plugins-31.pom",
      "sha1": "0b5efc4b76da252b79b683e47d3df82752f44093"
    },
    {
      "path": "org/apache/maven/plugins/maven-plugins/33/maven-plugins-33.pom",
      "sha1": "1492c1ec367964ea0a088d128d13b1df4529c8ae"
    },
    {
      "path": "org/apache/maven/plugins/maven-release-plugin/2.5/maven-release-plugin-2.5.jar",
      "sha1": "abe7f33c5635adb8e177d75a230ba38f70220442"
    },
    {
      "path": "org/apache/maven/plugins/maven-release-plugin/2.5/maven-release-plugin-2.5.pom",
      "sha1": "5724820b179b9fcab79bd4f9ae6ca655b173e509"
    },
    {
      "path": "org/apache/maven/plugins/maven-resources-plugin/2.6/maven-resources-plugin-2.6.jar",
      "sha1": "dd093ff6a4b680eae7ae83b5ab04310249fc6590"
    },
    {
      "path": "org/apache/maven/plugins/maven-resources-plugin/2.6/maven-resources-plugin-2.6.pom",
      "sha1": "5db5c3a879f31e8de7b580c79a52b245454c4620"
    },
    {
      "path": "org/apache/maven/plugins/maven-site-plugin/3.3/maven-site-plugin-3.3.jar",
      "sha1": "77ba1752b1ac4c4339d6f11554800960a56a4ae1"
    },
    {
      "path": "org/apache/maven/plugins/maven-site-plugin/3.3/maven-site-plugin-3.3.pom",
      "sha1": "e790e7e93471cf9245706d76747f4653dd58c0e7"
    },
    {
      "path": "org/apache/maven/plugins/maven-surefire-plugin/2.17/maven-surefire-plugin-2.17.jar",
      "sha1": "987afb42ca6011da68c3908a926e456b6aed01ff"
    },
    {
      "path": "org/apache/maven/plugins/maven-surefire-plugin/2.17/maven-surefire-plugin-2.17.pom",
      "sha1": "bb4da76cc54b1788403380d8bfbb089dbfa7079d"
    },
    {
      "path": "org/apache/maven/release/maven-release-manager/2.5/maven-release-manager-2.5.jar",
      "sha1": "7496948deb22042d3734082826fcda56c982fc52"
    },
    {
      "path": "org/apache/maven/release/maven-release-manager/2.5/maven-release-manager-2.5.pom",
      "sha1": "7b1ed5dd6e2fc9d407693aba2493dbb392171a13"
    },
    {
      "path": "org/apache/maven/release/maven-release/2.5/maven-release-2.5.pom",
      "sha1": "1e4d5e8d43c376f905e7a54addd63022faf38d5c"
    },
    {
      "path": "org/apache/maven/reporting/maven-reporting-api/2.0.4/maven-reporting-api-2.0.4.pom",
      "sha1": "b9e8d05a46893d090158e33efc6e36e5cc456313"
    },
    {
      "path": "org/apache/maven/reporting/maven-reporting-api/2.0.6/maven-reporting-api-2.0.6.jar",
      "sha1": "29ec352c90968c345b628be6c40ddfb5ec7010a8"
    },
    {
      "path": "org/apache/maven/reporting/maven-reporting-api/2.0.6/maven-reporting-api-2.0.6.pom",
      "sha1": "8d8037467cc092dbaf1ca8b513172e2a893b5b9b"
    },
    {
      "path": "org/apache/maven/reporting/maven-reporting-api/2.0.9/maven-reporting-api-2.0.9.jar",
      "sha1": "88c2303c3d1f54472cbd39cac11d9a4ad0afca25"
    },
    {
      "path": "org/apache/maven/reporting/maven-reporting-api/2.0.9/maven-reporting-api-2.0.9.pom",
      "sha1": "bc210876e266e2f3153e96832cbdc5cd3ba53cba"
    },
    {
      "path": "org/apache/maven/reporting/maven-reporting-api/2.0/maven-reporting-api-2.0.pom",
      "sha1": "6c503051f089ab7bb3c93b0ff8b528d32e1869f8"
    },
    {
      "path": "org/apache/maven/reporting/maven-reporting-api/2.2.1/maven-reporting-api-2.2.1.jar",
      "sha1": "61942e490c112f84b3a1a61572d570f369414939"
    },
    {
      "path": "org/apache/maven/reporting/maven-reporting-api/2.2.1/maven-reporting-api-2.2.1.pom",
      "sha1": "54d326154c3a5befd2fee3ff054ffc8cea635c54"
    },
    {
      "path": "org/apache/maven/reporting/maven-reporting-api/3.0/maven-reporting-api-3.0.jar",
      "sha1": "b2541dd07d08cd5eff9bd4554a2ad6a4198e2dfe"
    },
    {
      "path": "org/apache/maven/reporting/maven-reporting-api/3.0/maven-reporting-api-3.0.pom",
      "sha1": "eca7bd81ad86e6d8a978f37e1d077fee5c59d41e"
    },
    {
      "path": "org/apache/maven/reporting/maven-reporting-exec/1.1/maven-reporting-exec-1.1.jar",
      "sha1": "6e584f7a77d08716e703aae223809e22cbba3af7"
    },
    {
      "path": "org/apache/maven/reporting/maven-reporting-exec/1.1/maven-reporting-exec-1.1.pom",
      "sha1": "df01324810b26bb575e9cad5bfba25c7697ef51b"
    },
    {
      "path": "org/apache/maven/reporting/maven-reporting-impl/2.0.4.1/maven-reporting-impl-2.0.4.1.pom",
      "sha1": "1fb53a7151a25f7c73c75b057269368fa2eed2f8"
    },
    {
      "path": "org/apache/maven/reporting/maven-reporting-impl/2.0.5/maven-reporting-impl-2.0.5.jar",
      "sha1": "a9830b74eaa96dd67a89d82f13a735252cc1c725"
    },
    {
      "path": "org/apache/maven/reporting/maven-reporting-impl/2.0.5/maven-reporting-impl-2.0.5.pom",
      "sha1": "2308b1d114a8ee45bf4131806c02f26078646a72"
    },
    {
      "path": "org/apache/maven/reporting/maven-reporting-impl/2.1/maven-reporting-impl-2.1.jar",
      "sha1": "898da3a82a8dee7ce1d8a6e1d24efcc52ba28383"
    },
    {
      "path": "org/apache/maven/reporting/maven-reporting-impl/2.1/maven-reporting-impl-2.1.pom",
      "sha1": "3ce3717600158fda20c4ea40981be5fb3ff4133a"
    },
    {
      "path": "org/apache/maven/reporting/maven-reporting-impl/2.3/maven-reporting-impl-2.3.jar",
      "sha1": "1f70dc5c88c48ba8fc785608228f1b55bfc01e5e"
    },
    {
      "path": "org/apache/maven/reporting/maven-reporting-impl/2.3/maven-reporting-impl-2.3.pom",
      "sha1": "c7b6a61fc5cde341d34f7c4030600e3adef1e0f4"
    },
    {
      "path": "org/apache/maven/reporting/maven-reporting-impl/3.0.0/maven-reporting-impl-3.0.0.jar",
      "sha1": "988c1a6fc3ffc41a5b91621963f99589f9dde566"
    },
    {
      "path": "org/apache/maven/reporting/maven-reporting-impl/3.0.0/maven-reporting-impl-3.0.0.pom",
      "sha1": "8da809795a05e4e01d343e4aecff5c409ab6fe67"
    },
    {
      "path": "org/apache/maven/reporting/maven-reporting/2.0.4/maven-reporting-2.0.4.pom",
      "sha1": "3e5c30f13ce3e0419ac23ce1c1088662f56ffea8"
    },
    {
      "path": "org/apache/maven/reporting/maven-reporting/2.0.6/maven-reporting-2.0.6.pom",
      "sha1": "0257fe61312283ef58817edf197e9c90db0bba25"
    },
    {
      "path": "org/apache/maven/reporting/maven-reporting/2.0.9/maven-reporting-2.0.9.pom",
      "sha1": "92fc48457601be497488cc316bc3617326977a24"
    },
    {
      "path": "org/apache/maven/reporting/maven-reporting/2.0/maven-reporting-2.0.pom",
      "sha1": "629c69205b4c6c516f8a853fe8e1ab2e697df8ba"
    },
    {
      "path": "org/apache/maven/reporting/maven-reporting/2.2.1/maven-reporting-2.2.1.pom",
      "sha1": "c68c4978e03d8044ba074130178435a4df1bb3dc"
    },
    {
      "path": "org/apache/maven/scm/maven-scm-api/1.5/maven-scm-api-1.5.pom",
      "sha1": "35e15253bded2dc5544977ea333a8d593671ad8f"
    },
    {
      "path": "org/apache/maven/scm/maven-scm-api/1.8/maven-scm-api-1.8.pom",
      "sha1": "4490b5d6857753d319a9c1900de102622e724629"
    },
    {
      "path": "org/apache/maven/scm/maven-scm-api/1.9/maven-scm-api-1.9.jar",
      "sha1": "d41a0c909c885db4a0f77edec931a5146c15b6cd"
    },
    {
      "path": "org/apache/maven/scm/maven-scm-api/1.9/maven-scm-api-1.9.pom",
      "sha1": "42408fa8671f6711ff5a56610cf1383b6a48e4f5"
    },
    {
      "path": "org/apache/maven/scm/maven-scm-manager-plexus/1.8/maven-scm-manager-plexus-1.8.jar",
      "sha1": "0c40252207550975e3235816a24eed3c932a4c72"
    },
    {
      "path": "org/apache/maven/scm/maven-scm-manager-plexus/1.8/maven-scm-manager-plexus-1.8.pom",
      "sha1": "52a642d052266e8c824653b981f5796f017fb38d"
    },
    {
      "path": "org/apache/maven/scm/maven-scm-manager-plexus/1.9/maven-scm-manager-plexus-1.9.jar",
      "sha1": "c2c6300b878fb08a35a2142ca6966cb1f24bf914"
    },
    {
      "path": "org/apache/maven/scm/maven-scm-manager-plexus/1.9/maven-scm-manager-plexus-1.9.pom",
      "sha1": "dcf1d4de523fe58530ac64370aa25ab97ca6e04c"
    },
    {
      "path": "org/apache/maven/scm/maven-scm-managers/1.8/maven-scm-managers-1.8.pom",
      "sha1": "9dd88f9c645573d4fae86aec327af556856b5dfa"
    },
    {
      "path": "org/apache/maven/scm/maven-scm-managers/1.9/maven-scm-managers-1.9.pom",
      "sha1": "ede09a446cf2b4b6d0c6d358e037715f341c7078"
    },
    {
      "path": "org/apache/maven/scm/maven-scm-provider-accurev/1.9/maven-scm-provider-accurev-1.9.jar",
      "sha1": "0ebe7db32c98995805f9fb285081ef5c797610bb"
    },
    {
      "path": "org/apache/maven/scm/maven-scm-provider-accurev/1.9/maven-scm-provider-accurev-1.9.pom",
      "sha1": "2ff141deef7849bbf8213df4c5b177e982980c0c"
    },
    {
      "path": "org/apache/maven/scm/maven-scm-provider-bazaar/1.9/maven-scm-provider-bazaar-1.9.jar",
      "sha1": "e60459648002106eb600785ff3ca992a8e963e23"
    },
    {
      "path": "org/apache/maven/scm/maven-scm-provider-bazaar/1.9/maven-scm-provider-bazaar-1.9.pom",
      "sha1": "c72accf3648cdea9697ddc81276f2658476802f1"
    },
    {
      "path": "org/apache/maven/scm/maven-scm-provider-clearcase/1.9/maven-scm-provider-clearcase-1.9.jar",
      "sha1": "d99b68430114a16ce36181bef50b128c5282baa5"
    },
    {
      "path": "org/apache/maven/scm/maven-scm-provider-clearcase/1.9/maven-scm-provider-clearcase-1.9.pom",
      "sha1": "f135f6ff2d37e9ab37847f6e8c65c496017b543d"
    },
    {
      "path": "org/apache/maven/scm/maven-scm-provider-cvs-commons/1.9/maven-scm-provider-cvs-commons-1.9.jar",
      "sha1": "d3153607110248585449b9a621604f7fdde203e6"
    },
    {
      "path": "org/apache/maven/scm/maven-scm-provider-cvs-commons/1.9/maven-scm-provider-cvs-commons-1.9.pom",
      "sha1": "d4a0b9818870abfe8a87fa529e30b6db79a00a2b"
    },
    {
      "path": "org/apache/maven/scm/maven-scm-provider-cvsexe/1.9/maven-scm-provider-cvsexe-1.9.jar",
      "sha1": "2e77df6e7ba38ab18f16b58fa734efdcb4ab38c2"
    },
    {
      "path": "org/apache/maven/scm/maven-scm-provider-cvsexe/1.9/maven-scm-provider-cvsexe-1.9.pom",
      "sha1": "b1a2b6f3694a88dc3c795e4c79f2929a860553d5"
    },
    {
      "path": "org/apache/maven/scm/maven-scm-provider-cvsjava/1.9/maven-scm-provider-cvsjava-1.9.jar",
      "sha1": "184d27f7e79e15ff08e0b245e107d711be6f08c2"
    },
    {
      "path": "org/apache/maven/scm/maven-scm-provider-cvsjava/1.9/maven-scm-provider-cvsjava-1.9.pom",
      "sha1": "c46de764ba718f3a8af628eab2851d6b3d5e6de2"
    },
    {
      "path": "org/apache/maven/scm/maven-scm-provider-git-commons/1.9/maven-scm-provider-git-commons-1.9.jar",
      "sha1": "44e7d555ccc044bc4e4b2b441f111cb036658a6f"
    },
    {
      "path": "org/apache/maven/scm/maven-scm-provider-git-commons/1.9/maven-scm-provider-git-commons-1.9.pom",
      "sha1": "68209fe5e1ce5e63ee2734bec739efe8c80cd651"
    },
    {
      "path": "org/apache/maven/scm/maven-scm-provider-gitexe/1.9/maven-scm-provider-gitexe-1.9.jar",
      "sha1": "e7f9837752a5374f95d37606a8597741b0de4f0b"
    },
    {
      "path": "org/apache/maven/scm/maven-scm-provider-gitexe/1.9/maven-scm-provider-gitexe-1.9.pom",
      "sha1": "87dfbdb444ce3cadc4d56adaf00fa076b473f247"
    },
    {
      "path": "org/apache/maven/scm/maven-scm-provider-hg/1.9/maven-scm-provider-hg-1.9.jar",
      "sha1": "7d01eb38292455f8c5b2677bddda046457eb02c4"
    },
    {
      "path": "org/apache/maven/scm/maven-scm-provider-hg/1.9/maven-scm-provider-hg-1.9.pom",
      "sha1": "bf2d76ee89d20a8df5f3b5e1df60cfdd3c89ece0"
    },
    {
      "path": "org/apache/maven/scm/maven-scm-provider-integrity/1.9/maven-scm-provider-integrity-1.9.jar",
      "sha1": "49c09d2608f412449689b6f82c65926c0cdef262"
    },
    {
      "path": "org/apache/maven/scm/maven-scm-provider-integrity/1.9/maven-scm-provider-integrity-1.9.pom",
      "sha1": "e81eee7c2886dd9c78f251b15d51eadedec5f198"
    },
    {
      "path": "org/apache/maven/scm/maven-scm-provider-jazz/1.9/maven-scm-provider-jazz-1.9.jar",
      "sha1": "ef7faa0ee37ca4c95d596d9061de4ab4061ba716"
    },
    {
      "path": "org/apache/maven/scm/maven-scm-provider-jazz/1.9/maven-scm-provider-jazz-1.9.pom",
      "sha1": "cd79f35b9e6c19dc1c9066e56bdf341263df6056"
    },
    {
      "path": "org/apache/maven/scm/maven-scm-provider-perforce/1.9/maven-scm-provider-perforce-1.9.jar",
      "sha1": "c247d3a634a2af74a8e9c419ef35319a572bf64f"
    },
    {
      "path": "org/apache/maven/scm/maven-scm-provider-perforce/1.9/maven-scm-provider-perforce-1.9.pom",
      "sha1": "3c105be62378ad6676ce9d5d27fd5174d15db839"
    },
    {
      "path": "org/apache/maven/scm/maven-scm-provider-starteam/1.9/maven-scm-provider-starteam-1.9.jar",
      "sha1": "6b377cdcd59582a66fae1aeb178b19c6cc12bed2"
    },
    {
      "path": "org/apache/maven/scm/maven-scm-provider-starteam/1.9/maven-scm-provider-starteam-1.9.pom",
      "sha1": "eff0f6aabe9f626e0a3a68db37feb8778312983a"
    },
    {
      "path": "org/apache/maven/scm/maven-scm-provider-svn-commons/1.5/maven-scm-provider-svn-commons-1.5.pom",
      "sha1": "cfe53360cb31a94a89eece9b0a890f2023b870fb"
    },
    {
      "path": "org/apache/maven/scm/maven-scm-provider-svn-commons/1.9/maven-scm-provider-svn-commons-1.9.jar",
      "sha1": "0c83398522a76d5f4c02d08644b209ef1b1e645c"
    },
    {
      "path": "org/apache/maven/scm/maven-scm-provider-svn-commons/1.9/maven-scm-provider-svn-commons-1.9.pom",
      "sha1": "27e70517231cba2f9128204585151669addecc8c"
    },
    {
      "path": "org/apache/maven/scm/maven-scm-provider-svnexe/1.9/maven-scm-provider-svnexe-1.9.jar",
      "sha1": "2ecb3c98564fdaab016a8a41745d99a2d1081a61"
    },
    {
      "path": "org/apache/maven/scm/maven-scm-provider-svnexe/1.9/maven-scm-provider-svnexe-1.9.pom",
      "sha1": "bff4fd9ed0f9194a332d46fcbf259ebfc506ea2c"
    },
    {
      "path": "org/apache/maven/scm/maven-scm-provider-synergy/1.9/maven-scm-provider-synergy-1.9.jar",
      "sha1": "a9ff4b2eb9c8f522bb507a9a5f675db648c73729"
    },
    {
      "path": "org/apache/maven/scm/maven-scm-provider-synergy/1.9/maven-scm-provider-synergy-1.9.pom",
      "sha1": "403ae5be0f36e1b810039600c7d60605a993d7a8"
    },
    {
      "path": "org/apache/maven/scm/maven-scm-provider-tfs/1.9/maven-scm-provider-tfs-1.9.jar",
      "sha1": "a0e6dba0935ae4a7cf7a0ea87d0126d12a821da7"
    },
    {
      "path": "org/apache/maven/scm/maven-scm-provider-tfs/1.9/maven-scm-provider-tfs-1.9.pom",
      "sha1": "4973392d58c1fe5b2b1bf99e36cbab9ebf739ed7"
    },
    {
      "path": "org/apache/maven/scm/maven-scm-provider-vss/1.9/maven-scm-provider-vss-1.9.jar",
      "sha1": "b3498e8588c48e21cbd55ef6b0a63064e47af07e"
    },
    {
      "path": "org/apache/maven/scm/maven-scm-provider-vss/1.9/maven-scm-provider-vss-1.9.pom",
      "sha1": "13ce5de1d22af08199e553c82d94d332eac1cbf0"
    },
    {
      "path": "org/apache/maven/scm/maven-scm-providers-cvs/1.9/maven-scm-providers-cvs-1.9.pom",
      "sha1": "0e01343fa0f478314d5d26d1ef21c3a17d61b20b"
    },
    {
      "path": "org/apache/maven/scm/maven-scm-providers-git/1.9/maven-scm-providers-git-1.9.pom",
      "sha1": "c66713c11801f87b2b2ba3bf3d93b34bbe5d384f"
    },
    {
      "path": "org/apache/maven/scm/maven-scm-providers-standard/1.9/maven-scm-providers-standard-1.9.pom",
      "sha1": "9188fd3ffd5262b5bab0cef57c849d6b4c7aa906"
    },
    {
      "path": "org/apache/maven/scm/maven-scm-providers-svn/1.5/maven-scm-providers-svn-1.5.pom",
      "sha1": "c654a065c30b0fd98febb9329e0a0c127b1770ff"
    },
    {
      "path": "org/apache/maven/scm/maven-scm-providers-svn/1.9/maven-scm-providers-svn-1.9.pom",
      "sha1": "9602914592daacfab9151301b91cb723a58a75bd"
    },
    {
      "path": "org/apache/maven/scm/maven-scm-providers/1.5/maven-scm-providers-1.5.pom",
      "sha1": "0aefcd1ad33b28ddca752f224e0f095a2c0ae068"
    },
    {
      "path": "org/apache/maven/scm/maven-scm-providers/1.9/maven-scm-providers-1.9.pom",
      "sha1": "a4c66340f19c492d7290eaa1f7cf73ca58520876"
    },
    {
      "path": "org/apache/maven/scm/maven-scm/1.5/maven-scm-1.5.pom",
      "sha1": "a3757abdeb1f4072e11c534c82187165f08b1842"
    },
    {
      "path": "org/apache/maven/scm/maven-scm/1.8/maven-scm-1.8.pom",
      "sha1": "198e03e318fbb5dbfc0f5c0685a7149c38ecbf49"
    },
    {
      "path": "org/apache/maven/scm/maven-scm/1.9/maven-scm-1.9.pom",
      "sha1": "a2fe2045abd5df9fc78684824db79e124dc34a49"
    },
    {
      "path": "org/apache/maven/shared/file-management/1.1/file-management-1.1.jar",
      "sha1": "1a751b5b40520478458f31dca58d763c34580755"
    },
    {
      "path": "org/apache/maven/shared/file-management/1.1/file-management-1.1.pom",
      "sha1": "9fb292b31e122269798f412b6210233e0fb9316a"
    },
    {
      "path": "org/apache/maven/shared/file-management/1.2.1/file-management-1.2.1.jar",
      "sha1": "8f98bcaa7fd3625a172fd3de10bba8c32b9820ea"
    },
    {
      "path": "org/apache/maven/shared/file-management/1.2.1/file-management-1.2.1.pom",
      "sha1": "9aacc3da37949502b89807f0df2e6529ef33da0c"
    },
    {
      "path": "org/apache/maven/shared/file-management/3.0.0/file-management-3.0.0.jar",
      "sha1": "065d87e03797af7bb5bb199d4d8b50f83cbea3ce"
    },
    {
      "path": "org/apache/maven/shared/file-management/3.0.0/file-management-3.0.0.pom",
      "sha1": "f6d55739cb1a70aef37b345b89cdd9d4f53ed637"
    },
    {
      "path": "org/apache/maven/shared/maven-artifact-transfer/0.9.1/maven-artifact-transfer-0.9.1.jar",
      "sha1": "b8f0866112547e3f7ea0e683ac50905dae046be0"
    },
    {
      "path": "org/apache/maven/shared/maven-artifact-transfer/0.9.1/maven-artifact-transfer-0.9.1.pom",
      "sha1": "e78448c32f8de31aa1b659b96e15707f0f97a594"
    },
    {
      "path": "org/apache/maven/shared/maven-common-artifact-filters/1.0-alpha-1/maven-common-artifact-filters-1.0-alpha-1.pom",
      "sha1": "56e58595dbc210d8b4d367e025f368003f802891"
    },
    {
      "path": "org/apache/maven/shared/maven-common-artifact-filters/1.1/maven-common-artifact-filters-1.1.jar",
      "sha1": "9a7f3625b33546baef4de817aa334f22509f1a01"
    },
    {
      "path": "org/apache/maven/shared/maven-common-artifact-filters/1.1/maven-common-artifact-filters-1.1.pom",
      "sha1": "bc39234b0fae4008f14422bf02e710c1d86f667d"
    },
    {
      "path": "org/apache/maven/shared/maven-common-artifact-filters/1.4/maven-common-artifact-filters-1.4.jar",
      "sha1": "de97ff2efd804f06c3698a914f2d55205742bcc4"
    },
    {
      "path": "org/apache/maven/shared/maven-common-artifact-filters/1.4/maven-common-artifact-filters-1.4.pom",
      "sha1": "40c60d137280b0583ebff4b80361cd2a28ea9c42"
    },
    {
      "path": "org/apache/maven/shared/maven-common-artifact-filters/3.0.1/maven-common-artifact-filters-3.0.1.jar",
      "sha1": "1a98d8e3d5610bb0abf09a7756195e8b2ed215e5"
    },
    {
      "path": "org/apache/maven/shared/maven-common-artifact-filters/3.0.1/maven-common-artifact-filters-3.0.1.pom",
      "sha1": "c6e96947d07fc8d9d02f60ebccfd6e8080201676"
    },
    {
      "path": "org/apache/maven/shared/maven-dependency-analyzer/1.10/maven-dependency-analyzer-1.10.jar",
      "sha1": "0a7378d4cb2d73e403df605f289197afb1b6a437"
    },
    {
      "path": "org/apache/maven/shared/maven-dependency-analyzer/1.10/maven-dependency-analyzer-1.10.pom",
      "sha1": "a48efb7a09fde095b225b3c0f4a47ba4f55e2fa8"
    },
    {
      "path": "org/apache/maven/shared/maven-dependency-analyzer/1.4/maven-dependency-analyzer-1.4.jar",
      "sha1": "2b20e6f9bb568e37ae952063d41b7a6d935dadb9"
    },
    {
      "path": "org/apache/maven/shared/maven-dependency-analyzer/1.4/maven-dependency-analyzer-1.4.pom",
      "sha1": "c4d24829dcaa5f153f0d3108cfd1fe370a7583f7"
    },
    {
      "path": "org/apache/maven/shared/maven-dependency-tree/1.2/maven-dependency-tree-1.2.jar",
      "sha1": "653a6ad1ef786bc577fc20f56e5f2b1d30423805"
    },
    {
      "path": "org/apache/maven/shared/maven-dependency-tree/1.2/maven-dependency-tree-1.2.pom",
      "sha1": "980af26e55cd7b72d96eb37f1a6549a5a7802c40"
    },
    {
      "path": "org/apache/maven/shared/maven-dependency-tree/2.1/maven-dependency-tree-2.1.jar",
      "sha1": "29c4d6aeae519809b9af0607156bbdd174efb0bb"
    },
    {
      "path": "org/apache/maven/shared/maven-dependency-tree/2.1/maven-dependency-tree-2.1.pom",
      "sha1": "772a49d54d50ffe30dbfc50e86ed8318a188746c"
    },
    {
      "path": "org/apache/maven/shared/maven-dependency-tree/2.2/maven-dependency-tree-2.2.jar",
      "sha1": "5d9ce6add7b714b8095f0e3e396c5e9f8c5dcfef"
    },
    {
      "path": "org/apache/maven/shared/maven-dependency-tree/2.2/maven-dependency-tree-2.2.pom",
      "sha1": "1a2de65598fb12cf65c3e435b1c61b4fc743a235"
    },
    {
      "path": "org/apache/maven/shared/maven-dependency-tree/3.0.1/maven-dependency-tree-3.0.1.jar",
      "sha1": "e9ae9966f1d3a238004c8b15ca4fd0e03d405424"
    },
    {
      "path": "org/apache/maven/shared/maven-dependency-tree/3.0.1/maven-dependency-tree-3.0.1.pom",
      "sha1": "836669a016f1abbabc9a4776c4b76fa097f8a7d5"
    },
    {
      "path": "org/apache/maven/shared/maven-doxia-tools/1.0.2/maven-doxia-tools-1.0.2.jar",
      "sha1": "50453155feb184ee951c1b5444555637705cc32b"
    },
    {
      "path": "org/apache/maven/shared/maven-doxia-tools/1.0.2/maven-doxia-tools-1.0.2.pom",
      "sha1": "c6180757919a5a2e6bdd9f55ebb4adb6a6391ca3"
    },
    {
      "path": "org/apache/maven/shared/maven-doxia-tools/1.2.1/maven-doxia-tools-1.2.1.jar",
      "sha1": "c128c05d70e617f710a46df709c4bb3a85233444"
    },
    {
      "path": "org/apache/maven/shared/maven-doxia-tools/1.2.1/maven-doxia-tools-1.2.1.pom",
      "sha1": "3e8001e23ee06c0e945db990644f56cabe86c2c1"
    },
    {
      "path": "org/apache/maven/shared/maven-filtering/1.0-beta-2/maven-filtering-1.0-beta-2.jar",
      "sha1": "3eafeaced4cbc35e2a7bdb0c8ec4a82d881ab1d6"
    },
    {
      "path": "org/apache/maven/shared/maven-filtering/1.0-beta-2/maven-filtering-1.0-beta-2.pom",
      "sha1": "c4bbeb1f9e960134af0761a633fb37197ad97ec7"
    },
    {
      "path": "org/apache/maven/shared/maven-filtering/1.1/maven-filtering-1.1.jar",
      "sha1": "c223ff4ef9e9b3b51b2c9310dda59527a4b85baf"
    },
    {
      "path": "org/apache/maven/shared/maven-filtering/1.1/maven-filtering-1.1.pom",
      "sha1": "58f9827f70cc29dd6aed2477b6384f14462f9576"
    },
    {
      "path": "org/apache/maven/shared/maven-invoker/2.0.11/maven-invoker-2.0.11.jar",
      "sha1": "9c71535d63b58390e5413218ed66012b18902847"
    },
    {
      "path": "org/apache/maven/shared/maven-invoker/2.0.11/maven-invoker-2.0.11.pom",
      "sha1": "c4a3df6dbe91d3a4303c77cd0ae6f77dc62f357b"
    },
    {
      "path": "org/apache/maven/shared/maven-invoker/2.1/maven-invoker-2.1.jar",
      "sha1": "4e685551a51d31d56e52694ffe9c38bf359e7bb3"
    },
    {
      "path": "org/apache/maven/shared/maven-invoker/2.1/maven-invoker-2.1.pom",
      "sha1": "dda6e8be4d17747ab0962151f1ca54867deea074"
    },
    {
      "path": "org/apache/maven/shared/maven-plugin-testing-harness/1.1/maven-plugin-testing-harness-1.1.jar",
      "sha1": "42ead169ad52a71c11f150a5f43937ee2f4db8d9"
    },
    {
      "path": "org/apache/maven/shared/maven-plugin-testing-harness/1.1/maven-plugin-testing-harness-1.1.pom",
      "sha1": "e7977710b7a48d4de3b770c3b7a5aafc370da62e"
    },
    {
      "path": "org/apache/maven/shared/maven-repository-builder/1.0-alpha-2/maven-repository-builder-1.0-alpha-2.jar",
      "sha1": "457ef0cfd457f6adba806dc1a8f642572959d7e1"
    },
    {
      "path": "org/apache/maven/shared/maven-repository-builder/1.0-alpha-2/maven-repository-builder-1.0-alpha-2.pom",
      "sha1": "1ec56ac2dbe2aa6376e7880479ee397c1a51c572"
    },
    {
      "path": "org/apache/maven/shared/maven-shared-components/10/maven-shared-components-10.pom",
      "sha1": "a7dabc7cff7b683d810e33a63c85cbc630c3ebf3"
    },
    {
      "path": "org/apache/maven/shared/maven-shared-components/11/maven-shared-components-11.pom",
      "sha1": "f60de1679753378e91acd5e0b35c53ec1d3cdff7"
    },
    {
      "path": "org/apache/maven/shared/maven-shared-components/12/maven-shared-components-12.pom",
      "sha1": "bb93c9f13f4d000affb4425632ad00b2082049a3"
    },
    {
      "path": "org/apache/maven/shared/maven-shared-components/15/maven-shared-components-15.pom",
      "sha1": "ea4cecd1845e61708cd05f20d5d428a3d429e67c"
    },
    {
      "path": "org/apache/maven/shared/maven-shared-components/16/maven-shared-components-16.pom",
      "sha1": "214d20fcd1d88118bf0518e65284489aebb71259"
    },
    {
      "path": "org/apache/maven/shared/maven-shared-components/17/maven-shared-components-17.pom",
      "sha1": "9574bbf041ebae3dcf84c221d552dbeb01fe5b40"
    },
    {
      "path": "org/apache/maven/shared/maven-shared-components/18/maven-shared-components-18.pom",
      "sha1": "b9aa57e02b5452a9b6cc9147e40bb0b53a7c8009"
    },
    {
      "path": "org/apache/maven/shared/maven-shared-components/19/maven-shared-components-19.pom",
      "sha1": "650a49682d4c82f060c7cc8005f8734a5fd86af9"
    },
    {
      "path": "org/apache/maven/shared/maven-shared-components/20/maven-shared-components-20.pom",
      "sha1": "034b86be6c23134585eb70de40700e59d4afcf92"
    },
    {
      "path": "org/apache/maven/shared/maven-shared-components/21/maven-shared-components-21.pom",
      "sha1": "3d9749ccbb40dd6de825e959a6ab23a2bf85513d"
    },
    {
      "path": "org/apache/maven/shared/maven-shared-components/22/maven-shared-components-22.pom",
      "sha1": "479ebd33b34a1504708bc85780cbd3c2d6a0d54f"
    },
    {
      "path": "org/apache/maven/shared/maven-shared-components/30/maven-shared-components-30.pom",
      "sha1": "fed1e8496612f1fd3621e686a4cee4ea56d04cf9"
    },
    {
      "path": "org/apache/maven/shared/maven-shared-components/31/maven-shared-components-31.pom",
      "sha1": "1e54affbd5add6742dadba9ffff35d57512b015e"
    },
    {
      "path": "org/apache/maven/shared/maven-shared-components/4/maven-shared-components-4.pom",
      "sha1": "9d53a40e21554c2ea70743cdcb13cf33b11b24e0"
    },
    {
      "path": "org/apache/maven/shared/maven-shared-components/6/maven-shared-components-6.pom",
      "sha1": "1a3f779f2f4e644e95a30fe70b9724686e883848"
    },
    {
      "path": "org/apache/maven/shared/maven-shared-components/7/maven-shared-components-7.pom",
      "sha1": "b79520d942828dec5909f987aea19747f1729110"
    },
    {
      "path": "org/apache/maven/shared/maven-shared-components/8/maven-shared-components-8.pom",
      "sha1": "a6b88e9b00b5eea13069ce324293a85e427e57c6"
    },
    {
      "path": "org/apache/maven/shared/maven-shared-components/9/maven-shared-components-9.pom",
      "sha1": "bfce0bff2c146c63132530851f5f022d3a9fe6ba"
    },
    {
      "path": "org/apache/maven/shared/maven-shared-incremental/1.1/maven-shared-incremental-1.1.jar",
      "sha1": "9d017a7584086755445c0a260dd9a1e9eae161a5"
    },
    {
      "path": "org/apache/maven/shared/maven-shared-incremental/1.1/maven-shared-incremental-1.1.pom",
      "sha1": "c607b2c64c027151c440f27b5ec86e062b9e9953"
    },
    {
      "path": "org/apache/maven/shared/maven-shared-io/1.0/maven-shared-io-1.0.pom",
      "sha1": "32a76cc4851e6d6471d9e2752fbcc2a74bf7475d"
    },
    {
      "path": "org/apache/maven/shared/maven-shared-io/1.1/maven-shared-io-1.1.jar",
      "sha1": "02e1d57be05ecac7dbe56a3c73b113e98f22240f"
    },
    {
      "path": "org/apache/maven/shared/maven-shared-io/1.1/maven-shared-io-1.1.pom",
      "sha1": "031970802f3b9937e43a82ff11518e02a51669dc"
    },
    {
      "path": "org/apache/maven/shared/maven-shared-io/3.0.0/maven-shared-io-3.0.0.jar",
      "sha1": "fe598062dbcf95ac9eba77840f86d2ff25d81f55"
    },
    {
      "path": "org/apache/maven/shared/maven-shared-io/3.0.0/maven-shared-io-3.0.0.pom",
      "sha1": "d0d34db967e12bd9d443d6ce0d80ba7ceddd5f88"
    },
    {
      "path": "org/apache/maven/shared/maven-shared-utils/0.1/maven-shared-utils-0.1.pom",
      "sha1": "c638aa76e8eb374e14c4a3d25f66f36454645a54"
    },
    {
      "path": "org/apache/maven/shared/maven-shared-utils/0.3/maven-shared-utils-0.3.jar",
      "sha1": "e6f2544f67d9747a8d293a8b2b628a6a6c24fdad"
    },
    {
      "path": "org/apache/maven/shared/maven-shared-utils/0.3/maven-shared-utils-0.3.pom",
      "sha1": "504b5b905b80c6d88793949a7ea9aec375f9cceb"
    },
    {
      "path": "org/apache/maven/shared/maven-shared-utils/0.4/maven-shared-utils-0.4.jar",
      "sha1": "41dcd40e6bf13247698b84977e47c4ec9f41c26c"
    },
    {
      "path": "org/apache/maven/shared/maven-shared-utils/0.4/maven-shared-utils-0.4.pom",
      "sha1": "20a5f96a873ad02124be3dafded7acba5fdcb70b"
    },
    {
      "path": "org/apache/maven/shared/maven-shared-utils/0.6/maven-shared-utils-0.6.jar",
      "sha1": "6310f3d6d252fa4da46a05d0c08d2a6a1019299c"
    },
    {
      "path": "org/apache/maven/shared/maven-shared-utils/0.6/maven-shared-utils-0.6.pom",
      "sha1": "8b703e3862a8c071daeb80934a4e24568897e35e"
    },
    {
      "path": "org/apache/maven/shared/maven-shared-utils/3.0.0/maven-shared-utils-3.0.0.pom",
      "sha1": "2157b52fe64a25d8f8db93a5bad36dfa024d70e1"
    },
    {
      "path": "org/apache/maven/shared/maven-shared-utils/3.1.0/maven-shared-utils-3.1.0.jar",
      "sha1": "78d8798fe84d5e095577221d299e9a3c8e696bca"
    },
    {
      "path": "org/apache/maven/shared/maven-shared-utils/3.1.0/maven-shared-utils-3.1.0.pom",
      "sha1": "96d533d4ae5c8ae5abe3f2e04fea554e2b03fd99"
    },
    {
      "path": "org/apache/maven/shared/maven-shared-utils/3.2.0/maven-shared-utils-3.2.0.jar",
      "sha1": "294c35ae8260be0660d4e4ba9e64402b84530b4e"
    },
    {
      "path": "org/apache/maven/shared/maven-shared-utils/3.2.0/maven-shared-utils-3.2.0.pom",
      "sha1": "562babea575ea1aabdea1911ea9d9226bb2c7c78"
    },
    {
      "path": "org/apache/maven/surefire/maven-surefire-common/2.17/maven-surefire-common-2.17.jar",
      "sha1": "69b463eab349dcc0ffb002000b831d290a4e9a0d"
    },
    {
      "path": "org/apache/maven/surefire/maven-surefire-common/2.17/maven-surefire-common-2.17.pom",
      "sha1": "80c2a9b0ff022fc61c270ca2f144fff2ac6f8f85"
    },
    {
      "path": "org/apache/maven/surefire/surefire-api/2.17/surefire-api-2.17.jar",
      "sha1": "3755b3a3a542bf6e6ba4cdf73e07cc0fa0ddb4f6"
    },
    {
      "path": "org/apache/maven/surefire/surefire-api/2.17/surefire-api-2.17.pom",
      "sha1": "abf888f6d436fd75d72a4cb3779c84b76cdb56af"
    },
    {
      "path": "org/apache/maven/surefire/surefire-booter/2.17/surefire-booter-2.17.jar",
      "sha1": "47da071ab817b7679db3cf006f2243793e325875"
    },
    {
      "path": "org/apache/maven/surefire/surefire-booter/2.17/surefire-booter-2.17.pom",
      "sha1": "4597f4129e4d8c561ef69718f0b02e55cabfe231"
    },
    {
      "path": "org/apache/maven/surefire/surefire/2.17/surefire-2.17.pom",
      "sha1": "209c1b6bb1fa1fb320f3d72e8b29cb32150d054c"
    },
    {
      "path": "org/apache/maven/wagon/wagon-file/1.0-alpha-5/wagon-file-1.0-alpha-5.pom",
      "sha1": "9f516a352f07d760f240c87bd63f403ed07df26c"
    },
    {
      "path": "org/apache/maven/wagon/wagon-file/1.0-beta-2/wagon-file-1.0-beta-2.jar",
      "sha1": "9274be1ca512ec6c8b9bed28e7d8de016359bea0"
    },
    {
      "path": "org/apache/maven/wagon/wagon-file/1.0-beta-2/wagon-file-1.0-beta-2.pom",
      "sha1": "b746465d8086fa0ae2313ba3b56045ab1b90324f"
    },
    {
      "path": "org/apache/maven/wagon/wagon-file/1.0-beta-6/wagon-file-1.0-beta-6.jar",
      "sha1": "6c53633505460caf49d2660de1e24744d915afb9"
    },
    {
      "path": "org/apache/maven/wagon/wagon-file/1.0-beta-6/wagon-file-1.0-beta-6.pom",
      "sha1": "80898b6c33959b0775bd9fa082ab9d8199d03af6"
    },
    {
      "path": "org/apache/maven/wagon/wagon-http-lightweight/1.0-alpha-5/wagon-http-lightweight-1.0-alpha-5.pom",
      "sha1": "8b9a84710244f8164e6c80e07008367bd5282df5"
    },
    {
      "path": "org/apache/maven/wagon/wagon-http-lightweight/1.0-beta-2/wagon-http-lightweight-1.0-beta-2.jar",
      "sha1": "00d725abe300936ae746b9c8c49782edde256804"
    },
    {
      "path": "org/apache/maven/wagon/wagon-http-lightweight/1.0-beta-2/wagon-http-lightweight-1.0-beta-2.pom",
      "sha1": "1972cc0b2feca7505f6a296469ec9e82dfeb3ab3"
    },
    {
      "path": "org/apache/maven/wagon/wagon-http-lightweight/1.0-beta-6/wagon-http-lightweight-1.0-beta-6.jar",
      "sha1": "b3815078570c3b1f0667e123d59717c6b726c6c2"
    },
    {
      "path": "org/apache/maven/wagon/wagon-http-lightweight/1.0-beta-6/wagon-http-lightweight-1.0-beta-6.pom",
      "sha1": "0bf29be27632db42d742aa13fbffe0ec20088f76"
    },
    {
      "path": "org/apache/maven/wagon/wagon-http-shared/1.0-beta-2/wagon-http-shared-1.0-beta-2.jar",
      "sha1": "7e7d262f132abb9a965cf5a2a5128376878ea2a2"
    },
    {
      "path": "org/apache/maven/wagon/wagon-http-shared/1.0-beta-2/wagon-http-shared-1.0-beta-2.pom",
      "sha1": "cbf22d5bace0e46acc52c7da300db6f862a2ed78"
    },
    {
      "path": "org/apache/maven/wagon/wagon-http-shared/1.0-beta-6/wagon-http-shared-1.0-beta-6.jar",
      "sha1": "ccd70d7e0d8c085e648a83f072da06ca9a53be94"
    },
    {
      "path": "org/apache/maven/wagon/wagon-http-shared/1.0-beta-6/wagon-http-shared-1.0-beta-6.pom",
      "sha1": "b19a35b37860ec29ca2f73044bf9a9f289e74cb0"
    },
    {
      "path": "org/apache/maven/wagon/wagon-http/1.0-beta-6/wagon-http-1.0-beta-6.jar",
      "sha1": "8c665cbb0ab67c355fbd2c942ad26e39753b6f2e"
    },
    {
      "path": "org/apache/maven/wagon/wagon-http/1.0-beta-6/wagon-http-1.0-beta-6.pom",
      "sha1": "b197a17cce4c33bde3a0f1fbb88dd3b8d2ea05c4"
    },
    {
      "path": "org/apache/maven/wagon/wagon-provider-api/1.0-alpha-5/wagon-provider-api-1.0-alpha-5.pom",
      "sha1": "4d2d9d58a93e3a54e60b695728118bc5028f7793"
    },
    {
      "path": "org/apache/maven/wagon/wagon-provider-api/1.0-alpha-6/wagon-provider-api-1.0-alpha-6.jar",
      "sha1": "b3c986c63fc873fbaef75ad4e57cd162fd5c9dd6"
    },
    {
      "path": "org/apache/maven/wagon/wagon-provider-api/1.0-alpha-6/wagon-provider-api-1.0-alpha-6.pom",
      "sha1": "1c1add559b9ed89168c2ae447481cfb63937ce2f"
    },
    {
      "path": "org/apache/maven/wagon/wagon-provider-api/1.0-beta-2/wagon-provider-api-1.0-beta-2.jar",
      "sha1": "abd1c9ace6e87c94a4b91f5176aeb09d954b23a3"
    },
    {
      "path": "org/apache/maven/wagon/wagon-provider-api/1.0-beta-2/wagon-provider-api-1.0-beta-2.pom",
      "sha1": "8b3013d0754edbeb694831ddf1c5d1a0019ee042"
    },
    {
      "path": "org/apache/maven/wagon/wagon-provider-api/1.0-beta-6/wagon-provider-api-1.0-beta-6.jar",
      "sha1": "3f952e0282ae77ae59851d96bb18015e520b6208"
    },
    {
      "path": "org/apache/maven/wagon/wagon-provider-api/1.0-beta-6/wagon-provider-api-1.0-beta-6.pom",
      "sha1": "5dfdc8e497311085c9a1d6a634320b553442d281"
    },
    {
      "path": "org/apache/maven/wagon/wagon-provider-api/1.0/wagon-provider-api-1.0.jar",
      "sha1": "12bcd211158c0c09b027d06b70371861398fedea"
    },
    {
      "path": "org/apache/maven/wagon/wagon-provider-api/1.0/wagon-provider-api-1.0.pom",
      "sha1": "26b03d1e63fd15ea5a6898282d4aee600a6170de"
    },
    {
      "path": "org/apache/maven/wagon/wagon-provider-api/2.10/wagon-provider-api-2.10.jar",
      "sha1": "0cd9cdde3f56bb5250d87c54592f04cbc24f03bf"
    },
    {
      "path": "org/apache/maven/wagon/wagon-provider-api/2.10/wagon-provider-api-2.10.pom",
      "sha1": "8f5232e7bd333fe4479e19e62ea8fbeaec6964db"
    },
    {
      "path": "org/apache/maven/wagon/wagon-provider-api/2.2/wagon-provider-api-2.2.jar",
      "sha1": "5266ba61fca33abc5ee64fa0ee72524bea1ed979"
    },
    {
      "path": "org/apache/maven/wagon/wagon-provider-api/2.2/wagon-provider-api-2.2.pom",
      "sha1": "3de83db589e4b65660a8b63fcaeedcd6a608cc00"
    },
    {
      "path": "org/apache/maven/wagon/wagon-providers/1.0-beta-2/wagon-providers-1.0-beta-2.pom",
      "sha1": "a98eefeb315d771555c8529695630d3baefd1f6d"
    },
    {
      "path": "org/apache/maven/wagon/wagon-providers/1.0-beta-6/wagon-providers-1.0-beta-6.pom",
      "sha1": "0874fb30d23af675da41407349b9fd99e513ae13"
    },
    {
      "path": "org/apache/maven/wagon/wagon-ssh-common/1.0-beta-2/wagon-ssh-common-1.0-beta-2.jar",
      "sha1": "f0abd9511ec8d8128ec19cb64a9b7d8e36033b21"
    },
    {
      "path": "org/apache/maven/wagon/wagon-ssh-common/1.0-beta-2/wagon-ssh-common-1.0-beta-2.pom",
      "sha1": "782174e46d2080de6735c5fdd365d393ea5c686a"
    },
    {
      "path": "org/apache/maven/wagon/wagon-ssh-common/1.0-beta-6/wagon-ssh-common-1.0-beta-6.jar",
      "sha1": "0c654cc7e10e18bedca04a6e42f980d6c68435fc"
    },
    {
      "path": "org/apache/maven/wagon/wagon-ssh-common/1.0-beta-6/wagon-ssh-common-1.0-beta-6.pom",
      "sha1": "233ae58a07bed52737378ded6c94f841f731a74c"
    },
    {
      "path": "org/apache/maven/wagon/wagon-ssh-external/1.0-beta-2/wagon-ssh-external-1.0-beta-2.jar",
      "sha1": "08b1c48326fccfbf50716b08fc973e494ac585bf"
    },
    {
      "path": "org/apache/maven/wagon/wagon-ssh-external/1.0-beta-2/wagon-ssh-external-1.0-beta-2.pom",
      "sha1": "17ff27f9d0af5fc86242e18d81023b6a71e09e09"
    },
    {
      "path": "org/apache/maven/wagon/wagon-ssh-external/1.0-beta-6/wagon-ssh-external-1.0-beta-6.jar",
      "sha1": "76918505c5fa6e309cd393aca8acd1b236559288"
    },
    {
      "path": "org/apache/maven/wagon/wagon-ssh-external/1.0-beta-6/wagon-ssh-external-1.0-beta-6.pom",
      "sha1": "a54b1bb6fda05c77ecb76bc38afb3c7746a16457"
    },
    {
      "path": "org/apache/maven/wagon/wagon-ssh/1.0-alpha-5/wagon-ssh-1.0-alpha-5.pom",
      "sha1": "7512d3992e339b9e0f224a44b82574ba97815ca2"
    },
    {
      "path": "org/apache/maven/wagon/wagon-ssh/1.0-beta-2/wagon-ssh-1.0-beta-2.jar",
      "sha1": "1ef0e22afcdbe2ef5a3c1ec684443d76a3b50ddd"
    },
    {
      "path": "org/apache/maven/wagon/wagon-ssh/1.0-beta-2/wagon-ssh-1.0-beta-2.pom",
      "sha1": "23e01f190b4b8c19732fdf85291958070c6b4fe5"
    },
    {
      "path": "org/apache/maven/wagon/wagon-ssh/1.0-beta-6/wagon-ssh-1.0-beta-6.jar",
      "sha1": "37ac531f8159dddffa398a7612d5cbe313228437"
    },
    {
      "path": "org/apache/maven/wagon/wagon-ssh/1.0-beta-6/wagon-ssh-1.0-beta-6.pom",
      "sha1": "36261f692f16fd0d2cd0c119db485c83a575572d"
    },
    {
      "path": "org/apache/maven/wagon/wagon-webdav-jackrabbit/1.0-beta-6/wagon-webdav-jackrabbit-1.0-beta-6.jar",
      "sha1": "b694b223d0f19abcb32e304ebd5054061ee0f7b5"
    },
    {
      "path": "org/apache/maven/wagon/wagon-webdav-jackrabbit/1.0-beta-6/wagon-webdav-jackrabbit-1.0-beta-6.pom",
      "sha1": "d759937bc3adb84a318e59397e987f05c08cd27c"
    },
    {
      "path": "org/apache/maven/wagon/wagon/1.0-alpha-6/wagon-1.0-alpha-6.pom",
      "sha1": "69aa7db6cd9b32c6026dfb3d77d6a6865a2a9fc3"
    },
    {
      "path": "org/apache/maven/wagon/wagon/1.0-beta-2/wagon-1.0-beta-2.pom",
      "sha1": "6cf8a47018be792d2b1774d2bacd7541c888ae50"
    },
    {
      "path": "org/apache/maven/wagon/wagon/1.0-beta-6/wagon-1.0-beta-6.pom",
      "sha1": "0a5a7966afb1b64f97c2f3f23a3e80592dc94986"
    },
    {
      "path": "org/apache/maven/wagon/wagon/1.0/wagon-1.0.pom",
      "sha1": "eaecb83d41d4c4e674f2c532ef70fddbabc5f247"
    },
    {
      "path": "org/apache/maven/wagon/wagon/2.10/wagon-2.10.pom",
      "sha1": "d51307a7a9d4909736d942b1f8a0711c11f90aca"
    },
    {
      "path": "org/apache/maven/wagon/wagon/2.2/wagon-2.2.pom",
      "sha1": "9813ead8dc1379522a51ff27ee4c8bbb0d356439"
    },
    {
      "path": "org/apache/pdfbox/fontbox/2.0.16/fontbox-2.0.16.jar",
      "sha1": "3f7819279a0b90a01b07a870d1d27dffd8de24db"
    },
    {
      "path": "org/apache/pdfbox/fontbox/2.0.16/fontbox-2.0.16.pom",
      "sha1": "b7434809b761c67ed1adea2cd7f1a3aa4d978a36"
    },
    {
      "path": "org/apache/pdfbox/pdfbox-parent/2.0.16/pdfbox-parent-2.0.16.pom",
      "sha1": "9699fb292c6352544aff5ba662e182a622d3f2cf"
    },
    {
      "path": "org/apache/pdfbox/pdfbox/2.0.16/pdfbox-2.0.16.jar",
      "sha1": "5dce5e41fc472d02800df5ef060a1f3a58c36902"
    },
    {
      "path": "org/apache/pdfbox/pdfbox/2.0.16/pdfbox-2.0.16.pom",
      "sha1": "97f1728b684282369ef547b3dd6823b38c04e11c"
    },
    {
      "path": "org/apache/pdfbox/xmpbox/2.0.16/xmpbox-2.0.16.jar",
      "sha1": "efc4fd9fd83ba7a5ec6e5c2995df6b20f46bad11"
    },
    {
      "path": "org/apache/pdfbox/xmpbox/2.0.16/xmpbox-2.0.16.pom",
      "sha1": "fc5c25638339e5197c22c70d9bf08efd2ece0928"
    },
    {
      "path": "org/apache/struts/struts-core/1.3.8/struts-core-1.3.8.jar",
      "sha1": "66178d4a9279ebb1cd1eb79c10dc204b4199f061"
    },
    {
      "path": "org/apache/struts/struts-core/1.3.8/struts-core-1.3.8.pom",
      "sha1": "ce1c07f0ecddb23c50c2f0a12c0b12d8cf1eb6d5"
    },
    {
      "path": "org/apache/struts/struts-master/4/struts-master-4.pom",
      "sha1": "1c8da55c806d8fbf788c512e25109c0a000dc19c"
    },
    {
      "path": "org/apache/struts/struts-parent/1.3.8/struts-parent-1.3.8.pom",
      "sha1": "f3958c3355a5949b1c924b0ea22b0aa5c6d86274"
    },
    {
      "path": "org/apache/struts/struts-taglib/1.3.8/struts-taglib-1.3.8.jar",
      "sha1": "e87e9817bdf03c2367fb5f6d5ead953db2df4c21"
    },
    {
      "path": "org/apache/struts/struts-taglib/1.3.8/struts-taglib-1.3.8.pom",
      "sha1": "2aeddb7ea2febcd4734ebcdf33968925c847ead3"
    },
    {
      "path": "org/apache/struts/struts-tiles/1.3.8/struts-tiles-1.3.8.jar",
      "sha1": "6d212f8ea5d908bc9906e669428b7694dff60785"
    },
    {
      "path": "org/apache/struts/struts-tiles/1.3.8/struts-tiles-1.3.8.pom",
      "sha1": "3f13b707b4220197c94b48d366e6ca79cb28f805"
    },
    {
      "path": "org/apache/velocity/velocity-tools/2.0/velocity-tools-2.0.jar",
      "sha1": "69936384de86857018b023a8c56ae0635c56b6a0"
    },
    {
      "path": "org/apache/velocity/velocity-tools/2.0/velocity-tools-2.0.pom",
      "sha1": "dfbd6d8a50df5de5ba9949e9ca9d0cf9af6ca99e"
    },
    {
      "path": "org/apache/velocity/velocity/1.5/velocity-1.5.jar",
      "sha1": "09f306baf7523ffc0e81a6353d08a584d254133b"
    },
    {
      "path": "org/apache/velocity/velocity/1.5/velocity-1.5.pom",
      "sha1": "106262b58f0f2b44cc0dbb3d0fa77105f28f5e38"
    },
    {
      "path": "org/apache/velocity/velocity/1.6.2/velocity-1.6.2.pom",
      "sha1": "929626ce5697f341cdf81bbbd9c7387b701a821f"
    },
    {
      "path": "org/apache/velocity/velocity/1.7/velocity-1.7.jar",
      "sha1": "2ceb567b8f3f21118ecdec129fe1271dbc09aa7a"
    },
    {
      "path": "org/apache/velocity/velocity/1.7/velocity-1.7.pom",
      "sha1": "6047636d464804f4075f703660a010890e40723d"
    },
    {
      "path": "org/apache/xbean/xbean-reflect/3.4/xbean-reflect-3.4.pom",
      "sha1": "5027123eb872a166f5205a5eb00d3ed186b63277"
    },
    {
      "path": "org/apache/xbean/xbean/3.4/xbean-3.4.pom",
      "sha1": "6b6d0d977f3fb41cfd097a350472baefd82713f5"
    },
    {
      "path": "org/beanshell/beanshell/2.0b4/beanshell-2.0b4.pom",
      "sha1": "d00ea1e44675318c6c9105473bc2168e6df4a9aa"
    },
    {
      "path": "org/beanshell/bsh/2.0b4/bsh-2.0b4.jar",
      "sha1": "a05f0a0feefa8d8467ac80e16e7de071489f0d9c"
    },
    {
      "path": "org/beanshell/bsh/2.0b4/bsh-2.0b4.pom",
      "sha1": "57e0b6a607859774b2cdd680c6f2aab147b83a4f"
    },
    {
      "path": "org/bouncycastle/bcprov-jdk15on/1.67/bcprov-jdk15on-1.67.jar",
      "sha1": "8c0998045da87dbc2f1d4b6480458ed811ca7b82"
    },
    {
      "path": "org/bouncycastle/bcprov-jdk15on/1.67/bcprov-jdk15on-1.67.pom",
      "sha1": "c622f23fc3d1acf7c0cf66755ad7455781c4d489"
    },
    {
      "path": "org/checkerframework/checker-qual/2.5.2/checker-qual-2.5.2.jar",
      "sha1": "cea74543d5904a30861a61b4643a5f2bb372efc4"
    },
    {
      "path": "org/checkerframework/checker-qual/2.5.2/checker-qual-2.5.2.pom",
      "sha1": "7cee753353b0fc94e0300ad3dbf155069260c4d7"
    },
    {
      "path": "org/checkerframework/checker-qual/3.5.0/checker-qual-3.5.0.jar",
      "sha1": "2f50520c8abea66fbd8d26e481d3aef5c673b510"
    },
    {
      "path": "org/checkerframework/checker-qual/3.5.0/checker-qual-3.5.0.pom",
      "sha1": "408a4451ff5bdef60400a49657867db100ea0f83"
    },
    {
      "path": "org/codehaus/codehaus-parent/4/codehaus-parent-4.pom",
      "sha1": "8b133202d50bec1e59bddc9392cb44d1fe5facc8"
    },
    {
      "path": "org/codehaus/gmaven/feature/gmaven-feature-api/1.4/gmaven-feature-api-1.4.jar",
      "sha1": "b4107140e049d0cd67b7c333d1a5eea1653bc0bc"
    },
    {
      "path": "org/codehaus/gmaven/feature/gmaven-feature-api/1.4/gmaven-feature-api-1.4.pom",
      "sha1": "164ecef486c061fbcb135505127241fd4477e51f"
    },
    {
      "path": "org/codehaus/gmaven/feature/gmaven-feature-support/1.4/gmaven-feature-support-1.4.jar",
      "sha1": "c910add82c1fbd4d25a101538239ce8364f79063"
    },
    {
      "path": "org/codehaus/gmaven/feature/gmaven-feature-support/1.4/gmaven-feature-support-1.4.pom",
      "sha1": "679f8d991c15abbe6d428bd6ee3da3eb2c233d59"
    },
    {
      "path": "org/codehaus/gmaven/feature/gmaven-feature/1.4/gmaven-feature-1.4.pom",
      "sha1": "4ac18b8699228c57ba97232aadd91993717c135c"
    },
    {
      "path": "org/codehaus/gmaven/gmaven-mojo/1.4/gmaven-mojo-1.4.jar",
      "sha1": "cb509864de4b3ecd8b1d67261df1e3adad54d945"
    },
    {
      "path": "org/codehaus/gmaven/gmaven-mojo/1.4/gmaven-mojo-1.4.pom",
      "sha1": "530435c22542dbf152df533ce80df5ca4e290f2b"
    },
    {
      "path": "org/codehaus/gmaven/gmaven-plugin/1.4/gmaven-plugin-1.4.jar",
      "sha1": "036286056d27951657dbf58c4124b9e43b76fa44"
    },
    {
      "path": "org/codehaus/gmaven/gmaven-plugin/1.4/gmaven-plugin-1.4.pom",
      "sha1": "fb177e16366fa632d2fc4080e3378fac02c2e93a"
    },
    {
      "path": "org/codehaus/gmaven/gmaven/1.4/gmaven-1.4.pom",
      "sha1": "e625fd3f18b9a6e7729c9d5c1fe49a3469139ef8"
    },
    {
      "path": "org/codehaus/gmaven/runtime/gmaven-runtime-1.5/1.4/gmaven-runtime-1.5-1.4.jar",
      "sha1": "6d4cd6d1fa1d4cdf22d8da43347626cb7da8ca86"
    },
    {
      "path": "org/codehaus/gmaven/runtime/gmaven-runtime-1.5/1.4/gmaven-runtime-1.5-1.4.pom",
      "sha1": "46ead5d7e47702559f8cf3d8345d5ffcebbfd658"
    },
    {
      "path": "org/codehaus/gmaven/runtime/gmaven-runtime-api/1.4/gmaven-runtime-api-1.4.jar",
      "sha1": "605bce312bd16596b7c8172bffc1a68e3fe64da1"
    },
    {
      "path": "org/codehaus/gmaven/runtime/gmaven-runtime-api/1.4/gmaven-runtime-api-1.4.pom",
      "sha1": "079201979a34ae62a8565897801cbc607b3e9bbb"
    },
    {
      "path": "org/codehaus/gmaven/runtime/gmaven-runtime-loader/1.4/gmaven-runtime-loader-1.4.jar",
      "sha1": "8382dbac609a1f0f690c741844819cb4b02fb676"
    },
    {
      "path": "org/codehaus/gmaven/runtime/gmaven-runtime-loader/1.4/gmaven-runtime-loader-1.4.pom",
      "sha1": "98825dbb51b33d8b12af5cd792c65ca8dcdbe5cf"
    },
    {
      "path": "org/codehaus/gmaven/runtime/gmaven-runtime-support/1.4/gmaven-runtime-support-1.4.jar",
      "sha1": "bbd553fa9dacc71d072813480da85570c75e4cb7"
    },
    {
      "path": "org/codehaus/gmaven/runtime/gmaven-runtime-support/1.4/gmaven-runtime-support-1.4.pom",
      "sha1": "6260744f8f9b1f1ae7db35794a1be44a80fe4f3b"
    },
    {
      "path": "org/codehaus/gmaven/runtime/gmaven-runtime/1.4/gmaven-runtime-1.4.pom",
      "sha1": "a068253ba793d607912a9c0e4c813657a275d049"
    },
    {
      "path": "org/codehaus/groovy/groovy-all-minimal/1.5.8/groovy-all-minimal-1.5.8.jar",
      "sha1": "cf8d95c0d9d4fd08b814c0eb5e32e0216cd07e0d"
    },
    {
      "path": "org/codehaus/groovy/groovy-all-minimal/1.5.8/groovy-all-minimal-1.5.8.pom",
      "sha1": "b361c1138ede273a115227d5a03aef08955cb3a3"
    },
    {
      "path": "org/codehaus/groovy/groovy-all/1.7.4/groovy-all-1.7.4.jar",
      "sha1": "54ebf39b7b76f736253fc14159c868bcecef1d39"
    },
    {
      "path": "org/codehaus/groovy/groovy-all/1.7.4/groovy-all-1.7.4.pom",
      "sha1": "ca87c64bc44fd5dd4ffbdbaefe49ab9e95689f32"
    },
    {
      "path": "org/codehaus/groovy/groovy-all/1.7.6/groovy-all-1.7.6.jar",
      "sha1": "5f9439657fd8811714db7a7fece9744e63831584"
    },
    {
      "path": "org/codehaus/groovy/groovy-all/1.7.6/groovy-all-1.7.6.pom",
      "sha1": "f9f2e45942b25bfded764cce615156228e7b8a3a"
    },
    {
      "path": "org/codehaus/mojo/animal-sniffer-annotations/1.17/animal-sniffer-annotations-1.17.jar",
      "sha1": "f97ce6decaea32b36101e37979f8b647f00681fb"
    },
    {
      "path": "org/codehaus/mojo/animal-sniffer-annotations/1.17/animal-sniffer-annotations-1.17.pom",
      "sha1": "80948bd07c5db60753d8d5a9164b8b2272e0842a"
    },
    {
      "path": "org/codehaus/mojo/animal-sniffer-parent/1.17/animal-sniffer-parent-1.17.pom",
      "sha1": "eea4b805793494ebb025e5a9926ea3cf1ee8b34d"
    },
    {
      "path": "org/codehaus/mojo/buildnumber-maven-plugin/1.3/buildnumber-maven-plugin-1.3.jar",
      "sha1": "a87082dcc28b7ff61412c3e59dac2ae2748393a1"
    },
    {
      "path": "org/codehaus/mojo/buildnumber-maven-plugin/1.3/buildnumber-maven-plugin-1.3.pom",
      "sha1": "599f1217bb1c94125bc0fa958aed43313576f196"
    },
    {
      "path": "org/codehaus/mojo/exec-maven-plugin/1.6.0/exec-maven-plugin-1.6.0.jar",
      "sha1": "8ce62c79a0c32e3e7be27330ef901aad4aa8c727"
    },
    {
      "path": "org/codehaus/mojo/exec-maven-plugin/1.6.0/exec-maven-plugin-1.6.0.pom",
      "sha1": "a1e1b5300111867622640fef4ba67d96d2f38520"
    },
    {
      "path": "org/codehaus/mojo/findbugs-maven-plugin/3.0.0/findbugs-maven-plugin-3.0.0.jar",
      "sha1": "2903860ef2477fc4944d5553b17613cfa9f9861c"
    },
    {
      "path": "org/codehaus/mojo/findbugs-maven-plugin/3.0.0/findbugs-maven-plugin-3.0.0.pom",
      "sha1": "fc6455611700bc5c2db68ba64e937ea406928b93"
    },
    {
      "path": "org/codehaus/mojo/mojo-parent/30/mojo-parent-30.pom",
      "sha1": "be742febdaa3cc7a971dacdf8cdc7ebd94b5765b"
    },
    {
      "path": "org/codehaus/mojo/mojo-parent/33/mojo-parent-33.pom",
      "sha1": "fe624c05a53b279784987afd73434f1f5d5e0a3b"
    },
    {
      "path": "org/codehaus/mojo/mojo-parent/40/mojo-parent-40.pom",
      "sha1": "d2fa7c95447827e9bbcb8c60bd9484c51202732e"
    },
    {
      "path": "org/codehaus/plexus/plexus-active-collections/1.0-beta-2/plexus-active-collections-1.0-beta-2.jar",
      "sha1": "cfec67d79ff5a26bfd474340c115c4518340249d"
    },
    {
      "path": "org/codehaus/plexus/plexus-active-collections/1.0-beta-2/plexus-active-collections-1.0-beta-2.pom",
      "sha1": "2f7e9cff33c5e6ecd553ac3cad919683a1dafe55"
    },
    {
      "path": "org/codehaus/plexus/plexus-archiver/1.0-alpha-11/plexus-archiver-1.0-alpha-11.pom",
      "sha1": "5bffae659f9f29e206da1ae5087e58f3f02fb577"
    },
    {
      "path": "org/codehaus/plexus/plexus-archiver/1.0-alpha-12/plexus-archiver-1.0-alpha-12.jar",
      "sha1": "8fc9a2dd7608a0b5f5becf3a24618cb47ba2e34a"
    },
    {
      "path": "org/codehaus/plexus/plexus-archiver/1.0-alpha-12/plexus-archiver-1.0-alpha-12.pom",
      "sha1": "394f5fead974e82e41c155a4e29840d25b5e4f6b"
    },
    {
      "path": "org/codehaus/plexus/plexus-archiver/1.0-alpha-7/plexus-archiver-1.0-alpha-7.pom",
      "sha1": "97b8b183d53cae882067c76b9448c92460040bf0"
    },
    {
      "path": "org/codehaus/plexus/plexus-archiver/1.0/plexus-archiver-1.0.jar",
      "sha1": "b564a05aeecd4d81d6b81f57a1d495fc8c0f497f"
    },
    {
      "path": "org/codehaus/plexus/plexus-archiver/1.0/plexus-archiver-1.0.pom",
      "sha1": "0fe828f728c599c354503a9ec3603f603a7fecec"
    },
    {
      "path": "org/codehaus/plexus/plexus-archiver/2.0.1/plexus-archiver-2.0.1.pom",
      "sha1": "dfbf04dfe84e3789b1e7ef3e49c8e9a09df454c9"
    },
    {
      "path": "org/codehaus/plexus/plexus-archiver/2.1/plexus-archiver-2.1.jar",
      "sha1": "97853695be4bba3724512226c4d910fed733e608"
    },
    {
      "path": "org/codehaus/plexus/plexus-archiver/2.1/plexus-archiver-2.1.pom",
      "sha1": "8e63c83bf055cf0357669ca934f64c6bf27fc640"
    },
    {
      "path": "org/codehaus/plexus/plexus-archiver/2.2/plexus-archiver-2.2.jar",
      "sha1": "13e55f4c2b7cdbf59a9bbd668d3c058d1a40664b"
    },
    {
      "path": "org/codehaus/plexus/plexus-archiver/2.2/plexus-archiver-2.2.pom",
      "sha1": "ddba2194f5a563bd3bdffa18bce754071f8600a7"
    },
    {
      "path": "org/codehaus/plexus/plexus-archiver/2.3/plexus-archiver-2.3.jar",
      "sha1": "6abb3f7e89a76b9ef95db62f209a8cbb0c03fab2"
    },
    {
      "path": "org/codehaus/plexus/plexus-archiver/2.3/plexus-archiver-2.3.pom",
      "sha1": "a955cd43f140b2717beaf3e9d13bc8468c401eb4"
    },
    {
      "path": "org/codehaus/plexus/plexus-archiver/2.4.4/plexus-archiver-2.4.4.jar",
      "sha1": "b02b76fb4bc0b822819e3a5a7107c6d5ee7f2bd0"
    },
    {
      "path": "org/codehaus/plexus/plexus-archiver/2.4.4/plexus-archiver-2.4.4.pom",
      "sha1": "df4d4aa6b2dab35e6af5a5b56507e3dd37a02dc9"
    },
    {
      "path": "org/codehaus/plexus/plexus-archiver/3.6.0/plexus-archiver-3.6.0.jar",
      "sha1": "1b74dd2c2f4209d227673c2a233a1db60956b8ab"
    },
    {
      "path": "org/codehaus/plexus/plexus-archiver/3.6.0/plexus-archiver-3.6.0.pom",
      "sha1": "9929853c94aef0eb677cd2ff39c05a75e57cc199"
    },
    {
      "path": "org/codehaus/plexus/plexus-classworlds/1.2-alpha-6/plexus-classworlds-1.2-alpha-6.pom",
      "sha1": "1817585240d985682669c404c0170087ea1fc1bf"
    },
    {
      "path": "org/codehaus/plexus/plexus-classworlds/1.2-alpha-7/plexus-classworlds-1.2-alpha-7.pom",
      "sha1": "6944ec0d0cab19adf167332f7197e045d64a577c"
    },
    {
      "path": "org/codehaus/plexus/plexus-classworlds/1.2-alpha-9/plexus-classworlds-1.2-alpha-9.pom",
      "sha1": "32be3692644bf86d1226e13e2a60b49a9fa49571"
    },
    {
      "path": "org/codehaus/plexus/plexus-classworlds/2.2.2/plexus-classworlds-2.2.2.pom",
      "sha1": "df1dfb0099c8759b378fe0af3b4a564d2c16aa18"
    },
    {
      "path": "org/codehaus/plexus/plexus-classworlds/2.2.3/plexus-classworlds-2.2.3.jar",
      "sha1": "93b34d7a40ed56fe33274480c5792b656d3697a9"
    },
    {
      "path": "org/codehaus/plexus/plexus-classworlds/2.2.3/plexus-classworlds-2.2.3.pom",
      "sha1": "068f7ac6a425f5e82bbbb5faef91e4b5d3d84f76"
    },
    {
      "path": "org/codehaus/plexus/plexus-classworlds/2.4/plexus-classworlds-2.4.jar",
      "sha1": "ef38ff5c25f83a4a02fcd9843d85f3e47012873e"
    },
    {
      "path": "org/codehaus/plexus/plexus-classworlds/2.4/plexus-classworlds-2.4.pom",
      "sha1": "e93052514961d9aebb23ef1090b85292a19af650"
    },
    {
      "path": "org/codehaus/plexus/plexus-compiler-api/2.8.2/plexus-compiler-api-2.8.2.jar",
      "sha1": "b422e2a37528f318e9cc7be56b97762218bc3c22"
    },
    {
      "path": "org/codehaus/plexus/plexus-compiler-api/2.8.2/plexus-compiler-api-2.8.2.pom",
      "sha1": "b82648e51bc7951d6d8b2766de369770424da2d3"
    },
    {
      "path": "org/codehaus/plexus/plexus-compiler-javac/2.8.2/plexus-compiler-javac-2.8.2.jar",
      "sha1": "de0463391cef3d58448d465351be9eb9fb090e1b"
    },
    {
      "path": "org/codehaus/plexus/plexus-compiler-javac/2.8.2/plexus-compiler-javac-2.8.2.pom",
      "sha1": "e05103748c8df5c23d639a034f00322a56f3d7df"
    },
    {
      "path": "org/codehaus/plexus/plexus-compiler-manager/2.8.2/plexus-compiler-manager-2.8.2.jar",
      "sha1": "ff249d5bc58eafab1f462aa044b52ae6f69a9821"
    },
    {
      "path": "org/codehaus/plexus/plexus-compiler-manager/2.8.2/plexus-compiler-manager-2.8.2.pom",
      "sha1": "b186f436c3eca547788b61dbe3a8734c4db53a6c"
    },
    {
      "path": "org/codehaus/plexus/plexus-compiler/2.8.2/plexus-compiler-2.8.2.pom",
      "sha1": "6535718a76a347f73923c9e21cf1e5e8a3e95982"
    },
    {
      "path": "org/codehaus/plexus/plexus-compilers/2.8.2/plexus-compilers-2.8.2.pom",
      "sha1": "7b38ff3d79574598364261a2244e85a72c156311"
    },
    {
      "path": "org/codehaus/plexus/plexus-component-annotations/1.5.4/plexus-component-annotations-1.5.4.jar",
      "sha1": "21f22fdd8e8494f2d7585088ed63497d05e54333"
    },
    {
      "path": "org/codehaus/plexus/plexus-component-annotations/1.5.4/plexus-component-annotations-1.5.4.pom",
      "sha1": "52093f92fd7f82edf464f86c4f7220f9effc4bf2"
    },
    {
      "path": "org/codehaus/plexus/plexus-component-annotations/1.5.5/plexus-component-annotations-1.5.5.jar",
      "sha1": "c72f2660d0cbed24246ddb55d7fdc4f7374d2078"
    },
    {
      "path": "org/codehaus/plexus/plexus-component-annotations/1.5.5/plexus-component-annotations-1.5.5.pom",
      "sha1": "fd506865d5d083d8cef9fdbf525ad99fcc3416c1"
    },
    {
      "path": "org/codehaus/plexus/plexus-component-annotations/1.6/plexus-component-annotations-1.6.jar",
      "sha1": "1a34a4e12b5fded8c548a568f463dfee21500927"
    },
    {
      "path": "org/codehaus/plexus/plexus-component-annotations/1.6/plexus-component-annotations-1.6.pom",
      "sha1": "b3100bff4d6af30a293f11b7a8023110882cfb00"
    },
    {
      "path": "org/codehaus/plexus/plexus-component-annotations/1.7.1/plexus-component-annotations-1.7.1.jar",
      "sha1": "862abca6deff0fff241a835a33d22559e9132069"
    },
    {
      "path": "org/codehaus/plexus/plexus-component-annotations/1.7.1/plexus-component-annotations-1.7.1.pom",
      "sha1": "e265daf1fcf56a67dd9bae3db80531a9717ccee4"
    },
    {
      "path": "org/codehaus/plexus/plexus-component-api/1.0-alpha-15/plexus-component-api-1.0-alpha-15.pom",
      "sha1": "d6fb62fd5464884c7835d0b49d6427237571641c"
    },
    {
      "path": "org/codehaus/plexus/plexus-component-api/1.0-alpha-16/plexus-component-api-1.0-alpha-16.pom",
      "sha1": "53ad54acd9589c497ba54740f0455fec55db64d7"
    },
    {
      "path": "org/codehaus/plexus/plexus-components/1.1.12/plexus-components-1.1.12.pom",
      "sha1": "e7332a35914684bab5dd1718aea0202fa5a2bb0d"
    },
    {
      "path": "org/codehaus/plexus/plexus-components/1.1.14/plexus-components-1.1.14.pom",
      "sha1": "aed78d67ee20a5038741c7cc2a8124ae20c960ad"
    },
    {
      "path": "org/codehaus/plexus/plexus-components/1.1.15/plexus-components-1.1.15.pom",
      "sha1": "44366f11d5b9571c16829ae7f0a7f20e116f6260"
    },
    {
      "path": "org/codehaus/plexus/plexus-components/1.1.17/plexus-components-1.1.17.pom",
      "sha1": "9c09b4388c02db50d9aec045e4f38660928ebb91"
    },
    {
      "path": "org/codehaus/plexus/plexus-components/1.1.18/plexus-components-1.1.18.pom",
      "sha1": "41abf89f075e6b912a2ff728aa002e98591de425"
    },
    {
      "path": "org/codehaus/plexus/plexus-components/1.1.19/plexus-components-1.1.19.pom",
      "sha1": "2c0f4d3bcbcdd8f77521502d886681ed5af38a25"
    },
    {
      "path": "org/codehaus/plexus/plexus-components/1.1.20/plexus-components-1.1.20.pom",
      "sha1": "38a54848be7b7f006cb86b0d120f289284442582"
    },
    {
      "path": "org/codehaus/plexus/plexus-components/1.1.6/plexus-components-1.1.6.pom",
      "sha1": "682713aa402653d0ea5e224870dc899803734519"
    },
    {
      "path": "org/codehaus/plexus/plexus-components/1.1.9/plexus-components-1.1.9.pom",
      "sha1": "4fcb5bb11c1f4afa8cfc4a0cac8578e46a4dc072"
    },
    {
      "path": "org/codehaus/plexus/plexus-components/1.2/plexus-components-1.2.pom",
      "sha1": "d0371336a8a00aa8ab99b332ac8eaf1665a9a3e5"
    },
    {
      "path": "org/codehaus/plexus/plexus-components/1.3/plexus-components-1.3.pom",
      "sha1": "979daf6b32bf4eb1fc8ff51689bf31731651a0c8"
    },
    {
      "path": "org/codehaus/plexus/plexus-components/4.0/plexus-components-4.0.pom",
      "sha1": "dcad998d9c45ca35212ac7efc49b729efce20395"
    },
    {
      "path": "org/codehaus/plexus/plexus-container-default/1.0-alpha-15/plexus-container-default-1.0-alpha-15.pom",
      "sha1": "2fa665c1dad46cf92be2a73a5a0fcab95e80c9c8"
    },
    {
      "path": "org/codehaus/plexus/plexus-container-default/1.0-alpha-20/plexus-container-default-1.0-alpha-20.pom",
      "sha1": "911e3b5962b6485fd2fac68fa1af066f36388320"
    },
    {
      "path": "org/codehaus/plexus/plexus-container-default/1.0-alpha-22/plexus-container-default-1.0-alpha-22.pom",
      "sha1": "e669c5d5be7111dc80fdea399881ff2a0201fc62"
    },
    {
      "path": "org/codehaus/plexus/plexus-container-default/1.0-alpha-30/plexus-container-default-1.0-alpha-30.jar",
      "sha1": "669d4ba8e898e37987eb5e30b121ed1d62c5b7b8"
    },
    {
      "path": "org/codehaus/plexus/plexus-container-default/1.0-alpha-30/plexus-container-default-1.0-alpha-30.pom",
      "sha1": "aa1efeb7ed05a3c5037cc194b9e8fbf97e52268a"
    },
    {
      "path": "org/codehaus/plexus/plexus-container-default/1.0-alpha-7/plexus-container-default-1.0-alpha-7.pom",
      "sha1": "3c22ef49814751f8b2d70e683784a9ce698e1ddc"
    },
    {
      "path": "org/codehaus/plexus/plexus-container-default/1.0-alpha-8/plexus-container-default-1.0-alpha-8.pom",
      "sha1": "3324c2065311b5cd636d3fe37353fe7558a6ec22"
    },
    {
      "path": "org/codehaus/plexus/plexus-container-default/1.0-alpha-9-stable-1/plexus-container-default-1.0-alpha-9-stable-1.jar",
      "sha1": "94aea3010e250a334d9dab7f591114cd6c767458"
    },
    {
      "path": "org/codehaus/plexus/plexus-container-default/1.0-alpha-9-stable-1/plexus-container-default-1.0-alpha-9-stable-1.pom",
      "sha1": "f557cb47f4594ac941d0edf08093a03ce15b51ba"
    },
    {
      "path": "org/codehaus/plexus/plexus-container-default/1.0-alpha-9/plexus-container-default-1.0-alpha-9.jar",
      "sha1": "50596183cd7b688d9d7b6d868a0193ca1a8a7b3d"
    },
    {
      "path": "org/codehaus/plexus/plexus-container-default/1.0-alpha-9/plexus-container-default-1.0-alpha-9.pom",
      "sha1": "d00c65ec36fb3cc8c755182a7ee52d3d80340179"
    },
    {
      "path": "org/codehaus/plexus/plexus-container-default/1.5.5/plexus-container-default-1.5.5.pom",
      "sha1": "f68a6d3761cfdfdf1e13ce2c18327c514acad611"
    },
    {
      "path": "org/codehaus/plexus/plexus-containers/1.0-alpha-15/plexus-containers-1.0-alpha-15.pom",
      "sha1": "34357afac973e85e2eb35a1296c8b8bb55d00ffe"
    },
    {
      "path": "org/codehaus/plexus/plexus-containers/1.0-alpha-16/plexus-containers-1.0-alpha-16.pom",
      "sha1": "46b79dd7d6a8130d2fa81c80b16b695d491548fe"
    },
    {
      "path": "org/codehaus/plexus/plexus-containers/1.0-alpha-20/plexus-containers-1.0-alpha-20.pom",
      "sha1": "5e436ba5a20b19e6b840f087e12e1c993b427de0"
    },
    {
      "path": "org/codehaus/plexus/plexus-containers/1.0-alpha-22/plexus-containers-1.0-alpha-22.pom",
      "sha1": "05f2453473951b13b540c6793e8d64c8c7ae3533"
    },
    {
      "path": "org/codehaus/plexus/plexus-containers/1.0-alpha-30/plexus-containers-1.0-alpha-30.pom",
      "sha1": "8b6330c46076c52825feb050aa27c550b24b4a17"
    },
    {
      "path": "org/codehaus/plexus/plexus-containers/1.0.3/plexus-containers-1.0.3.pom",
      "sha1": "e16f1c9b83cdeb142fc038dd0262c61121d58c4b"
    },
    {
      "path": "org/codehaus/plexus/plexus-containers/1.5.4/plexus-containers-1.5.4.pom",
      "sha1": "b9942b081e9903371eb0c8f5677d1d2564b575ca"
    },
    {
      "path": "org/codehaus/plexus/plexus-containers/1.5.5/plexus-containers-1.5.5.pom",
      "sha1": "cd786b660f8a4c1c520403a5fa04c7be45212b84"
    },
    {
      "path": "org/codehaus/plexus/plexus-containers/1.6/plexus-containers-1.6.pom",
      "sha1": "01ee1c699a2730f9119b35055fb0674af36125ea"
    },
    {
      "path": "org/codehaus/plexus/plexus-containers/1.7.1/plexus-containers-1.7.1.pom",
      "sha1": "7ff4e431b5af8100be6e9fcd946ba7c532d890e2"
    },
    {
      "path": "org/codehaus/plexus/plexus-i18n/1.0-beta-7/plexus-i18n-1.0-beta-7.jar",
      "sha1": "3690f10a668b3c7ac2ef563f14cfb6b2ba30ee57"
    },
    {
      "path": "org/codehaus/plexus/plexus-i18n/1.0-beta-7/plexus-i18n-1.0-beta-7.pom",
      "sha1": "5080cbaf0a98e413017ed074c845673c16546500"
    },
    {
      "path": "org/codehaus/plexus/plexus-interactivity-api/1.0-alpha-4/plexus-interactivity-api-1.0-alpha-4.jar",
      "sha1": "0a8f1178664a5457eef3f4531eb62f9505e1295f"
    },
    {
      "path": "org/codehaus/plexus/plexus-interactivity-api/1.0-alpha-4/plexus-interactivity-api-1.0-alpha-4.pom",
      "sha1": "1376ffcc4a8d46dee6c1a9096d0dcad3be01f838"
    },
    {
      "path": "org/codehaus/plexus/plexus-interactivity-api/1.0-alpha-6/plexus-interactivity-api-1.0-alpha-6.jar",
      "sha1": "c06f0eb818633033f09a87d14c4cfb6f39af9a37"
    },
    {
      "path": "org/codehaus/plexus/plexus-interactivity-api/1.0-alpha-6/plexus-interactivity-api-1.0-alpha-6.pom",
      "sha1": "1302bc34bedec5ff61cd28f9e03d12f9dcdff704"
    },
    {
      "path": "org/codehaus/plexus/plexus-interactivity/1.0-alpha-6/plexus-interactivity-1.0-alpha-6.pom",
      "sha1": "177759a51876fa734062717a18cb0386e337b2a4"
    },
    {
      "path": "org/codehaus/plexus/plexus-interpolation/1.1/plexus-interpolation-1.1.jar",
      "sha1": "66a644c26e8a1cd2945981422c33ba247226a2ef"
    },
    {
      "path": "org/codehaus/plexus/plexus-interpolation/1.1/plexus-interpolation-1.1.pom",
      "sha1": "f14eb0d6ef1381f7199fe0e95407f4d2f391ea04"
    },
    {
      "path": "org/codehaus/plexus/plexus-interpolation/1.11/plexus-interpolation-1.11.jar",
      "sha1": "ad9dddff6043194904ad1d2c00ff1d003c3915f7"
    },
    {
      "path": "org/codehaus/plexus/plexus-interpolation/1.11/plexus-interpolation-1.11.pom",
      "sha1": "f03da80999422b6cc4300735789be83e4498a3bc"
    },
    {
      "path": "org/codehaus/plexus/plexus-interpolation/1.12/plexus-interpolation-1.12.pom",
      "sha1": "101dd833f7186103b61a0281da38c95ae440eb63"
    },
    {
      "path": "org/codehaus/plexus/plexus-interpolation/1.13/plexus-interpolation-1.13.jar",
      "sha1": "1740038076cec1946fd28ed5ac5c1688f7cf7630"
    },
    {
      "path": "org/codehaus/plexus/plexus-interpolation/1.13/plexus-interpolation-1.13.pom",
      "sha1": "5003aac564f8ab42ceede81b114c520b48271873"
    },
    {
      "path": "org/codehaus/plexus/plexus-interpolation/1.14/plexus-interpolation-1.14.jar",
      "sha1": "c88dd864fe8b8256c25558ce7cd63be66ba07693"
    },
    {
      "path": "org/codehaus/plexus/plexus-interpolation/1.14/plexus-interpolation-1.14.pom",
      "sha1": "e296d45aff17c16ed268c5b9480214a0d92937ab"
    },
    {
      "path": "org/codehaus/plexus/plexus-interpolation/1.15/plexus-interpolation-1.15.jar",
      "sha1": "d682b4b8c1a92329d5b114a51794ef178168abbe"
    },
    {
      "path": "org/codehaus/plexus/plexus-interpolation/1.15/plexus-interpolation-1.15.pom",
      "sha1": "3dda3be2ada841f5ca3976a48281349a99f27e89"
    },
    {
      "path": "org/codehaus/plexus/plexus-interpolation/1.24/plexus-interpolation-1.24.jar",
      "sha1": "ff3f217127fbd6846bba831ab156e227db2cf347"
    },
    {
      "path": "org/codehaus/plexus/plexus-interpolation/1.24/plexus-interpolation-1.24.pom",
      "sha1": "1909f6cd42a5ead655435ebc7ecb609e3d6536ac"
    },
    {
      "path": "org/codehaus/plexus/plexus-interpolation/1.6/plexus-interpolation-1.6.pom",
      "sha1": "849b6ca6d5694099fead0cd025df25ec813a4398"
    },
    {
      "path": "org/codehaus/plexus/plexus-interpolation/1.7/plexus-interpolation-1.7.jar",
      "sha1": "f88cfdacd72b956de7557566cd78dd19d4a47e6e"
    },
    {
      "path": "org/codehaus/plexus/plexus-interpolation/1.7/plexus-interpolation-1.7.pom",
      "sha1": "5177e1957d8ba791b0a6e1e1d44efbee80146fee"
    },
    {
      "path": "org/codehaus/plexus/plexus-io/1.0-alpha-3/plexus-io-1.0-alpha-3.pom",
      "sha1": "f3f6e01756ecc77e2c5784ad7fd008e06be0b392"
    },
    {
      "path": "org/codehaus/plexus/plexus-io/1.0-alpha-4/plexus-io-1.0-alpha-4.jar",
      "sha1": "3ff34059a7634f1e0a2aabc703592a2ac4a8f558"
    },
    {
      "path": "org/codehaus/plexus/plexus-io/1.0-alpha-4/plexus-io-1.0-alpha-4.pom",
      "sha1": "3a566db2b7bd41cda47033e0142c39148047bc24"
    },
    {
      "path": "org/codehaus/plexus/plexus-io/1.0/plexus-io-1.0.jar",
      "sha1": "bb1de3fa6a3eea8056bd1b165750d2b761514331"
    },
    {
      "path": "org/codehaus/plexus/plexus-io/1.0/plexus-io-1.0.pom",
      "sha1": "8442373b14f4b75671edaf9017682f380451caf3"
    },
    {
      "path": "org/codehaus/plexus/plexus-io/2.0.1/plexus-io-2.0.1.pom",
      "sha1": "a9cae1571f6c8c51c5847e220920266c5229fa5f"
    },
    {
      "path": "org/codehaus/plexus/plexus-io/2.0.10/plexus-io-2.0.10.jar",
      "sha1": "d0a900a9386ad9118b70f4a21af68c2241e6cd51"
    },
    {
      "path": "org/codehaus/plexus/plexus-io/2.0.10/plexus-io-2.0.10.pom",
      "sha1": "cc52eeeae8e00a408fd0a7062d17feb93fc76602"
    },
    {
      "path": "org/codehaus/plexus/plexus-io/2.0.2/plexus-io-2.0.2.jar",
      "sha1": "5d1890f1099242d6a1a6a46640eed931a96ef67f"
    },
    {
      "path": "org/codehaus/plexus/plexus-io/2.0.2/plexus-io-2.0.2.pom",
      "sha1": "d0ad15a280e5bf6c32388cbef26fd7d428fa1623"
    },
    {
      "path": "org/codehaus/plexus/plexus-io/2.0.4/plexus-io-2.0.4.pom",
      "sha1": "5fcdff6619bbcb34be1d19031eb21a56211eff38"
    },
    {
      "path": "org/codehaus/plexus/plexus-io/2.0.6/plexus-io-2.0.6.jar",
      "sha1": "ae2ddfcb316ac045cd85792cbfea928b4cfd5b8d"
    },
    {
      "path": "org/codehaus/plexus/plexus-io/2.0.6/plexus-io-2.0.6.pom",
      "sha1": "80663ba325fc5477350b3e27af62b4879d6f5ca8"
    },
    {
      "path": "org/codehaus/plexus/plexus-io/3.0.0/plexus-io-3.0.0.jar",
      "sha1": "c1a315327d25865ae90aa6af977f027b35f49275"
    },
    {
      "path": "org/codehaus/plexus/plexus-io/3.0.0/plexus-io-3.0.0.pom",
      "sha1": "873fa1e145c1f3fbf46d2ccf3e1e353eb3fe9701"
    },
    {
      "path": "org/codehaus/plexus/plexus-io/3.0.1/plexus-io-3.0.1.pom",
      "sha1": "e9b9e28661236bd2a4a6caf1a6c638db90144394"
    },
    {
      "path": "org/codehaus/plexus/plexus-java/0.9.2/plexus-java-0.9.2.jar",
      "sha1": "115341afea28f5d0807c0eab5d01cfbda5f5f1e7"
    },
    {
      "path": "org/codehaus/plexus/plexus-java/0.9.2/plexus-java-0.9.2.pom",
      "sha1": "164e42ac0683aecdae80e73bbf5fcabca1deef55"
    },
    {
      "path": "org/codehaus/plexus/plexus-languages/0.9.2/plexus-languages-0.9.2.pom",
      "sha1": "32dc38499c74947a39138d38c47d0ca359131db1"
    },
    {
      "path": "org/codehaus/plexus/plexus-resources/1.0-alpha-7/plexus-resources-1.0-alpha-7.jar",
      "sha1": "5a847914ba6045eb265d0dbb4329413471858ded"
    },
    {
      "path": "org/codehaus/plexus/plexus-resources/1.0-alpha-7/plexus-resources-1.0-alpha-7.pom",
      "sha1": "f64f4fff4650c6e3b7bd349e1794e3acff504136"
    },
    {
      "path": "org/codehaus/plexus/plexus-resources/1.1.0/plexus-resources-1.1.0.jar",
      "sha1": "503d473a949a338986104f209a9f805637ffcebf"
    },
    {
      "path": "org/codehaus/plexus/plexus-resources/1.1.0/plexus-resources-1.1.0.pom",
      "sha1": "65abb3affefbfdcc15f7ac660a3c7a5aaf3ac1f6"
    },
    {
      "path": "org/codehaus/plexus/plexus-utils/1.0.4/plexus-utils-1.0.4.pom",
      "sha1": "a82e1ddd2d795616ac58d73ed246b8ec65326dfa"
    },
    {
      "path": "org/codehaus/plexus/plexus-utils/1.1/plexus-utils-1.1.jar",
      "sha1": "fa632b7f1cb7c50963d0fb7d818ca93c75c10127"
    },
    {
      "path": "org/codehaus/plexus/plexus-utils/1.1/plexus-utils-1.1.pom",
      "sha1": "15492ecd00920daca9ec15f6acd695b626621e5b"
    },
    {
      "path": "org/codehaus/plexus/plexus-utils/1.2/plexus-utils-1.2.pom",
      "sha1": "f7c4dcf1d7602d7cefff308510c67316b215ce28"
    },
    {
      "path": "org/codehaus/plexus/plexus-utils/1.3/plexus-utils-1.3.pom",
      "sha1": "050fadd040060c86cfd5d78ba95dab0cffcbcf5e"
    },
    {
      "path": "org/codehaus/plexus/plexus-utils/1.4.1/plexus-utils-1.4.1.pom",
      "sha1": "0a77530df5e881e55a4ffaea4b6bf33d57bc5b26"
    },
    {
      "path": "org/codehaus/plexus/plexus-utils/1.4.2/plexus-utils-1.4.2.pom",
      "sha1": "f530a0f2aae3ef8e65ca359e7243d67ecc366076"
    },
    {
      "path": "org/codehaus/plexus/plexus-utils/1.4.5/plexus-utils-1.4.5.pom",
      "sha1": "0bdc8a7fbce7d9007a93d289a029b43e1196d85c"
    },
    {
      "path": "org/codehaus/plexus/plexus-utils/1.4.6/plexus-utils-1.4.6.pom",
      "sha1": "a734ee9396d2ac09764cef74ebc56ef0339f6bd2"
    },
    {
      "path": "org/codehaus/plexus/plexus-utils/1.4.9/plexus-utils-1.4.9.pom",
      "sha1": "c9aca88771038aaa06edb83a3af2ccc8e7048613"
    },
    {
      "path": "org/codehaus/plexus/plexus-utils/1.4/plexus-utils-1.4.pom",
      "sha1": "a45f558bfb3da6f8863045578ab62431d088c073"
    },
    {
      "path": "org/codehaus/plexus/plexus-utils/1.5.1/plexus-utils-1.5.1.jar",
      "sha1": "342d1eb41a2bc7b52fa2e54e9872463fc86e2650"
    },
    {
      "path": "org/codehaus/plexus/plexus-utils/1.5.1/plexus-utils-1.5.1.pom",
      "sha1": "2a0b3470063440066d3b8a084340ce07dbdbfedc"
    },
    {
      "path": "org/codehaus/plexus/plexus-utils/1.5.10/plexus-utils-1.5.10.jar",
      "sha1": "f387a2faa309154d90b90cc049e44b7833a6c282"
    },
    {
      "path": "org/codehaus/plexus/plexus-utils/1.5.10/plexus-utils-1.5.10.pom",
      "sha1": "57d2292858b9a695b97c9cf426a50d1e9b3b9292"
    },
    {
      "path": "org/codehaus/plexus/plexus-utils/1.5.12/plexus-utils-1.5.12.pom",
      "sha1": "208a6bbc01bc37514c2245c5284072c7a8b16e21"
    },
    {
      "path": "org/codehaus/plexus/plexus-utils/1.5.15/plexus-utils-1.5.15.pom",
      "sha1": "b1f42bc7ebc5be3c0414f67fe2daf3b183acd74f"
    },
    {
      "path": "org/codehaus/plexus/plexus-utils/1.5.5/plexus-utils-1.5.5.pom",
      "sha1": "6d04eaae6db5f8d879332da294a46df0fd81450f"
    },
    {
      "path": "org/codehaus/plexus/plexus-utils/1.5.6/plexus-utils-1.5.6.jar",
      "sha1": "8fb6b798a4036048b3005e058553bf21a87802ed"
    },
    {
      "path": "org/codehaus/plexus/plexus-utils/1.5.6/plexus-utils-1.5.6.pom",
      "sha1": "2df1a6c4e7b1849a10643a37a6f66b21d49bd643"
    },
    {
      "path": "org/codehaus/plexus/plexus-utils/1.5.7/plexus-utils-1.5.7.pom",
      "sha1": "38ae56ab5c035d5ebbfda0d3b418d3c3ea41d83d"
    },
    {
      "path": "org/codehaus/plexus/plexus-utils/1.5.8/plexus-utils-1.5.8.pom",
      "sha1": "7deaa90e5725075c9f9fb5a2cfbef75c86a5e5b5"
    },
    {
      "path": "org/codehaus/plexus/plexus-utils/2.0.1/plexus-utils-2.0.1.jar",
      "sha1": "47f967db31c191f805eb835a510e9b128a37cacb"
    },
    {
      "path": "org/codehaus/plexus/plexus-utils/2.0.1/plexus-utils-2.0.1.pom",
      "sha1": "0b923bc9618e8d657e0f642aac4eaccb2f3295ba"
    },
    {
      "path": "org/codehaus/plexus/plexus-utils/2.0.4/plexus-utils-2.0.4.jar",
      "sha1": "1a363fa733fba4285967162f9a6ffe6fd356ec24"
    },
    {
      "path": "org/codehaus/plexus/plexus-utils/2.0.4/plexus-utils-2.0.4.pom",
      "sha1": "ffd8cee6475d101a5697091e1c18b0d08e3a8ff8"
    },
    {
      "path": "org/codehaus/plexus/plexus-utils/2.0.5/plexus-utils-2.0.5.jar",
      "sha1": "7841ba10ea46c9611ce702c3833ff9fccc8ae6eb"
    },
    {
      "path": "org/codehaus/plexus/plexus-utils/2.0.5/plexus-utils-2.0.5.pom",
      "sha1": "51785edd83de609389ba142c9516752a4246aefc"
    },
    {
      "path": "org/codehaus/plexus/plexus-utils/2.0.6/plexus-utils-2.0.6.pom",
      "sha1": "d42c609405edea07b6235f64ea52a65592b6d1a8"
    },
    {
      "path": "org/codehaus/plexus/plexus-utils/2.1/plexus-utils-2.1.pom",
      "sha1": "093c8fac63e60cc811aac811b8d36ffe2aa5401f"
    },
    {
      "path": "org/codehaus/plexus/plexus-utils/3.0.10/plexus-utils-3.0.10.jar",
      "sha1": "65e6460a49460d2ca038f8644ff9ae6d878733b8"
    },
    {
      "path": "org/codehaus/plexus/plexus-utils/3.0.10/plexus-utils-3.0.10.pom",
      "sha1": "c70632156c3f19286424329d71e82b2026b90471"
    },
    {
      "path": "org/codehaus/plexus/plexus-utils/3.0.15/plexus-utils-3.0.15.jar",
      "sha1": "519b3f1fc84d3387c61a8c8e6235daf89aea4168"
    },
    {
      "path": "org/codehaus/plexus/plexus-utils/3.0.15/plexus-utils-3.0.15.pom",
      "sha1": "b46db4dcfbbcc99f6d9bae21f6bc3634fdf3cf02"
    },
    {
      "path": "org/codehaus/plexus/plexus-utils/3.0.20/plexus-utils-3.0.20.jar",
      "sha1": "e121ed37af8ee3928952f6d8a303de24e019aab0"
    },
    {
      "path": "org/codehaus/plexus/plexus-utils/3.0.20/plexus-utils-3.0.20.pom",
      "sha1": "43537d18e657a7a965f8e9f71a3fc027927fdc5f"
    },
    {
      "path": "org/codehaus/plexus/plexus-utils/3.0.22/plexus-utils-3.0.22.pom",
      "sha1": "553c5a129da11f6d56a2599ad0b21649a6d6de08"
    },
    {
      "path": "org/codehaus/plexus/plexus-utils/3.0.24/plexus-utils-3.0.24.jar",
      "sha1": "b4ac9780b37cb1b736eae9fbcef27609b7c911ef"
    },
    {
      "path": "org/codehaus/plexus/plexus-utils/3.0.24/plexus-utils-3.0.24.pom",
      "sha1": "288f4a74efd0cea03e1d59272271f07d598b88d6"
    },
    {
      "path": "org/codehaus/plexus/plexus-utils/3.0.7/plexus-utils-3.0.7.pom",
      "sha1": "9daa3183e0fe0665ba4aa12339475a701ec0879d"
    },
    {
      "path": "org/codehaus/plexus/plexus-utils/3.0.8/plexus-utils-3.0.8.jar",
      "sha1": "faba5d28a07fcde50c8c26d3f002774acf11843e"
    },
    {
      "path": "org/codehaus/plexus/plexus-utils/3.0.8/plexus-utils-3.0.8.pom",
      "sha1": "45a8cbe47c297155f2e2ef10c1b7b4707ab55fc6"
    },
    {
      "path": "org/codehaus/plexus/plexus-utils/3.0.9/plexus-utils-3.0.9.jar",
      "sha1": "48362e7b8a6edd68f8ff2e26bfb84ee370a5380b"
    },
    {
      "path": "org/codehaus/plexus/plexus-utils/3.0.9/plexus-utils-3.0.9.pom",
      "sha1": "259d8924d1f827ee49c7c5b3913f76b18d6055ca"
    },
    {
      "path": "org/codehaus/plexus/plexus-utils/3.0/plexus-utils-3.0.jar",
      "sha1": "d63aa0daf60d573bada235e2b4207617dcf24959"
    },
    {
      "path": "org/codehaus/plexus/plexus-utils/3.0/plexus-utils-3.0.pom",
      "sha1": "fe3d8457b0cf4e219fd8e3edad5054b8e38f17b0"
    },
    {
      "path": "org/codehaus/plexus/plexus-utils/3.1.0/plexus-utils-3.1.0.jar",
      "sha1": "60eecb6f15abdb1c653ad80abaac6fe188b3feaa"
    },
    {
      "path": "org/codehaus/plexus/plexus-utils/3.1.0/plexus-utils-3.1.0.pom",
      "sha1": "8113ec9ba85eb589648929ae5bbd68b1023996c7"
    },
    {
      "path": "org/codehaus/plexus/plexus-velocity/1.1.7/plexus-velocity-1.1.7.jar",
      "sha1": "1440fc2552d1405b1c2d380ef3b96c4d9c6dbd0b"
    },
    {
      "path": "org/codehaus/plexus/plexus-velocity/1.1.7/plexus-velocity-1.1.7.pom",
      "sha1": "659f8ef80ef0cc3d101e63535b9c5a39f7bc4b3e"
    },
    {
      "path": "org/codehaus/plexus/plexus-velocity/1.1.8/plexus-velocity-1.1.8.jar",
      "sha1": "d6b34818c82cd2e2f7bc75a2852d31283d154291"
    },
    {
      "path": "org/codehaus/plexus/plexus-velocity/1.1.8/plexus-velocity-1.1.8.pom",
      "sha1": "7023c6a73051a5addaa912405ef0a95e56c64c7e"
    },
    {
      "path": "org/codehaus/plexus/plexus-velocity/1.2/plexus-velocity-1.2.jar",
      "sha1": "1331b9d6bbf99ead362c68c2f318ebe5fedda598"
    },
    {
      "path": "org/codehaus/plexus/plexus-velocity/1.2/plexus-velocity-1.2.pom",
      "sha1": "ed912aed85e5225ef3dda9a9cd2acaa0a08c643b"
    },
    {
      "path": "org/codehaus/plexus/plexus/1.0.10/plexus-1.0.10.pom",
      "sha1": "039c3f6a3cbe1f9e7b4a3309d9d7062b6e390fa7"
    },
    {
      "path": "org/codehaus/plexus/plexus/1.0.11/plexus-1.0.11.pom",
      "sha1": "4693d4512d50c5159bef1c49def1d2690a327c30"
    },
    {
      "path": "org/codehaus/plexus/plexus/1.0.12/plexus-1.0.12.pom",
      "sha1": "71d4361c71c7454a2626f3e18c789747256fe0b1"
    },
    {
      "path": "org/codehaus/plexus/plexus/1.0.4/plexus-1.0.4.pom",
      "sha1": "06f66b2f7d2eef1d805c11bca91c89984cda4137"
    },
    {
      "path": "org/codehaus/plexus/plexus/1.0.5/plexus-1.0.5.pom",
      "sha1": "c1ea805e66e5fe377a79ff932cdd0ac70189fa39"
    },
    {
      "path": "org/codehaus/plexus/plexus/1.0.8/plexus-1.0.8.pom",
      "sha1": "9e7c8432829962afe796b32587c1bfa841a317d5"
    },
    {
      "path": "org/codehaus/plexus/plexus/1.0.9/plexus-1.0.9.pom",
      "sha1": "89d241b1e5ee6a72d3dd95d9eb90f635deebcdb2"
    },
    {
      "path": "org/codehaus/plexus/plexus/2.0.2/plexus-2.0.2.pom",
      "sha1": "b6c97d19090baa51e953fb782e3986b068fb450f"
    },
    {
      "path": "org/codehaus/plexus/plexus/2.0.3/plexus-2.0.3.pom",
      "sha1": "bf472ec56fe823f1b4b997fe5b9396490ae9b1dc"
    },
    {
      "path": "org/codehaus/plexus/plexus/2.0.5/plexus-2.0.5.pom",
      "sha1": "c37b8e9129d8860dfdea27da2c5407de7c6faba7"
    },
    {
      "path": "org/codehaus/plexus/plexus/2.0.6/plexus-2.0.6.pom",
      "sha1": "da193f47e5ce5a2cb85931851b3698e61cde8227"
    },
    {
      "path": "org/codehaus/plexus/plexus/2.0.7/plexus-2.0.7.pom",
      "sha1": "f6ee62f8157f273757b8ffda59714a6a279a174d"
    },
    {
      "path": "org/codehaus/plexus/plexus/3.0.1/plexus-3.0.1.pom",
      "sha1": "9ae573423303ba80844ed564756442d32b97cc33"
    },
    {
      "path": "org/codehaus/plexus/plexus/3.1/plexus-3.1.pom",
      "sha1": "b64de86ceaa4f0e4d8ccc44a26c562c6fb7fb230"
    },
    {
      "path": "org/codehaus/plexus/plexus/3.2/plexus-3.2.pom",
      "sha1": "521733c90c6fb160311e47b51f0471642b69f64f"
    },
    {
      "path": "org/codehaus/plexus/plexus/3.3.1/plexus-3.3.1.pom",
      "sha1": "f081c65405b2d5e403c9d57e791b23f613966322"
    },
    {
      "path": "org/codehaus/plexus/plexus/3.3.2/plexus-3.3.2.pom",
      "sha1": "7ba5dd42cae4e80cf4d34ecff014dbf34df26b59"
    },
    {
      "path": "org/codehaus/plexus/plexus/3.3/plexus-3.3.pom",
      "sha1": "70ab8436286998acce80e63fe75067a70cfe3e43"
    },
    {
      "path": "org/codehaus/plexus/plexus/4.0/plexus-4.0.pom",
      "sha1": "cdbb31ee91973d16e8f8b0bda51ed4211e7a9f57"
    },
    {
      "path": "org/codehaus/plexus/plexus/5.0/plexus-5.0.pom",
      "sha1": "7733f81581a7b549cef034c9117d4d8c29ea07d6"
    },
    {
      "path": "org/eclipse/aether/aether-util/0.9.0.M2/aether-util-0.9.0.M2.jar",
      "sha1": "b957089deb654647da320ad7507b0a4b5ce23813"
    },
    {
      "path": "org/eclipse/aether/aether-util/0.9.0.M2/aether-util-0.9.0.M2.pom",
      "sha1": "938d4a7468d46180927cd14ccec6a5accfc428af"
    },
    {
      "path": "org/eclipse/aether/aether/0.9.0.M2/aether-0.9.0.M2.pom",
      "sha1": "e44bcfab62cbf0ad4f15a47aa9cc48368db2dc6d"
    },
    {
      "path": "org/eclipse/jetty/jetty-parent/14/jetty-parent-14.pom",
      "sha1": "17d9344459471ef3d2792e7452ead549809eccc5"
    },
    {
      "path": "org/fusesource/fusesource-pom/1.11/fusesource-pom-1.11.pom",
      "sha1": "f5547b0657be718d1ec0d2816cbcd5c398d6fccb"
    },
    {
      "path": "org/fusesource/fusesource-pom/1.12/fusesource-pom-1.12.pom",
      "sha1": "778b55850b2bb4ebf48c02bc57a9afb1eec8f52e"
<<<<<<< HEAD
=======
    },
    {
      "path": "org/fusesource/fusesource-pom/1.8/fusesource-pom-1.8.pom",
      "sha1": "d4f1b288004e1a8c8bc9f61f5f151d1ef0d4211a"
>>>>>>> edb7a393
    },
    {
      "path": "org/fusesource/hawtjni/hawtjni-project/1.18/hawtjni-project-1.18.pom",
      "sha1": "f52ccd437991b8c04c2c0101c37ea4134b3aad74"
    },
    {
      "path": "org/fusesource/hawtjni/hawtjni-runtime/1.18/hawtjni-runtime-1.18.jar",
      "sha1": "f1a69a4e05337df874739adea6b65935cae195ae"
    },
    {
      "path": "org/fusesource/hawtjni/hawtjni-runtime/1.18/hawtjni-runtime-1.18.pom",
      "sha1": "7e400881574d027102e47dc2462d36fd153a2770"
    },
    {
      "path": "org/fusesource/jansi/jansi-project/1.12/jansi-project-1.12.pom",
      "sha1": "deaf98271d58b21e78bc4a20d425447fcc03b781"
    },
    {
      "path": "org/fusesource/jansi/jansi/1.12/jansi-1.12.pom",
      "sha1": "5cc7bd0ed4d411d362a05c3645a87ea76a3f2533"
    },
    {
      "path": "org/fusesource/jansi/jansi/2.4.0/jansi-2.4.0.jar",
      "sha1": "321c614f85f1dea6bb08c1817c60d53b7f3552fd"
    },
    {
      "path": "org/fusesource/jansi/jansi/2.4.0/jansi-2.4.0.pom",
      "sha1": "8a24a317c524469da0de8024d764605790db8409"
    },
    {
      "path": "org/glassfish/javax.json/1.0.4/javax.json-1.0.4.jar",
      "sha1": "3178f73569fd7a1e5ffc464e680f7a8cc784b85a"
    },
    {
      "path": "org/glassfish/javax.json/1.0.4/javax.json-1.0.4.pom",
      "sha1": "d2e9a3dae7592cc57e1272dde8c7802da2dc9452"
    },
    {
      "path": "org/glassfish/json/1.0.4/json-1.0.4.pom",
      "sha1": "eb133db30d301d71aa4710950f1f1e17d391f4d5"
    },
    {
      "path": "org/hamcrest/hamcrest-core/1.1/hamcrest-core-1.1.jar",
      "sha1": "860340562250678d1a344907ac75754e259cdb14"
    },
    {
      "path": "org/hamcrest/hamcrest-core/1.1/hamcrest-core-1.1.pom",
      "sha1": "fe8b54d8729315853ee866322436df89aa8ab9ae"
    },
    {
      "path": "org/hamcrest/hamcrest-core/1.3/hamcrest-core-1.3.jar",
      "sha1": "42a25dc3219429f0e5d060061f71acb49bf010a0"
    },
    {
      "path": "org/hamcrest/hamcrest-core/1.3/hamcrest-core-1.3.pom",
      "sha1": "872e413497b906e7c9fa85ccc96046c5d1ef7ece"
    },
    {
      "path": "org/hamcrest/hamcrest-parent/1.1/hamcrest-parent-1.1.pom",
      "sha1": "31ef4ab73bb6d6173f46ecf92d6bd9047516c6ca"
    },
    {
      "path": "org/hamcrest/hamcrest-parent/1.3/hamcrest-parent-1.3.pom",
      "sha1": "80391bd32bfa4837a15215d5e9f07c60555c379a"
    },
    {
      "path": "org/iq80/snappy/snappy/0.4/snappy-0.4.jar",
      "sha1": "a42b2d92a89efd35bb14738000dabcac6bd07a8d"
    },
    {
      "path": "org/iq80/snappy/snappy/0.4/snappy-0.4.pom",
      "sha1": "a2a52b5dc6183010d4e3d12a520ced355607ce32"
    },
    {
      "path": "org/jdom/jdom/1.1/jdom-1.1.jar",
      "sha1": "1d04c0f321ea337f3661cf7ede8f4c6f653a8fdd"
    },
    {
      "path": "org/jdom/jdom/1.1/jdom-1.1.pom",
      "sha1": "34346a37a2ae0397ece7a64bb61c5618f32a91c6"
    },
    {
      "path": "org/jetbrains/annotations/15.0/annotations-15.0.jar",
      "sha1": "d40ab99147584cf6cfb5245be67b3fee2c7220f9"
    },
    {
      "path": "org/jetbrains/annotations/15.0/annotations-15.0.pom",
      "sha1": "061c533b685552908a13ff6af0f6deb0d531b312"
    },
    {
      "path": "org/jline/jline-parent/3.21.0/jline-parent-3.21.0.pom",
      "sha1": "bcc18b1f077a1bb4368cbe83951a0d8fddddf7a2"
    },
    {
      "path": "org/jline/jline/3.21.0/jline-3.21.0.jar",
      "sha1": "2bf6f2311356f309fda0412e9389d2499346b5a1"
    },
    {
      "path": "org/jline/jline/3.21.0/jline-3.21.0.pom",
      "sha1": "bd03ef78247c946d6762aa7c72a7e4f1a2c13ce3"
    },
    {
      "path": "org/jsoup/jsoup/1.11.3/jsoup-1.11.3.jar",
      "sha1": "36da09a8f68484523fa2aaa100399d612b247d67"
    },
    {
      "path": "org/jsoup/jsoup/1.11.3/jsoup-1.11.3.pom",
      "sha1": "0adf4b6abe306af443469df2a4ed4f201529cd37"
    },
    {
      "path": "org/kframework/dependencies/nailgun-all/0.9.2-SNAPSHOT/nailgun-all-0.9.2-20180116.225224-2.pom",
      "sha1": "8df6d953da07969c6ef1c2a4d603d1611f59398b"
    },
    {
      "path": "org/kframework/dependencies/nailgun-server/0.9.2-SNAPSHOT/nailgun-server-0.9.2-20180116.225235-7.jar",
      "sha1": "f8e63a87a62ae13eb86d89e96351c92f2b427a77"
    },
    {
      "path": "org/kframework/dependencies/nailgun-server/0.9.2-SNAPSHOT/nailgun-server-0.9.2-20180116.225235-7.pom",
      "sha1": "66ffaa15d6dd45fd5e7e6c1c391b1f89efe2fb9c"
    },
    {
      "path": "org/kframework/dependencies/ng/0.9.2-k4.0/ng-0.9.2-k4.0-linux.uexe",
      "sha1": "387e05196b3a5e44cdbcbf116850260f8acaeccf"
    },
    {
      "path": "org/kframework/dependencies/ng/0.9.2-k4.0/ng-0.9.2-k4.0-windows.exe",
      "sha1": "79b6d8efbfa12afccc694f3c88aa12aeb116fdd6"
    },
    {
      "path": "org/kframework/dependencies/ng/0.9.2-k4.0/ng-0.9.2-k4.0.pom",
      "sha1": "8b7a03a5612b6e9163ff93a3d62c8f0d106e01bb"
    },
    {
      "path": "org/kframework/dependencies/ng/1.0.0-k5.0-SNAPSHOT/ng-1.0.0-k5.0-20190403.194813-1-osx.uexe",
      "sha1": "8b9086aefc3fb325e2185030db1a1da73266fd19"
    },
    {
      "path": "org/kframework/dependencies/ng/1.0.0-k5.0-SNAPSHOT/ng-1.0.0-k5.0-20190403.194813-1.pom",
      "sha1": "e0b9da6ab81c1ba9a08f4898ec0a944c275e2ed6"
    },
    {
      "path": "org/kframework/mpfr_java/mpfr_java/1.4/mpfr_java-1.4-linux64.jar",
      "sha1": "78c13578c9052e9f9dcb6723a267fb183e5ebdac"
    },
    {
      "path": "org/kframework/mpfr_java/mpfr_java/1.4/mpfr_java-1.4-osx.jar",
      "sha1": "e9b757d86b6777dafc45d5fda43151483ed553d3"
    },
    {
      "path": "org/kframework/mpfr_java/mpfr_java/1.4/mpfr_java-1.4.jar",
      "sha1": "326d809a7d7ebd9b648e10ab2e3ec17fa8bab20d"
    },
    {
      "path": "org/kframework/mpfr_java/mpfr_java/1.4/mpfr_java-1.4.pom",
      "sha1": "0be0710dd4702726211e61ce6dd3b56acc2d052f"
    },
    {
      "path": "org/mockito/mockito-core/1.9.5/mockito-core-1.9.5.jar",
      "sha1": "c3264abeea62c4d2f367e21484fbb40c7e256393"
    },
    {
      "path": "org/mockito/mockito-core/1.9.5/mockito-core-1.9.5.pom",
      "sha1": "a1046781210a5db88f8122a8db708df680ef7fc0"
    },
    {
      "path": "org/mockito/mockito-core/2.23.4/mockito-core-2.23.4.jar",
      "sha1": "a35b6f8ffcfa786771eac7d7d903429e790fdf3f"
    },
    {
      "path": "org/mockito/mockito-core/2.23.4/mockito-core-2.23.4.pom",
      "sha1": "014ba4405a519ecb1c3396d347bb65836df40b71"
    },
    {
      "path": "org/mortbay/jetty/jetty-parent/10/jetty-parent-10.pom",
      "sha1": "b7bd7f70d9e17ede85e6bd8d4b33d7ffa8ca63f7"
    },
    {
      "path": "org/mortbay/jetty/jetty-parent/7/jetty-parent-7.pom",
      "sha1": "070ed3160bc4b0ca224b76f828e74e27a133d08e"
    },
    {
      "path": "org/mortbay/jetty/jetty-util/6.1.25/jetty-util-6.1.25.jar",
      "sha1": "5527b01ad9c4a12b4101f9ddca31c04ac4fe8614"
    },
    {
      "path": "org/mortbay/jetty/jetty-util/6.1.25/jetty-util-6.1.25.pom",
      "sha1": "bce386b9ab440e507068020dc87df929d1e56317"
    },
    {
      "path": "org/mortbay/jetty/jetty/6.1.25/jetty-6.1.25.jar",
      "sha1": "b242826712e0e5146bf57f07394691cf8cb5f5cd"
    },
    {
      "path": "org/mortbay/jetty/jetty/6.1.25/jetty-6.1.25.pom",
      "sha1": "16b0d08cbfec501110726bb96e2783b28d0e771d"
    },
    {
      "path": "org/mortbay/jetty/project/6.1.25/project-6.1.25.pom",
      "sha1": "80c3b0eacdd22e6488a86efffc20e879cbc51e9f"
    },
    {
      "path": "org/mortbay/jetty/servlet-api/2.5-20081211/servlet-api-2.5-20081211.jar",
      "sha1": "22bff70037e1e6fa7e6413149489552ee2064702"
    },
    {
      "path": "org/mortbay/jetty/servlet-api/2.5-20081211/servlet-api-2.5-20081211.pom",
      "sha1": "9d00911feeddea2879d48ecf82ebc6da800c8995"
    },
    {
      "path": "org/netbeans/lib/cvsclient/20060125/cvsclient-20060125.jar",
      "sha1": "cc80bd0085c79be7ed332cbdc1db77498bff1fda"
    },
    {
      "path": "org/netbeans/lib/cvsclient/20060125/cvsclient-20060125.pom",
      "sha1": "89f139ce134d9b10a6e476a3d1fd6f0e23c3ce6e"
    },
    {
      "path": "org/nibor/autolink/autolink/0.6.0/autolink-0.6.0.jar",
      "sha1": "3986d016a14e8c81afeec752f19af29b20e8367b"
    },
    {
      "path": "org/nibor/autolink/autolink/0.6.0/autolink-0.6.0.pom",
      "sha1": "1e734bc044c421baf57f3f224aed74e1a6ccee20"
    },
    {
      "path": "org/objenesis/objenesis-parent/2.1/objenesis-parent-2.1.pom",
      "sha1": "156a12a0fcf8ed856bdc60ce10550ea46fba8eaa"
    },
    {
      "path": "org/objenesis/objenesis-parent/2.6/objenesis-parent-2.6.pom",
      "sha1": "cfc0966402e8174fbacd5c5dd355b5815364a4fe"
    },
    {
      "path": "org/objenesis/objenesis/1.0/objenesis-1.0.jar",
      "sha1": "9b473564e792c2bdf1449da1f0b1b5bff9805704"
    },
    {
      "path": "org/objenesis/objenesis/1.0/objenesis-1.0.pom",
      "sha1": "e7b3dff753f6935f2d287691ab3e8fd165290e4a"
    },
    {
      "path": "org/objenesis/objenesis/2.1/objenesis-2.1.jar",
      "sha1": "87c0ea803b69252868d09308b4618f766f135a96"
    },
    {
      "path": "org/objenesis/objenesis/2.1/objenesis-2.1.pom",
      "sha1": "362dfc522ff5a1401838f136cb7a7ec99033fc33"
    },
    {
      "path": "org/objenesis/objenesis/2.6/objenesis-2.6.jar",
      "sha1": "639033469776fd37c08358c6b92a4761feb2af4b"
    },
    {
      "path": "org/objenesis/objenesis/2.6/objenesis-2.6.pom",
      "sha1": "b6d1f689e0d2b2d96b0730fad7b5d96902bf64d8"
    },
    {
      "path": "org/ow2/asm/asm-analysis/4.1/asm-analysis-4.1.jar",
      "sha1": "73401033069e4714f57b60aeae02f97210aaa64e"
    },
    {
      "path": "org/ow2/asm/asm-analysis/4.1/asm-analysis-4.1.pom",
      "sha1": "f7cedc768009052d59522f8f4976843b84f2c37f"
    },
    {
      "path": "org/ow2/asm/asm-debug-all/5.0.2/asm-debug-all-5.0.2.jar",
      "sha1": "5742eaa4eb2f0583b642eb2a2a7597c996139103"
    },
    {
      "path": "org/ow2/asm/asm-debug-all/5.0.2/asm-debug-all-5.0.2.pom",
      "sha1": "39055b3402b354db31950c851e6e14f8faf179e2"
    },
    {
      "path": "org/ow2/asm/asm-parent/4.1/asm-parent-4.1.pom",
      "sha1": "2c518e0ccd064f01881bc16aec2c14d429f320ef"
    },
    {
      "path": "org/ow2/asm/asm-parent/5.0.2/asm-parent-5.0.2.pom",
      "sha1": "a941071389f3dbc10ec5c8b106042e2858bed5ef"
    },
    {
      "path": "org/ow2/asm/asm-parent/6.0_BETA/asm-parent-6.0_BETA.pom",
      "sha1": "17f1e886ce6311f3116d0acd2f1854fd79bad267"
    },
    {
      "path": "org/ow2/asm/asm-tree/4.1/asm-tree-4.1.jar",
      "sha1": "51085abcc4cb6c6e1cb5551e6f999eb8e31c5b2d"
    },
    {
      "path": "org/ow2/asm/asm-tree/4.1/asm-tree-4.1.pom",
      "sha1": "0049fb36ce611fbfb1d11f998022bc697411aca1"
    },
    {
      "path": "org/ow2/asm/asm-util/4.1/asm-util-4.1.jar",
      "sha1": "6344065cb0f94e2b930a95e6656e040ebc11df08"
    },
    {
      "path": "org/ow2/asm/asm-util/4.1/asm-util-4.1.pom",
      "sha1": "4354806dc63ac686ae4cec20192d437e9701dfb5"
    },
    {
      "path": "org/ow2/asm/asm/4.1/asm-4.1.jar",
      "sha1": "ad568238ee36a820bd6c6806807e8a14ea34684d"
    },
    {
      "path": "org/ow2/asm/asm/4.1/asm-4.1.pom",
      "sha1": "14520f912710fa80079305bdcf8d52bd68764b60"
    },
    {
      "path": "org/ow2/asm/asm/6.0_BETA/asm-6.0_BETA.jar",
      "sha1": "aadbdec4f4b65499b3b9cde46a1da250284ab68b"
    },
    {
      "path": "org/ow2/asm/asm/6.0_BETA/asm-6.0_BETA.pom",
      "sha1": "5368fd94b91de37cc746c8e831eaf742d28bee8c"
    },
    {
      "path": "org/ow2/asm/asm/6.1.1/asm-6.1.1.jar",
      "sha1": "264754515362d92acd39e8d40395f6b8dee7bc08"
    },
    {
      "path": "org/ow2/asm/asm/6.1.1/asm-6.1.1.pom",
      "sha1": "a17fe0ad27c271c744e47b42e1c1a68b8c133a01"
    },
    {
      "path": "org/ow2/ow2/1.3/ow2-1.3.pom",
      "sha1": "f679d6639bfb209b0836a5e7cf09bfbcc1a41f06"
    },
    {
      "path": "org/ow2/ow2/1.5/ow2-1.5.pom",
      "sha1": "d8edc69335f4d9f95f511716fb689c86fb0ebaae"
    },
    {
      "path": "org/parboiled/parboiled-core/1.1.4/parboiled-core-1.1.4.jar",
      "sha1": "dffdc483d52209c5bd7c7f665f985f6368bc3da7"
    },
    {
      "path": "org/parboiled/parboiled-core/1.1.4/parboiled-core-1.1.4.pom",
      "sha1": "62965822c34fe24b815e2ee75a5af58fc4e8b8a6"
    },
    {
      "path": "org/parboiled/parboiled-java/1.1.4/parboiled-java-1.1.4.jar",
      "sha1": "e59a880c51b753d7d25505560cbe256dd8b2c831"
    },
    {
      "path": "org/parboiled/parboiled-java/1.1.4/parboiled-java-1.1.4.pom",
      "sha1": "182e4b91de08e5db85466f891026b2a466010f54"
    },
    {
      "path": "org/pcollections/pcollections/2.1.2/pcollections-2.1.2.jar",
      "sha1": "15925fd6c32a29fe3f40a048d238c5ca58cb8362"
    },
    {
      "path": "org/pcollections/pcollections/2.1.2/pcollections-2.1.2.pom",
      "sha1": "1561eb634b7d77f24b43056b0dc5dc529a008357"
    },
    {
      "path": "org/pegdown/pegdown/1.2.1/pegdown-1.2.1.jar",
      "sha1": "47689e060d90f90431b5ab2df911452b93930d8c"
    },
    {
      "path": "org/pegdown/pegdown/1.2.1/pegdown-1.2.1.pom",
      "sha1": "5ada4f90b1651ae7b89766df379740215570fec7"
    },
    {
      "path": "org/scala-lang/modules/scala-xml_2.12/1.0.6/scala-xml_2.12-1.0.6.jar",
      "sha1": "e22de3366a698a9f744106fb6dda4335838cf6a7"
    },
    {
      "path": "org/scala-lang/modules/scala-xml_2.12/1.0.6/scala-xml_2.12-1.0.6.pom",
      "sha1": "be1e909cee8fcaa2aba20438ffb7e2f7462e3e7d"
    },
    {
      "path": "org/scala-lang/scala-compiler/2.10.5/scala-compiler-2.10.5.jar",
      "sha1": "f0f5bb444ca26a6e489af3dd35e24f7e2d2d118e"
    },
    {
      "path": "org/scala-lang/scala-compiler/2.10.5/scala-compiler-2.10.5.pom",
      "sha1": "c3e0b6cf2f45a5a7cb052ef9e00f8fdac55e71b7"
    },
    {
      "path": "org/scala-lang/scala-compiler/2.12.14/scala-compiler-2.12.14.jar",
      "sha1": "3b7df7263c4302955a7cfe37d4af6cef5d4551bb"
    },
    {
      "path": "org/scala-lang/scala-compiler/2.12.14/scala-compiler-2.12.14.pom",
      "sha1": "c54913f97735e7460eb53a34e301259c1a26c9d6"
    },
    {
      "path": "org/scala-lang/scala-library/2.10.5/scala-library-2.10.5.jar",
      "sha1": "57ac67a6cf6fd591e235c62f8893438e8d10431d"
    },
    {
      "path": "org/scala-lang/scala-library/2.10.5/scala-library-2.10.5.pom",
      "sha1": "4e8b721680f2defb491fe90447302658d464d5c0"
    },
    {
      "path": "org/scala-lang/scala-library/2.12.0/scala-library-2.12.0.jar",
      "sha1": "270fc1cda47bc255f3cd03152ec8c2ed7d224e2b"
    },
    {
      "path": "org/scala-lang/scala-library/2.12.0/scala-library-2.12.0.pom",
      "sha1": "ec47a11a9a60cd7c33d3fb68d6e5bb81a92b973e"
    },
    {
      "path": "org/scala-lang/scala-library/2.12.14/scala-library-2.12.14.jar",
      "sha1": "1c65e76e15684d378fa2deb4ebe536a68e10c9bf"
    },
    {
      "path": "org/scala-lang/scala-library/2.12.14/scala-library-2.12.14.pom",
      "sha1": "1b1783cf18f4dc11a625701bdf185cb93b6f5de3"
    },
    {
      "path": "org/scala-lang/scala-reflect/2.10.5/scala-reflect-2.10.5.jar",
      "sha1": "7392facb48876c67a89fcb086112b195f5f6bbc3"
    },
    {
      "path": "org/scala-lang/scala-reflect/2.10.5/scala-reflect-2.10.5.pom",
      "sha1": "30f1f646114a79eeefb254ead190f045c4605649"
    },
    {
      "path": "org/scala-lang/scala-reflect/2.12.14/scala-reflect-2.12.14.jar",
      "sha1": "7116526cd205bb709241b29426ff98291f7facd0"
    },
    {
      "path": "org/scala-lang/scala-reflect/2.12.14/scala-reflect-2.12.14.pom",
      "sha1": "a3316246e57553ae82e0817379535eb049c42215"
    },
    {
      "path": "org/slf4j/jcl-over-slf4j/1.5.6/jcl-over-slf4j-1.5.6.jar",
      "sha1": "629680940b7dcb02c3904deb85992b462c42e272"
    },
    {
      "path": "org/slf4j/jcl-over-slf4j/1.5.6/jcl-over-slf4j-1.5.6.pom",
      "sha1": "8aa25adef55174f1436073e551953c2f74a5c71b"
    },
    {
      "path": "org/slf4j/jcl-over-slf4j/1.7.25/jcl-over-slf4j-1.7.25.jar",
      "sha1": "f8c32b13ff142a513eeb5b6330b1588dcb2c0461"
    },
    {
      "path": "org/slf4j/jcl-over-slf4j/1.7.25/jcl-over-slf4j-1.7.25.pom",
      "sha1": "7d600fcbc5fec890d33f4ca3e99bc3f664d0051a"
    },
    {
      "path": "org/slf4j/slf4j-api/1.5.10/slf4j-api-1.5.10.jar",
      "sha1": "cbe2371e467af56f350edfbdd87f5b75981fefe3"
    },
    {
      "path": "org/slf4j/slf4j-api/1.5.10/slf4j-api-1.5.10.pom",
      "sha1": "e79b0bb95baaf0994fe993b1b19e510c39095763"
    },
    {
      "path": "org/slf4j/slf4j-api/1.5.3/slf4j-api-1.5.3.pom",
      "sha1": "619cbd690baf5466300578a3ed7bc257cbe8fe71"
    },
    {
      "path": "org/slf4j/slf4j-api/1.5.6/slf4j-api-1.5.6.jar",
      "sha1": "ec9b7142625dfa1dcaf22db99ecb7c555ffa714d"
    },
    {
      "path": "org/slf4j/slf4j-api/1.5.6/slf4j-api-1.5.6.pom",
      "sha1": "b79729ffc12292c0ec755db12360486066f6fd34"
    },
    {
      "path": "org/slf4j/slf4j-api/1.7.25/slf4j-api-1.7.25.jar",
      "sha1": "da76ca59f6a57ee3102f8f9bd9cee742973efa8a"
    },
    {
      "path": "org/slf4j/slf4j-api/1.7.25/slf4j-api-1.7.25.pom",
      "sha1": "df51c4a85dd6acf8b6cdc9323596766b3d577c28"
    },
    {
      "path": "org/slf4j/slf4j-api/1.7.30/slf4j-api-1.7.30.jar",
      "sha1": "b5a4b6d16ab13e34a88fae84c35cd5d68cac922c"
    },
    {
      "path": "org/slf4j/slf4j-api/1.7.30/slf4j-api-1.7.30.pom",
      "sha1": "02013960e5ee7f712d8fa6f2e618a6ff2e8d98a9"
    },
    {
      "path": "org/slf4j/slf4j-api/1.7.5/slf4j-api-1.7.5.jar",
      "sha1": "6b262da268f8ad9eff941b25503a9198f0a0ac93"
    },
    {
      "path": "org/slf4j/slf4j-api/1.7.5/slf4j-api-1.7.5.pom",
      "sha1": "8bef62de94ecb16f574fadc01dcd3127ddb1a4da"
    },
    {
      "path": "org/slf4j/slf4j-jdk14/1.5.6/slf4j-jdk14-1.5.6.jar",
      "sha1": "cc383fbd07dd1826bbcba1b907bbdc0b5be627f1"
    },
    {
      "path": "org/slf4j/slf4j-jdk14/1.5.6/slf4j-jdk14-1.5.6.pom",
      "sha1": "cbc0f6b542435be20eba2fc698cf209e606ec1b4"
    },
    {
      "path": "org/slf4j/slf4j-nop/1.5.3/slf4j-nop-1.5.3.jar",
      "sha1": "36a3c886235cddd05e55a979cef549196740231a"
    },
    {
      "path": "org/slf4j/slf4j-nop/1.5.3/slf4j-nop-1.5.3.pom",
      "sha1": "3702af7ebca94a25cc9e73c61cdf71e6269cdac9"
    },
    {
      "path": "org/slf4j/slf4j-parent/1.5.10/slf4j-parent-1.5.10.pom",
      "sha1": "a592a272695791a6fea0504d0af5630f0dbf3bed"
    },
    {
      "path": "org/slf4j/slf4j-parent/1.5.3/slf4j-parent-1.5.3.pom",
      "sha1": "9c2df8a1dea45222191c0e51dab8459cc57ea351"
    },
    {
      "path": "org/slf4j/slf4j-parent/1.5.6/slf4j-parent-1.5.6.pom",
      "sha1": "7e94cd535680417391d54c1b1a14bcf9ed29a400"
    },
    {
      "path": "org/slf4j/slf4j-parent/1.7.25/slf4j-parent-1.7.25.pom",
      "sha1": "8521938f0f43c60b79f9f73a9409d10e4bac649a"
    },
    {
      "path": "org/slf4j/slf4j-parent/1.7.30/slf4j-parent-1.7.30.pom",
      "sha1": "d3cf0e0cdb58d3c6f8a08c21e55894422fd725b9"
    },
    {
      "path": "org/slf4j/slf4j-parent/1.7.5/slf4j-parent-1.7.5.pom",
      "sha1": "2955681f952b108824dfb16ca366f36f3cef7861"
    },
    {
      "path": "org/sonatype/aether/aether-api/1.13.1/aether-api-1.13.1.jar",
      "sha1": "e48292eae5e14ec44978aa53debb1af7ddd6df93"
    },
    {
      "path": "org/sonatype/aether/aether-api/1.13.1/aether-api-1.13.1.pom",
      "sha1": "40eac39412d5c15d9a10d1d36567f3718646319e"
    },
    {
      "path": "org/sonatype/aether/aether-api/1.7/aether-api-1.7.jar",
      "sha1": "0c491a637ee6795143b6708ce5f112e6a9f548f4"
    },
    {
      "path": "org/sonatype/aether/aether-api/1.7/aether-api-1.7.pom",
      "sha1": "07d9331c480f8028c0f009f4b332ff5b18230003"
    },
    {
      "path": "org/sonatype/aether/aether-impl/1.13.1/aether-impl-1.13.1.jar",
      "sha1": "ba2656934fa7c0f20c0c3882873dc705e16ae201"
    },
    {
      "path": "org/sonatype/aether/aether-impl/1.13.1/aether-impl-1.13.1.pom",
      "sha1": "41d8e4550ae03f588bfe8b2920b62223c0bd1d11"
    },
    {
      "path": "org/sonatype/aether/aether-impl/1.7/aether-impl-1.7.jar",
      "sha1": "5cc1803eb7126f759d34007b74e6dc44e9a9fb08"
    },
    {
      "path": "org/sonatype/aether/aether-impl/1.7/aether-impl-1.7.pom",
      "sha1": "1f6352a67ee0e08fa1cac00e982cdc305d10ce67"
    },
    {
      "path": "org/sonatype/aether/aether-parent/1.7/aether-parent-1.7.pom",
      "sha1": "9272ca55ba8e2a1f03addfd1b698511d5122c646"
    },
    {
      "path": "org/sonatype/aether/aether-spi/1.13.1/aether-spi-1.13.1.jar",
      "sha1": "c62b02d2a5a3939fded72039dd83e5b8ed42d45e"
    },
    {
      "path": "org/sonatype/aether/aether-spi/1.13.1/aether-spi-1.13.1.pom",
      "sha1": "0cf9149103fd1be36f87cc5b9ef5656f77c575bd"
    },
    {
      "path": "org/sonatype/aether/aether-spi/1.7/aether-spi-1.7.jar",
      "sha1": "1ea472b28d9d891d353c0311593f5e2a0e73d4be"
    },
    {
      "path": "org/sonatype/aether/aether-spi/1.7/aether-spi-1.7.pom",
      "sha1": "0fdd424fc1f7acd9268c0ceb07fd7aceedb1019f"
    },
    {
      "path": "org/sonatype/aether/aether-util/1.13.1/aether-util-1.13.1.jar",
      "sha1": "c8487ceb499b9ced96694731810acd1a70e13aca"
    },
    {
      "path": "org/sonatype/aether/aether-util/1.13.1/aether-util-1.13.1.pom",
      "sha1": "cf083fd282bf62a82fa14471eab8839a9f49f4e7"
    },
    {
      "path": "org/sonatype/aether/aether-util/1.7/aether-util-1.7.jar",
      "sha1": "38485c9c086c3c867c2dd5371909337bd056c492"
    },
    {
      "path": "org/sonatype/aether/aether-util/1.7/aether-util-1.7.pom",
      "sha1": "3bd750dbf22b2effa411117b7230694cc4095f3f"
    },
    {
      "path": "org/sonatype/aether/aether/1.13.1/aether-1.13.1.pom",
      "sha1": "ca523c26f05bbbf3875acf44ff4df6866eb2e86a"
    },
    {
      "path": "org/sonatype/forge/forge-parent/10/forge-parent-10.pom",
      "sha1": "c24dc843444f348100c19ebd51157e7a5f61bfe7"
    },
    {
      "path": "org/sonatype/forge/forge-parent/3/forge-parent-3.pom",
      "sha1": "fdc1f6eb65f750775acd57ff4371d5657ae2e6d3"
    },
    {
      "path": "org/sonatype/forge/forge-parent/4/forge-parent-4.pom",
      "sha1": "564f266ea9323e57e246f0fca8f04f596663fb86"
    },
    {
      "path": "org/sonatype/forge/forge-parent/5/forge-parent-5.pom",
      "sha1": "a557514263bbd4a6daef8f125ab80e78413292d3"
    },
    {
      "path": "org/sonatype/forge/forge-parent/6/forge-parent-6.pom",
      "sha1": "8726e91194a5442e05472854652602a3b599f27d"
    },
    {
      "path": "org/sonatype/gossip/gossip/1.2/gossip-1.2.jar",
      "sha1": "1afb40ade8fa768fa32afc32432bc31b76d896e9"
    },
    {
      "path": "org/sonatype/gossip/gossip/1.2/gossip-1.2.pom",
      "sha1": "6235d9c5387fbd59d676a62d10a4d79649445239"
    },
    {
      "path": "org/sonatype/gossip/gossip/1.3/gossip-1.3.pom",
      "sha1": "8cebe418f640ef74f370a0c2780919eba54917de"
    },
    {
      "path": "org/sonatype/gshell/gshell-io/2.4/gshell-io-2.4.jar",
      "sha1": "5afe3385cab1926ccb38039a2b12e06c658bcbe4"
    },
    {
      "path": "org/sonatype/gshell/gshell-io/2.4/gshell-io-2.4.pom",
      "sha1": "9612b20369907c46aa05b845f55a0adf008a69ea"
    },
    {
      "path": "org/sonatype/gshell/gshell/2.4/gshell-2.4.pom",
      "sha1": "82e34a2e06f0b39d4792546d359eda331c7161bd"
    },
    {
      "path": "org/sonatype/oss/oss-parent/5/oss-parent-5.pom",
      "sha1": "3ae20880ad3d5da6b1caec19e3de7e70dd2dd762"
    },
    {
      "path": "org/sonatype/oss/oss-parent/7/oss-parent-7.pom",
      "sha1": "46b8a785b60a2767095b8611613b58577e96d4c9"
    },
    {
      "path": "org/sonatype/oss/oss-parent/9/oss-parent-9.pom",
      "sha1": "e5cdc4d23b86d79c436f16fed20853284e868f65"
    },
    {
      "path": "org/sonatype/plexus/plexus-build-api/0.0.4/plexus-build-api-0.0.4.jar",
      "sha1": "8fdcf45c2fad3052a51385fdfc79753d9124a1a7"
    },
    {
      "path": "org/sonatype/plexus/plexus-build-api/0.0.4/plexus-build-api-0.0.4.pom",
      "sha1": "df389a276b6c493bcea1937339b29145a7ce99bf"
    },
    {
      "path": "org/sonatype/plexus/plexus-build-api/0.0.7/plexus-build-api-0.0.7.jar",
      "sha1": "e6ba5cd4bfd8de00235af936e7f63eb24ed436e6"
    },
    {
      "path": "org/sonatype/plexus/plexus-build-api/0.0.7/plexus-build-api-0.0.7.pom",
      "sha1": "1e4a1b9e61ff446213473bbd1f3d970c0d1c4d62"
    },
    {
      "path": "org/sonatype/plexus/plexus-cipher/1.4/plexus-cipher-1.4.jar",
      "sha1": "50ade46f23bb38cd984b4ec560c46223432aac38"
    },
    {
      "path": "org/sonatype/plexus/plexus-cipher/1.4/plexus-cipher-1.4.pom",
      "sha1": "8c0bee97c1badb926611bf82358e392fedc07764"
    },
    {
      "path": "org/sonatype/plexus/plexus-sec-dispatcher/1.3/plexus-sec-dispatcher-1.3.jar",
      "sha1": "dedc02034fb8fcd7615d66593228cb71709134b4"
    },
    {
      "path": "org/sonatype/plexus/plexus-sec-dispatcher/1.3/plexus-sec-dispatcher-1.3.pom",
      "sha1": "b953c3a84a7d3f2a7f606e18c07ee38fb6766e3d"
    },
    {
      "path": "org/sonatype/sisu/inject/containers/2.3.0/containers-2.3.0.pom",
      "sha1": "8a20bd4d18687ea7a06bd7d77bf63adb5a417580"
    },
    {
      "path": "org/sonatype/sisu/inject/guava-parent/0.9.9/guava-parent-0.9.9.pom",
      "sha1": "38307204999976f243dfaedc89292e1f167077d2"
    },
    {
      "path": "org/sonatype/sisu/inject/guice-bean/1.4.2/guice-bean-1.4.2.pom",
      "sha1": "11c2c29c95aa9c9d636ac349b33b49de1190deaf"
    },
    {
      "path": "org/sonatype/sisu/inject/guice-bean/2.3.0/guice-bean-2.3.0.pom",
      "sha1": "5950376d13ce347c61635b6ec4f48e53f73f7235"
    },
    {
      "path": "org/sonatype/sisu/inject/guice-parent/3.1.0/guice-parent-3.1.0.pom",
      "sha1": "6d6fd41163da61fd7f99593de5a6ccdc76c9338c"
    },
    {
      "path": "org/sonatype/sisu/inject/guice-plexus/1.4.2/guice-plexus-1.4.2.pom",
      "sha1": "9b167556a64cb79acea3a8dbf6c2f580e2699d2b"
    },
    {
      "path": "org/sonatype/sisu/inject/guice-plexus/2.3.0/guice-plexus-2.3.0.pom",
      "sha1": "329a291dedd913d7c2002880442d0bddb3689b30"
    },
    {
      "path": "org/sonatype/sisu/sisu-guava/0.9.9/sisu-guava-0.9.9.jar",
      "sha1": "91395a7816ad64c5ef68e1a1b5b861463f0eb3e2"
    },
    {
      "path": "org/sonatype/sisu/sisu-guava/0.9.9/sisu-guava-0.9.9.pom",
      "sha1": "91077e014324b34c5dfa6a196de5f9b46aea4471"
    },
    {
      "path": "org/sonatype/sisu/sisu-guice/2.1.7/sisu-guice-2.1.7-noaop.jar",
      "sha1": "8cb56e976b8e0e7b23f2969c32bef7b830c6d6ed"
    },
    {
      "path": "org/sonatype/sisu/sisu-guice/2.1.7/sisu-guice-2.1.7.pom",
      "sha1": "f690b118b2c3ca4cf400a558e6d000a971fd8d98"
    },
    {
      "path": "org/sonatype/sisu/sisu-guice/3.1.0/sisu-guice-3.1.0-no_aop.jar",
      "sha1": "97c87d15d749c86b2be1b9809b28321a1d926c7f"
    },
    {
      "path": "org/sonatype/sisu/sisu-guice/3.1.0/sisu-guice-3.1.0.pom",
      "sha1": "1cd0147913832b439befc627758b1b3dcc335adb"
    },
    {
      "path": "org/sonatype/sisu/sisu-inject-bean/1.4.2/sisu-inject-bean-1.4.2.jar",
      "sha1": "5cf37202afbaae899d63dd51b46d173df650af1b"
    },
    {
      "path": "org/sonatype/sisu/sisu-inject-bean/1.4.2/sisu-inject-bean-1.4.2.pom",
      "sha1": "8b8bd0a19ec8218bb04e27aca13658605c9d7588"
    },
    {
      "path": "org/sonatype/sisu/sisu-inject-bean/2.3.0/sisu-inject-bean-2.3.0.jar",
      "sha1": "4767ee22f0b84fc0fe3af2095c30bfbdafba9459"
    },
    {
      "path": "org/sonatype/sisu/sisu-inject-bean/2.3.0/sisu-inject-bean-2.3.0.pom",
      "sha1": "24c14ac637660c0a001fa37ab76a5001324448fc"
    },
    {
      "path": "org/sonatype/sisu/sisu-inject-plexus/1.4.2/sisu-inject-plexus-1.4.2.jar",
      "sha1": "53d863ed4879d4a43ad7aee7bc63f935cc513353"
    },
    {
      "path": "org/sonatype/sisu/sisu-inject-plexus/1.4.2/sisu-inject-plexus-1.4.2.pom",
      "sha1": "3e27a576e375175ba275f21692d99a386d879405"
    },
    {
      "path": "org/sonatype/sisu/sisu-inject-plexus/2.3.0/sisu-inject-plexus-2.3.0.jar",
      "sha1": "7d8ecdce497bf361b83cfbc890670ca50d6ec299"
    },
    {
      "path": "org/sonatype/sisu/sisu-inject-plexus/2.3.0/sisu-inject-plexus-2.3.0.pom",
      "sha1": "36b648cbd56f50bd19623e1f8e2b10b6dfa18cd4"
    },
    {
      "path": "org/sonatype/sisu/sisu-inject/1.4.2/sisu-inject-1.4.2.pom",
      "sha1": "780340415a1dc940f10ae38a7b32e84db28c95dd"
    },
    {
      "path": "org/sonatype/sisu/sisu-inject/2.3.0/sisu-inject-2.3.0.pom",
      "sha1": "bc97a8f3ec3c7c26881a1eb10b5a53586d8c833b"
    },
    {
      "path": "org/sonatype/sisu/sisu-parent/1.4.2/sisu-parent-1.4.2.pom",
      "sha1": "11c9a4a343a22f80cfe4e9677d7b0679850e4196"
    },
    {
      "path": "org/sonatype/sisu/sisu-parent/2.3.0/sisu-parent-2.3.0.pom",
      "sha1": "94280ab135c349f48e4711020062bc5a29fe03eb"
    },
    {
      "path": "org/sonatype/spice/spice-parent/10/spice-parent-10.pom",
      "sha1": "8e0e4ba87d63321333c26494698377b1204633a8"
    },
    {
      "path": "org/sonatype/spice/spice-parent/12/spice-parent-12.pom",
      "sha1": "e86b2d826f53093e27dc579bea3becbf1425d9ba"
    },
    {
      "path": "org/sonatype/spice/spice-parent/15/spice-parent-15.pom",
      "sha1": "3cfa1d1f3113a8137fdc7b7a67f310abbed4a22d"
    },
    {
      "path": "org/sonatype/spice/spice-parent/16/spice-parent-16.pom",
      "sha1": "aefd3135046b7c3f5835283bcc3b670fc46692b9"
    },
    {
      "path": "org/sonatype/spice/spice-parent/17/spice-parent-17.pom",
      "sha1": "7f500699ef371383492a4d6ee799b1a77ffd82cc"
    },
    {
      "path": "org/tmatesoft/sqljet/sqljet/1.0.4/sqljet-1.0.4.jar",
      "sha1": "e887bd8e02033afec7e2c618e44387d84116fd5c"
    },
    {
      "path": "org/tmatesoft/sqljet/sqljet/1.0.4/sqljet-1.0.4.pom",
      "sha1": "40b62eb96fd5e6afd1475217fecd85ca5404dcec"
    },
    {
      "path": "org/tmatesoft/svnkit/svnkit/1.3.5/svnkit-1.3.5.jar",
      "sha1": "72ac6e6fb1adc25bb8af80f26c309c413453e423"
    },
    {
      "path": "org/tmatesoft/svnkit/svnkit/1.3.5/svnkit-1.3.5.pom",
      "sha1": "4935d9e97aee2e19b5ad16094d8c23d7dfb1ec6e"
    },
    {
      "path": "org/tmatesoft/svnkit/trilead-ssh2/build213-svnkit-1.3-patch/trilead-ssh2-build213-svnkit-1.3-patch.jar",
      "sha1": "68b82d7246fd90e0fc70bb9c8f10611489bf371a"
    },
    {
      "path": "org/tmatesoft/svnkit/trilead-ssh2/build213-svnkit-1.3-patch/trilead-ssh2-build213-svnkit-1.3-patch.pom",
      "sha1": "0e6d6c98095ae7f7f21740f9f028f81fb1a0e9a4"
    },
    {
      "path": "org/tukaani/xz/1.2/xz-1.2.jar",
      "sha1": "bfc66dda280a18ab341b5023248925265c00394c"
    },
    {
      "path": "org/tukaani/xz/1.2/xz-1.2.pom",
      "sha1": "db296341cd63613ad1d6001b51fcc93690b46b65"
    },
    {
      "path": "org/tukaani/xz/1.8/xz-1.8.jar",
      "sha1": "c4f7d054303948eb6a4066194253886c8af07128"
    },
    {
      "path": "org/tukaani/xz/1.8/xz-1.8.pom",
      "sha1": "83c041bde1965b281cf4e6b31ab11bcf4b68a649"
    },
    {
      "path": "org/yaml/snakeyaml/1.24/snakeyaml-1.24.jar",
      "sha1": "13a9c0d6776483c3876e3ff9384f9bb55b17001b"
    },
    {
      "path": "org/yaml/snakeyaml/1.24/snakeyaml-1.24.pom",
      "sha1": "605d93a1f7549eb22a18cb85dc8970bd4123e234"
    },
    {
      "path": "oro/oro/2.0.8/oro-2.0.8.jar",
      "sha1": "5592374f834645c4ae250f4c9fbb314c9369d698"
    },
    {
      "path": "oro/oro/2.0.8/oro-2.0.8.pom",
      "sha1": "6d10956ccdb32138560928ba9501648e430c34bb"
    },
    {
      "path": "plexus/plexus-containers/1.0.2/plexus-containers-1.0.2.pom",
      "sha1": "577ec53cbec032ed3295eef22e6d61556ab992e4"
    },
    {
      "path": "plexus/plexus-root/1.0.3/plexus-root-1.0.3.pom",
      "sha1": "4b36b9b2ee2fe690af6dd8e11bc25fb0483c040a"
    },
    {
      "path": "plexus/plexus-utils/1.0.2/plexus-utils-1.0.2.pom",
      "sha1": "e3122ca346960e8be05a087fe466439898af7eab"
    },
    {
      "path": "regexp/regexp/1.3/regexp-1.3.jar",
      "sha1": "973df2b78b67bcd3144c3dbbb88da691065a3f8d"
    },
    {
      "path": "regexp/regexp/1.3/regexp-1.3.pom",
      "sha1": "aefe9b573584341d6c271e43b95ba64179c98b31"
    },
    {
      "path": "software/amazon/ion/ion-java/1.0.2/ion-java-1.0.2.jar",
      "sha1": "ee9dacea7726e495f8352b81c12c23834ffbc564"
    },
    {
      "path": "software/amazon/ion/ion-java/1.0.2/ion-java-1.0.2.pom",
      "sha1": "fbc83906db667eaef1cb07b0c01087b1ba8a97c3"
    },
    {
      "path": "sslext/sslext/1.2-0/sslext-1.2-0.jar",
      "sha1": "c86a7db4ac0bc450e675f3d44b3d64cdc934361b"
    },
    {
      "path": "sslext/sslext/1.2-0/sslext-1.2-0.pom",
      "sha1": "69e2c447f2c424d95c4a818463d58da1723fce2c"
    },
    {
      "path": "uk/com/robust-it/cloning/1.9.2/cloning-1.9.2.jar",
      "sha1": "cd49306bc364d5c5e2edcd244d38ead53616b02d"
    },
    {
      "path": "uk/com/robust-it/cloning/1.9.2/cloning-1.9.2.pom",
      "sha1": "7baabb3c61d772fe073db8005b2ad7f1e2cf4b77"
    },
    {
      "path": "xerces/xercesImpl/2.8.1/xercesImpl-2.8.1.pom",
      "sha1": "abda46c0359b0e2dcf7a31359128a0c6cecd4dca"
    },
    {
      "path": "xerces/xercesImpl/2.9.1/xercesImpl-2.9.1.jar",
      "sha1": "7bc7e49ddfe4fb5f193ed37ecc96c12292c8ceb6"
    },
    {
      "path": "xerces/xercesImpl/2.9.1/xercesImpl-2.9.1.pom",
      "sha1": "55a24b0cdefdf6002c3d3f9bb400e55a12d2482e"
    },
    {
      "path": "xml-apis/xml-apis/1.0.b2/xml-apis-1.0.b2.jar",
      "sha1": "3136ca936f64c9d68529f048c2618bd356bf85c9"
    },
    {
      "path": "xml-apis/xml-apis/1.0.b2/xml-apis-1.0.b2.pom",
      "sha1": "2289016f8b8f6a600ce45a199426fe0f6b2be4b0"
    },
    {
      "path": "xml-apis/xml-apis/1.3.03/xml-apis-1.3.03.pom",
      "sha1": "b3ba55077dae1297654bb74200fe01a9fe02944c"
    },
    {
      "path": "xml-apis/xml-apis/1.3.04/xml-apis-1.3.04.jar",
      "sha1": "90b215f48fe42776c8c7f6e3509ec54e84fd65ef"
    },
    {
      "path": "xml-apis/xml-apis/1.3.04/xml-apis-1.3.04.pom",
      "sha1": "d6174a9fd44cd14ff8dd486d6ac2e64f831db57c"
    },
    {
      "path": "xml-apis/xml-apis/2.0.2/xml-apis-2.0.2.pom",
      "sha1": "bf2e4baaea312f54f2934c6eb9bbde0a2a4afb07"
    },
    {
      "path": "xmlunit/xmlunit/1.5/xmlunit-1.5.jar",
      "sha1": "7789cef5caffdecab50fd6099535ad2bc2e98044"
    },
    {
      "path": "xmlunit/xmlunit/1.5/xmlunit-1.5.pom",
      "sha1": "655daccafcc03159a156c0c5de1155c9a33aea40"
    }
  ],
  "groupId": "com.runtimeverification.k",
  "metas": [
    {
      "content": "<?xml version=\"1.0\" encoding=\"UTF-8\"?>\n<metadata modelVersion=\"1.1.0\">\n  <groupId>org.kframework.dependencies</groupId>\n  <artifactId>nailgun-all</artifactId>\n  <version>0.9.2-SNAPSHOT</version>\n  <versioning>\n    <snapshot>\n      <timestamp>20180116.225224</timestamp>\n      <buildNumber>2</buildNumber>\n    </snapshot>\n    <lastUpdated>20180116225224</lastUpdated>\n    <snapshotVersions>\n      <snapshotVersion>\n        <extension>pom</extension>\n        <value>0.9.2-20180116.225224-2</value>\n        <updated>20180116225224</updated>\n      </snapshotVersion>\n    </snapshotVersions>\n  </versioning>\n</metadata>",
      "path": "org/kframework/dependencies/nailgun-all/0.9.2-SNAPSHOT"
    },
    {
      "content": "<?xml version=\"1.0\" encoding=\"UTF-8\"?>\n<metadata modelVersion=\"1.1.0\">\n  <groupId>org.kframework.dependencies</groupId>\n  <artifactId>nailgun-server</artifactId>\n  <version>0.9.2-SNAPSHOT</version>\n  <versioning>\n    <snapshot>\n      <timestamp>20180116.225235</timestamp>\n      <buildNumber>7</buildNumber>\n    </snapshot>\n    <lastUpdated>20180116225235</lastUpdated>\n    <snapshotVersions>\n      <snapshotVersion>\n        <extension>jar</extension>\n        <value>0.9.2-20180116.225235-7</value>\n        <updated>20180116225235</updated>\n      </snapshotVersion>\n      <snapshotVersion>\n        <extension>pom</extension>\n        <value>0.9.2-20180116.225235-7</value>\n        <updated>20180116225235</updated>\n      </snapshotVersion>\n      <snapshotVersion>\n        <classifier>sources</classifier>\n        <extension>jar</extension>\n        <value>0.9.2-20180116.225235-7</value>\n        <updated>20180116225235</updated>\n      </snapshotVersion>\n      <snapshotVersion>\n        <classifier>javadoc</classifier>\n        <extension>jar</extension>\n        <value>0.9.2-20180116.225235-7</value>\n        <updated>20180116225235</updated>\n      </snapshotVersion>\n    </snapshotVersions>\n  </versioning>\n</metadata>",
      "path": "org/kframework/dependencies/nailgun-server/0.9.2-SNAPSHOT"
    },
    {
      "content": "<?xml version=\"1.0\" encoding=\"UTF-8\"?>\n<metadata modelVersion=\"1.1.0\">\n  <groupId>org.kframework.dependencies</groupId>\n  <artifactId>ng</artifactId>\n  <version>1.0.0-k5.0-SNAPSHOT</version>\n  <versioning>\n    <snapshot>\n      <timestamp>20190403.194813</timestamp>\n      <buildNumber>1</buildNumber>\n    </snapshot>\n    <lastUpdated>20190403194813</lastUpdated>\n    <snapshotVersions>\n      <snapshotVersion>\n        <classifier>osx</classifier>\n        <extension>uexe</extension>\n        <value>1.0.0-k5.0-20190403.194813-1</value>\n        <updated>20190403194813</updated>\n      </snapshotVersion>\n      <snapshotVersion>\n        <extension>pom</extension>\n        <value>1.0.0-k5.0-20190403.194813-1</value>\n        <updated>20190403194813</updated>\n      </snapshotVersion>\n    </snapshotVersions>\n  </versioning>\n</metadata>",
      "path": "org/kframework/dependencies/ng/1.0.0-k5.0-SNAPSHOT"
    }
  ],
  "name": "parent-1.0-SNAPSHOT",
  "remotes": {
    "central": "https://repo.maven.apache.org/maven2",
    "runtime.verification": "https://s3.us-east-2.amazonaws.com/runtimeverificationmaven/internal",
    "runtime.verification.snapshots": "https://s3.us-east-2.amazonaws.com/runtimeverificationmaven/snapshots"
  },
  "submodules": [
    {
      "artifactId": "parent",
      "groupId": "com.runtimeverification.k",
      "name": "parent-1.0-SNAPSHOT",
      "path": ".",
      "version": "1.0-SNAPSHOT"
    },
    {
      "artifactId": "kore",
      "groupId": "com.runtimeverification.k",
      "name": "kore-1.0-SNAPSHOT",
      "path": "./kore",
      "version": "1.0-SNAPSHOT"
    },
    {
      "artifactId": "kernel",
      "groupId": "com.runtimeverification.k",
      "name": "kernel-1.0-SNAPSHOT",
      "path": "./kernel",
      "version": "1.0-SNAPSHOT"
    },
    {
      "artifactId": "ktree",
      "groupId": "com.runtimeverification.k",
      "name": "ktree-1.0-SNAPSHOT",
      "path": "./ktree",
      "version": "1.0-SNAPSHOT"
    },
    {
      "artifactId": "ocaml-backend",
      "groupId": "com.runtimeverification.k",
      "name": "ocaml-backend-1.0-SNAPSHOT",
      "path": "./ocaml-backend",
      "version": "1.0-SNAPSHOT"
    },
    {
      "artifactId": "java-backend",
      "groupId": "com.runtimeverification.k",
      "name": "java-backend-1.0-SNAPSHOT",
      "path": "./java-backend",
      "version": "1.0-SNAPSHOT"
    },
    {
      "artifactId": "haskell-backend",
      "groupId": "com.runtimeverification.k",
      "name": "haskell-backend-1.0-SNAPSHOT",
      "path": "./haskell-backend",
      "version": "1.0-SNAPSHOT"
    },
    {
      "artifactId": "llvm-backend-matching",
      "groupId": "com.runtimeverification.k",
      "name": "llvm-backend-matching-1.0-SNAPSHOT",
      "path": "./llvm-backend/src/main/native/llvm-backend/matching",
      "version": "1.0-SNAPSHOT"
    },
    {
      "artifactId": "llvm-backend",
      "groupId": "com.runtimeverification.k",
      "name": "llvm-backend-1.0-SNAPSHOT",
      "path": "./llvm-backend",
      "version": "1.0-SNAPSHOT"
    },
    {
      "artifactId": "k-distribution",
      "groupId": "com.runtimeverification.k",
      "name": "k-distribution-1.0-SNAPSHOT",
      "path": "./k-distribution",
      "version": "1.0-SNAPSHOT"
    }
  ],
  "version": "1.0-SNAPSHOT"
}<|MERGE_RESOLUTION|>--- conflicted
+++ resolved
@@ -6852,13 +6852,6 @@
     {
       "path": "org/fusesource/fusesource-pom/1.12/fusesource-pom-1.12.pom",
       "sha1": "778b55850b2bb4ebf48c02bc57a9afb1eec8f52e"
-<<<<<<< HEAD
-=======
-    },
-    {
-      "path": "org/fusesource/fusesource-pom/1.8/fusesource-pom-1.8.pom",
-      "sha1": "d4f1b288004e1a8c8bc9f61f5f151d1ef0d4211a"
->>>>>>> edb7a393
     },
     {
       "path": "org/fusesource/hawtjni/hawtjni-project/1.18/hawtjni-project-1.18.pom",
