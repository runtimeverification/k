// Copyright (c) 2015 K Team. All Rights Reserved.
package org.kframework.backend.java.symbolic;

import com.google.inject.Inject;
import com.google.inject.Provider;
import org.kframework.RewriterResult;
import org.kframework.backend.java.compile.KOREtoBackendKIL;
import org.kframework.backend.java.indexing.IndexingTable;
import org.kframework.backend.java.kil.ConstrainedTerm;
import org.kframework.backend.java.kil.Definition;
import org.kframework.backend.java.kil.GlobalContext;
import org.kframework.backend.java.kil.KItem;
import org.kframework.backend.java.kil.KLabelConstant;
import org.kframework.backend.java.kil.Term;
import org.kframework.backend.java.kil.TermContext;
import org.kframework.backend.java.kil.Variable;
import org.kframework.backend.java.util.JavaKRunState;
import org.kframework.definition.Module;
import org.kframework.definition.Rule;
import org.kframework.kil.Attribute;
import org.kframework.kompile.KompileOptions;
import org.kframework.kore.K;
import org.kframework.kore.KVariable;
import org.kframework.krun.KRunOptions;
import org.kframework.krun.api.KRunState;
import org.kframework.krun.api.io.FileSystem;
import org.kframework.main.GlobalOptions;
import org.kframework.rewriter.Rewriter;
import org.kframework.rewriter.SearchType;
import org.kframework.utils.errorsystem.KExceptionManager;
import org.kframework.utils.file.FileUtil;
import org.kframework.utils.inject.Builtins;
import org.kframework.utils.inject.DefinitionScoped;
import org.kframework.utils.inject.RequestScoped;
import org.kframework.utils.options.SMTOptions;
import scala.Tuple2;
import scala.collection.JavaConversions;

import java.lang.invoke.MethodHandle;
import java.math.BigInteger;
import java.util.LinkedHashMap;
import java.util.List;
import java.util.Map;
import java.util.Optional;
import java.util.function.Function;
import java.util.stream.Collectors;

/**
 * Created by dwightguth on 5/6/15.
 */
@RequestScoped
public class InitializeRewriter implements Function<Module, Rewriter> {

    private final FileSystem fs;
    private final JavaExecutionOptions javaOptions;
    private final GlobalOptions globalOptions;
    private final KExceptionManager kem;
    private final SMTOptions smtOptions;
    private final Map<String, Provider<MethodHandle>> hookProvider;
    private final KompileOptions kompileOptions;
    private final KRunOptions krunOptions;
    private final FileUtil files;
    private final InitializeDefinition initializeDefinition;
    private static final int NEGATIVE_VALUE = -1;

    @Inject
    public InitializeRewriter(
            FileSystem fs,
            JavaExecutionOptions javaOptions,
            GlobalOptions globalOptions,
            KExceptionManager kem,
            SMTOptions smtOptions,
            @Builtins Map<String, Provider<MethodHandle>> hookProvider,
            KompileOptions kompileOptions,
            KRunOptions krunOptions,
            FileUtil files,
            InitializeDefinition initializeDefinition) {
        this.fs = fs;
        this.javaOptions = javaOptions;
        this.globalOptions = globalOptions;
        this.kem = kem;
        this.smtOptions = smtOptions;
        this.hookProvider = hookProvider;
        this.kompileOptions = kompileOptions;
        this.krunOptions = krunOptions;
        this.files = files;
        this.initializeDefinition = initializeDefinition;
    }

    @Override
    public synchronized Rewriter apply(Module module) {
        TermContext initializingContext = TermContext.builder(new GlobalContext(fs, javaOptions, globalOptions, krunOptions, kem, smtOptions, hookProvider, files, Stage.INITIALIZING))
                .freshCounter(0).build();
        Definition evaluatedDef = initializeDefinition.invoke(module, kem, initializingContext);

        GlobalContext rewritingContext = new GlobalContext(fs, javaOptions, globalOptions, krunOptions, kem, smtOptions, hookProvider, files, Stage.REWRITING);
        rewritingContext.setDefinition(evaluatedDef);

        return new SymbolicRewriterGlue(module, evaluatedDef, kompileOptions, javaOptions, initializingContext.getCounterValue(), rewritingContext, kem);
    }

    public static class SymbolicRewriterGlue implements Rewriter {

        private final SymbolicRewriter rewriter;
        public final Definition definition;
        public final Module module;
        private final BigInteger initCounterValue;
        public final GlobalContext rewritingContext;
        private final KExceptionManager kem;

        public SymbolicRewriterGlue(
                Module module,
                Definition definition,
                KompileOptions kompileOptions,
                JavaExecutionOptions javaOptions,
                BigInteger initCounterValue,
                GlobalContext rewritingContext,
                KExceptionManager kem) {
            this.rewriter = new SymbolicRewriter(definition,  kompileOptions, javaOptions, new KRunState.Counter());
            this.definition = definition;
            this.module = module;
            this.initCounterValue = initCounterValue;
            this.rewritingContext = rewritingContext;
            this.kem = kem;
        }

        @Override
        public RewriterResult execute(K k, Optional<Integer> depth) {
            TermContext termContext = TermContext.builder(rewritingContext).freshCounter(initCounterValue).build();
<<<<<<< HEAD
            KOREtoBackendKIL converter = new KOREtoBackendKIL(module, definition, termContext, true, false);
=======
            KOREtoBackendKIL converter = new KOREtoBackendKIL(module, definition, termContext, false, false);
>>>>>>> 8e436b89
            Term backendKil = KILtoBackendJavaKILTransformer.expandAndEvaluate(termContext, kem, converter.convert(k));
            JavaKRunState result = (JavaKRunState) rewriter.rewrite(new ConstrainedTerm(backendKil, termContext), depth.orElse(-1));
            return new RewriterResult(result.getStepsTaken(), result.getJavaKilTerm());
        }

        @Override
        public List<? extends Map<? extends KVariable,? extends K>> match(K k, org.kframework.definition.Rule rule) {
            return search(k, Optional.of(0), Optional.empty(), rule, SearchType.STAR);
        }


        @Override
        public List<? extends Map<? extends KVariable, ? extends K>> search(K initialConfiguration, Optional<Integer> depth, Optional<Integer> bound, Rule pattern, SearchType searchType) {
            TermContext termContext = TermContext.builder(rewritingContext).freshCounter(initCounterValue).build();
            KOREtoBackendKIL converter = new KOREtoBackendKIL(module, definition, termContext, true, false);
            Term javaTerm = KILtoBackendJavaKILTransformer.expandAndEvaluate(termContext, kem, converter.convert(initialConfiguration));
            org.kframework.backend.java.kil.Rule javaPattern = converter.convert(Optional.empty(), pattern);
            List<Substitution<Variable, Term>> searchResults;
            searchResults = rewriter.search(javaTerm, javaPattern, bound.orElse(NEGATIVE_VALUE), depth.orElse(NEGATIVE_VALUE),
                    searchType, termContext);
            return searchResults;
        }


        public Tuple2<RewriterResult, List<? extends Map<? extends KVariable, ? extends K>>> executeAndMatch(K k, Optional<Integer> depth, Rule rule) {
            RewriterResult res = execute(k, depth);
            return Tuple2.apply(res, match(res.k(), rule));
        }

        @Override
        public List<K> prove(List<Rule> rules) {
            TermContext termContext = TermContext.builder(rewritingContext).freshCounter(initCounterValue).build();
            KOREtoBackendKIL converter = new KOREtoBackendKIL(module, definition, termContext, true, false);
            List<org.kframework.backend.java.kil.Rule> javaRules = rules.stream()
                    .map(r -> converter.convert(Optional.<Module>empty(), r))
                    .collect(Collectors.toList());
            List<org.kframework.backend.java.kil.Rule> allRules = javaRules.stream()
<<<<<<< HEAD
                    .map(r -> r.getFreshRule())
=======
                    .map(r -> r.getFreshRule(termContext))
>>>>>>> 8e436b89
                    .collect(Collectors.toList());

            List<ConstrainedTerm> proofResults = javaRules.stream()
                    .filter(r -> !r.containsAttribute(Attribute.TRUSTED_KEY))
<<<<<<< HEAD
                    .map(r -> rewriter.proveRule(r.createLhsPattern(termContext), r.createRhsPattern(), allRules))
                    .flatMap(List::stream)
=======
                    .flatMap(r -> {
                        ConstrainedTerm initialTerm = new ConstrainedTerm(
                                r.leftHandSide(),
                                ConjunctiveFormula.of(termContext).addAll(r.requires()));
                        ConstrainedTerm targetTerm = new ConstrainedTerm(
                                r.rightHandSide(),
                                ConjunctiveFormula.of(termContext).addAll(r.ensures()));
                        return rewriter.proveRule(initialTerm, targetTerm, allRules).stream();
                    })
>>>>>>> 8e436b89
                    .collect(Collectors.toList());

            return proofResults.stream()
                    .map(ConstrainedTerm::term)
                    .map(t -> (KItem) t)
                    .collect(Collectors.toList());
        }

    }


    @DefinitionScoped
    public static class InitializeDefinition {

        private final Map<Module, Definition> cache = new LinkedHashMap<Module, Definition>() {
            @Override
            protected boolean removeEldestEntry(Map.Entry<Module, Definition> eldest) {
                return this.size() > 20;
            }
        };

        public Definition invoke(Module module, KExceptionManager kem, TermContext termContext) {
            if (cache.containsKey(module)) {
                return cache.get(module);
            }
            Definition definition = new Definition(module, kem);

            termContext.global().setDefinition(definition);

            JavaConversions.setAsJavaSet(module.attributesFor().keySet()).stream()
                    .map(l -> KLabelConstant.of(l.name(), definition))
                    .forEach(definition::addKLabel);
            definition.addKoreRules(module, termContext);

<<<<<<< HEAD
            Definition evaluatedDef = KILtoBackendJavaKILTransformer.expandAndEvaluate(termContext, kem);

            evaluatedDef.setIndex(new IndexingTable(() -> evaluatedDef, new IndexingTable.Data()));
            cache.put(module, evaluatedDef);
            return evaluatedDef;
=======
            definition.setIndex(new IndexingTable(() -> definition, new IndexingTable.Data()));
            cache.put(module, definition);
            return definition;
>>>>>>> 8e436b89
        }
    }
}<|MERGE_RESOLUTION|>--- conflicted
+++ resolved
@@ -91,7 +91,7 @@
     public synchronized Rewriter apply(Module module) {
         TermContext initializingContext = TermContext.builder(new GlobalContext(fs, javaOptions, globalOptions, krunOptions, kem, smtOptions, hookProvider, files, Stage.INITIALIZING))
                 .freshCounter(0).build();
-        Definition evaluatedDef = initializeDefinition.invoke(module, kem, initializingContext);
+        Definition evaluatedDef = initializeDefinition.invoke(module, kem, initializingContext.global());
 
         GlobalContext rewritingContext = new GlobalContext(fs, javaOptions, globalOptions, krunOptions, kem, smtOptions, hookProvider, files, Stage.REWRITING);
         rewritingContext.setDefinition(evaluatedDef);
@@ -116,7 +116,7 @@
                 BigInteger initCounterValue,
                 GlobalContext rewritingContext,
                 KExceptionManager kem) {
-            this.rewriter = new SymbolicRewriter(definition,  kompileOptions, javaOptions, new KRunState.Counter());
+            this.rewriter = new SymbolicRewriter(rewritingContext,  kompileOptions, javaOptions, new KRunState.Counter());
             this.definition = definition;
             this.module = module;
             this.initCounterValue = initCounterValue;
@@ -127,11 +127,7 @@
         @Override
         public RewriterResult execute(K k, Optional<Integer> depth) {
             TermContext termContext = TermContext.builder(rewritingContext).freshCounter(initCounterValue).build();
-<<<<<<< HEAD
-            KOREtoBackendKIL converter = new KOREtoBackendKIL(module, definition, termContext, true, false);
-=======
-            KOREtoBackendKIL converter = new KOREtoBackendKIL(module, definition, termContext, false, false);
->>>>>>> 8e436b89
+            KOREtoBackendKIL converter = new KOREtoBackendKIL(module, definition, termContext.global(), false, false);
             Term backendKil = KILtoBackendJavaKILTransformer.expandAndEvaluate(termContext, kem, converter.convert(k));
             JavaKRunState result = (JavaKRunState) rewriter.rewrite(new ConstrainedTerm(backendKil, termContext), depth.orElse(-1));
             return new RewriterResult(result.getStepsTaken(), result.getJavaKilTerm());
@@ -146,7 +142,7 @@
         @Override
         public List<? extends Map<? extends KVariable, ? extends K>> search(K initialConfiguration, Optional<Integer> depth, Optional<Integer> bound, Rule pattern, SearchType searchType) {
             TermContext termContext = TermContext.builder(rewritingContext).freshCounter(initCounterValue).build();
-            KOREtoBackendKIL converter = new KOREtoBackendKIL(module, definition, termContext, true, false);
+            KOREtoBackendKIL converter = new KOREtoBackendKIL(module, definition, termContext.global(), true, false);
             Term javaTerm = KILtoBackendJavaKILTransformer.expandAndEvaluate(termContext, kem, converter.convert(initialConfiguration));
             org.kframework.backend.java.kil.Rule javaPattern = converter.convert(Optional.empty(), pattern);
             List<Substitution<Variable, Term>> searchResults;
@@ -164,34 +160,18 @@
         @Override
         public List<K> prove(List<Rule> rules) {
             TermContext termContext = TermContext.builder(rewritingContext).freshCounter(initCounterValue).build();
-            KOREtoBackendKIL converter = new KOREtoBackendKIL(module, definition, termContext, true, false);
+            KOREtoBackendKIL converter = new KOREtoBackendKIL(module, definition, termContext.global(), true, false);
             List<org.kframework.backend.java.kil.Rule> javaRules = rules.stream()
                     .map(r -> converter.convert(Optional.<Module>empty(), r))
                     .collect(Collectors.toList());
             List<org.kframework.backend.java.kil.Rule> allRules = javaRules.stream()
-<<<<<<< HEAD
                     .map(r -> r.getFreshRule())
-=======
-                    .map(r -> r.getFreshRule(termContext))
->>>>>>> 8e436b89
                     .collect(Collectors.toList());
 
             List<ConstrainedTerm> proofResults = javaRules.stream()
                     .filter(r -> !r.containsAttribute(Attribute.TRUSTED_KEY))
-<<<<<<< HEAD
                     .map(r -> rewriter.proveRule(r.createLhsPattern(termContext), r.createRhsPattern(), allRules))
                     .flatMap(List::stream)
-=======
-                    .flatMap(r -> {
-                        ConstrainedTerm initialTerm = new ConstrainedTerm(
-                                r.leftHandSide(),
-                                ConjunctiveFormula.of(termContext).addAll(r.requires()));
-                        ConstrainedTerm targetTerm = new ConstrainedTerm(
-                                r.rightHandSide(),
-                                ConjunctiveFormula.of(termContext).addAll(r.ensures()));
-                        return rewriter.proveRule(initialTerm, targetTerm, allRules).stream();
-                    })
->>>>>>> 8e436b89
                     .collect(Collectors.toList());
 
             return proofResults.stream()
@@ -213,30 +193,22 @@
             }
         };
 
-        public Definition invoke(Module module, KExceptionManager kem, TermContext termContext) {
+        public Definition invoke(Module module, KExceptionManager kem, GlobalContext global) {
             if (cache.containsKey(module)) {
                 return cache.get(module);
             }
             Definition definition = new Definition(module, kem);
 
-            termContext.global().setDefinition(definition);
+            global.setDefinition(definition);
 
             JavaConversions.setAsJavaSet(module.attributesFor().keySet()).stream()
                     .map(l -> KLabelConstant.of(l.name(), definition))
                     .forEach(definition::addKLabel);
-            definition.addKoreRules(module, termContext);
-
-<<<<<<< HEAD
-            Definition evaluatedDef = KILtoBackendJavaKILTransformer.expandAndEvaluate(termContext, kem);
-
-            evaluatedDef.setIndex(new IndexingTable(() -> evaluatedDef, new IndexingTable.Data()));
-            cache.put(module, evaluatedDef);
-            return evaluatedDef;
-=======
+            definition.addKoreRules(module, global);
+
             definition.setIndex(new IndexingTable(() -> definition, new IndexingTable.Data()));
             cache.put(module, definition);
             return definition;
->>>>>>> 8e436b89
         }
     }
 }