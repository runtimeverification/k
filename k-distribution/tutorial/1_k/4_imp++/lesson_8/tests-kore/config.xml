--- conflicted
+++ resolved
@@ -2,16 +2,13 @@
 <!-- Copyright (c) 2013-2015 K Team. All Rights Reserved. -->
 <tests>
 
-<<<<<<< HEAD
     <include file="../../lesson_7/tests/config.xml"
              skip="pdf"
              exclude="spawn"
              more-results=".">
-        <kompile-option name="--kore"/>
         <kompile-option name="--transition"
                         value="lookup increment assignment read print"/>
         <all-programs>
-            <krun-option name="--kore"/>
             <krun-option name="--parser" value="kast --kore --sort Stmts"/>
         </all-programs>
         <!--<program name="spawn.imp" >-->
@@ -20,52 +17,17 @@
         <!--<krun-option name="&#45;&#45;search" />-->
         <!--</program>-->
         <program name="io.imp">
-            <krun-option name="--kore"/>
             <krun-option name="--parser" value="kast --kore --sort Stmts"/>
             <krun-option name="--output" value="none"/>
         </program>
         <program name="locals.imp">
-            <krun-option name="--kore"/>
             <krun-option name="--parser" value="kast --kore --sort Stmts"/>
             <krun-option name="--output" value="none"/>
         </program>
         <program name="sum-io.imp">
-            <krun-option name="--kore"/>
             <krun-option name="--parser" value="kast --kore --sort Stmts"/>
             <krun-option name="--output" value="none"/>
         </program>
-        <program name="primes.imp">
-            <krun-option name="--kore"/>
-            <krun-option name="--parser" value="kast --kore --sort Stmts"/>
-        </program>
-        <program name="sum.imp">
-            <krun-option name="--kore"/>
-            <krun-option name="--parser" value="kast --kore --sort Stmts"/>
-        </program>
-        <program name="collatz.imp">
-            <krun-option name="--kore"/>
-            <krun-option name="--parser" value="kast --kore --sort Stmts"/>
-        </program>
-        <program name="div.imp">
-            <krun-option name="--kore"/>
-            <krun-option name="--parser" value="kast --kore --sort Stmts"/>
-        </program>
     </include>
-=======
-  <include file="../../lesson_7/tests/config.xml"
-           skip="pdf"
-           more-results="." >
-    <kompile-option name="--transition"
-                    value="lookup increment assignment read print" />
-    <all-programs>
-      <krun-option name="--parser" value="kast --sort Stmts" />
-      <krun-option name="--output" value="none" />
-    </all-programs>
-    <program name="spawn.imp" >
-      <krun-option name="--parser" value="kast --sort Stmts" />
-      <krun-option name="--search" />
-    </program>
-  </include>
->>>>>>> f0ae243c
 
 </tests>