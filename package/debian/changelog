<<<<<<< HEAD
kframework (5.0.26) unstable; urgency=medium
=======
kframework (5.1.0) unstable; urgency=medium
>>>>>>> 3342ca69

  * Initial Release.

 -- Dwight Guth <dwight.guth@runtimeverification.com>  Thu, 17 Jan 2019 22:06:06 -0600<|MERGE_RESOLUTION|>--- conflicted
+++ resolved
@@ -1,8 +1,4 @@
-<<<<<<< HEAD
-kframework (5.0.26) unstable; urgency=medium
-=======
 kframework (5.1.0) unstable; urgency=medium
->>>>>>> 3342ca69
 
   * Initial Release.
 
