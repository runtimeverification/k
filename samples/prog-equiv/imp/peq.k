<<<<<<< HEAD
// Copyright (c) 2012-2014 K Team. All Rights Reserved.

=======
// Copyright (c) 2012 - 2014 K Team. All Rights Reserved.
>>>>>>> c85e6898

require "builtins/symbolic-k.k"

/*!
\setlength{\parindent}{1em}

\newcommand{\IMP}{\textsc{imp}\xspace}
\newcommand{\STREAM}{\textsc{stream}\xspace}

\title{PEQ (Program Equivalence on \IMP)}
\author{Dorel Lucanu (\texttt{dlucanu@info.uaic.ro})}
\organization{Alexandru Ioan Cuza University of Ia\c{s}i, Romania}
\newcommand{\pattern}[2]{{#1}%
  \ifthenelse{\equal{#2}{}}{}{%
    \,{\pmb{\wedge}}\,{#2}%
  }%
}


*/

//@ \section{Syntax}

module IMP-SYNTAX

/*@
  This is the syntax of IMP, where we added the multiplication operator, the
  "for" statement,  and the  labeled statements.
  The statement \texttt{for} is added just for proving its equivalence 
  with its simulation with while. The semantics of \texttt{for} is given
  in a similar way to that of while.
*/
  
  syntax AExp ::= Int | Id
  				| AExp "/" AExp [left, strict]
  				| AExp "*" AExp [left, strict]
  				> AExp "+" AExp [left, strict]
  				| "(" AExp ")"  [bracket]

  syntax BExp ::= Bool
  				| AExp "<=" AExp  [seqstrict]
  				| "not" BExp      [strict]
  				> BExp "and" BExp [left, strict(1)]
  				| "(" BExp ")"    [bracket]


  syntax Stmt ::= "skip" // | Elt | Elt "::" Stmt | Id ":-" Stmt
  				| Id ":=" AExp   [strict(2)]
  				| "if" BExp "then" Stmt "else" Stmt [strict(1)]
  				| "while" BExp "do" Stmt
                                | "for" Id "from" AExp "to" AExp "do" Stmt
                                  [strict(2)] 
                                | Id ":" Stmt
  				> Stmt ";" Stmt   [left]
  				| "(" Stmt ")"    [bracket]

  syntax Elt ::= Id | Int   // extension for streams
  syntax Stmt ::=  Elt // trebuie sa fie aici, altfel prgramul cicleaza!!!

  syntax Pgm ::= "var" Ids ";" Stmt
  syntax Ids ::= List{Id, ","}

/*@
  The following syntax is specific to the program equivalence.
  The "observers' are the program variables used to define the observational
  equivalence. Two configurations are observational equivalence iff each
  variable observers has the same value in both configurations.
*/


  syntax Id ::= "allObs"

  syntax InitVal ::= Id "->" Int | "SymMap" "(" Id ")"
  syntax InitVals ::= List{InitVal,","}

  syntax EqvPgm ::= "<k>" Stmt "</k>"
                    "<env>" InitVals "</env>"
                    "~" 
                    "<k>" Stmt "</k>"
                    "<env>" InitVals "</env>"
                    "if" BExp
                    "using" "observers:" Ids ";"

  syntax Start ::= EqvPgm  

/*@
  The following expressions are used in conditions.
  If it is included in the definition of the language, then its declaration
  here is no longer necessary.
*/

  syntax BExp ::= AExp "==" AExp  [strict]

  /*@
    Extending with symbolic values:
   */

  syntax Stmt ::= "#symStmt" "(" Id ")"  [onlyLabel, klabel(#symStmt)]

  syntax AExp ::= "#symAExp" "(" Id ")"  [onlyLabel, klabel(#symAExp)]

//  syntax Map ::= "#symMap" "(" Id ")" [onlyLabel, klabel(#symMap)]

  syntax Int ::= "#symInt" "(" Id ")" [onlyLabel, klabel(#symInt)]

endmodule


/*!
\setlength{\parindent}{1em}
\title{PEQ (Program Equivalence)}
\author{Dorel Lucanu (\texttt{dlucanu@info.uaic.ro}) and Vlad Rusu (Vlad.Rusu@inria.fr)}
\organization{"Alexandru Ioan Cuza" University of Iasi, INRIA Lille}
*/

//@ \section{Symbolic Maps}

module SYMBOLIC-DOMAIN
  imports IMP-SYNTAX

/*@ Matching Logic (ML) implication\\
This implication is used to test satisfaction relation between the circular hypothesis and
the current confuguration. Therefore we assume that it is of the form
$\pattern{\pi}{\phi}\implies \pattern{\pi'}{\phi'}$, where $\pattern{\pi}{\phi}$ will play
the role of the current configuration, and $\pattern{\pi'}{\phi'}$ the role of the 
hypothesis. Further, we always assume that $\pattern{\pi'}{\phi'}$ is in abstract form,
i.e., of the form $(\exists X)\pattern{\overline{\pi}'}{\phi'\land \sigma}$, 
where \emph{$\overline{\pi}$ is an abstraction of $\pi$ via $\sigma^\pi$} 
(i.e., $\sigma^\pi(\overline{\pi})=\pi$), and $\sigma^\pi$ in the pattern condition is viewed
as a conjunction formula $\bigwedge x = \sigma^\pi(x)$ (the equality is in the symbolic
domain.\\
Since the current pattern condition is always satisfiable, the implication is equivalent to
$\phi\land \bigwedge\sigma\implies \phi'$, where $\sigma$ is the substitution that satisfies
$\sigma(\pi')=\sigma(pi)$ (we assume that the abstractions are defined such that such a
substitution always exists).
 
For the case of \IMP, we consider the abstractions defined such that 
$X=\mathit{range}(M)$ with $M$ the content of the cell
\textsf{env}. We have
$\pattern{\kall{cfg}{\kall{k}{K}\kall{env}{M}}}{\phi}\implies
\pattern{\kall{cfg}{\kall{k}{K'}\kall{env}{M'}}}{\phi'}$
iff
$K = K'$ and
$\phi\land\bigwedge_{x\in\mathit{dom}(M')}(M'(x)=M(x))\implies \phi'$.
Note that for the equivalence formulas, $K$ and $K'$ are pairs of 
programs and $M$ and $M"$ are pairs of maps. Since for the programs the
equality is required, only the maps and conditions are given as parameters.
*/

/*
  syntax Bool ::= impliesML(Map, Bool, Map, Bool) [function]

  rule impliesML(M:Map, F:Bool, M':Map, F':Bool) => true 
       when checkSat((filter(F) andBool substMap2Bool(getSubstMap(M', M)))
                      andBool notBool(filter(F'))
                    ) ==K "unsat" 
  
*/

  syntax Bool ::= impliesML(Map, Map, Bool, Map, Map, Bool) [function]

  rule impliesML(M1:Map, M2:Map, F:Bool, M1':Map, M2':Map, F':Bool) => true 
       when checkSat(filter(F)
                      andBool substMap2Bool(getSubstMap(M1', M1))
                      andBool substMap2Bool(getSubstMap(M2', M2))
                      andBool notBool(filter(F'))
                    ) ==K "unsat" 



/*@
  Compute the substitution given by the maps stored in the environments
*/

  syntax Map ::= "getSubstMap" "(" Map "," Map ")" [function]

  rule getSubstMap(.Map, M:Map) => .Map

  rule getSubstMap((M1:Map X:K |-> I:K), (M2:Map X |-> A:K))
       =>
       I |-> A getSubstMap(M1, M2) 
       when isSymbolicInt(I) ==K true  // to be sure that M1 is abstract

  rule getSubstMap((M1:Map followup(S:Stmt, Env:Map, F:Bool)), M2:Map)
       =>
       getSubstMap(M1, M2)

  rule getSubstMap((#symbMap(IM:Id) M1:Map), M2:Map)
       =>
       getSubstMap(M1, M2)

/*
   translation of a map substitution into a boolean
*/
  syntax Bool ::= substMap2Bool(Map) [function]

  rule substMap2Bool(.Map) => true

  rule substMap2Bool(A:Int |-> B:Int) => A ==Int B

  rule substMap2Bool(A:Bool |-> B:Bool) => A ==Bool B

/*@
  Try to compute the substitution between two programs.
  The definition of \texttt{getSubst} depends on  the syntax of the language.
  Any extension of the language implies the update of this definition.
*/

  syntax Substitution ::= "getSubst" "(" K "," K ")" [function]
            |  K "replBy" K [strict]  // a substitution pair
            |  Substitution ";;" Substitution [left]      // concatenation of substitutions
            |  "emptySubst"

  rule getSubst(K:K, K) => emptySubst

  rule getSubst(A1:K + A1':K, A2:K + A2':K)
       =>
       getSubst(A1, A2) ;; getSubst(A1', A2')


  rule getSubst(A1:K * A1':K, A2:K * A2':K)
       =>
       getSubst(A1, A2) ;; getSubst(A1', A2')


  rule getSubst(A1:K / A1':K, A2:K / A2':K)
       =>
       getSubst(A1, A2) ;;  getSubst(A1', A2')


  rule getSubst(A1:K <= A1':K, A2:K <= A2':K)
       =>
       getSubst(A1, A2) ;; getSubst(A1', A2')


  rule getSubst(B1:K and B1':K, B2:K and B2':K)
       =>
       getSubst(B1, B2) ;; getSubst(B1', B2')


  rule getSubst(not B1:K, not B2:K) => getSubst(B1, B2)


  rule getSubst(S1:K ; S1':K, S2:K ; S2':K)
       =>
       getSubst(S1, S2) ;; getSubst(S1', S2')


  rule getSubst(if B1:K then S1:K else S2:K, if B1':K then S1':K else S2':K)
       =>
       getSubst(B1, B1') ;; getSubst(S1, S1') ;; getSubst(S2, S2')


  rule getSubst(while B:K do S:K, while B':K do S':K)
       =>
       getSubst(B, B') ;; getSubst(S, S')


  rule getSubst(for X:K from A1:K to A2:K do S:K,
                for X:K from A1':K to A2':K do S':K)
       =>
       getSubst(A1, A1') ;; getSubst(A2, A2') ;; getSubst(S, S')


  rule getSubst(X:K := A1:K, X := A2:K) => getSubst(A1, A2)


  rule getSubst(K1:K ~> K2:K, K1':K ~> K2':K)
       =>
       getSubst(K1, K1') ;; getSubst(K2, K2')
       when (K1 =/=K .K)
       andBool (K2 =/=K .K)
       andBool (K1' =/=K .K)
       andBool (K2' =/=K .K)

  rule getSubst(L1:Id : S1:K, L2:Id : S2:K) => getSubst(S1, S2)


  rule getSubst(X:Id, X:Id) => emptySubst
  
  rule getSubst(#symAExp(X:K), A:AExp) => (#symAExp(X) replBy A)

  rule getSubst(#symInt(X:K), A:AExp) => (#symInt(X) replBy A)

  rule getSubst(#symBExp(X:K), B:BExp) => (#symBExp(X) replBy B)

  rule getSubst(#symBool(X:K), B:BExp) => (#symBool(X) replBy B)


  // to be completed


/*@
  Check if a Map is a substitution (real map):
*/

  syntax Bool ::= "isSubst" "("  K ")"  [function]

 rule isSubst(S:K) => isRelation(S) andBool isAssocArray(S)

/*
  rule isSubst(emptySubst) => true

  rule isSubst(I:K replBy A:K) => true

  rule isSubst(M:K ;; (I:K replBy A:K)) => isSubst(M)
*/

  syntax K ::= "isRelation" "("  K ")"  [function]

  rule isRelation(emptySubst) => true

  rule isRelation(I:K replBy A:K) => true

  rule isRelation(Rest:K ;; (I:K replBy A:K)) => isRelation(Rest)

  syntax Bool ::= "isAssocArray" "("  K ")"  [function]

  rule isAssocArray(emptySubst) => true

  rule isAssocArray(I:K replBy A:K) => true

  rule isAssocArray(I:K replBy A:K ;; Rest:K) => isAssocArray(Rest)
       when isInDom(I, Rest) =/=K true

  rule isAssocArray(I:K replBy A:K ;; Rest:K) => isAssocArray(Rest)
       when isInDom(I, Rest) ==K true andBool valOf(I, Rest) ==K A

  syntax Bool ::= isInDom(K, K) [function]

  rule isInDom(X:K, emptySubst) => false


  rule isInDom(I:K, I replBy A:K) => true

  rule isInDom(I:K, (I replBy A:K ;; Rest:K)) => true

  rule isInDom(I:K, X replBy A:K) => false
       when I=/=K X

  rule isInDom(I:K, (X replBy A:K ;; Rest:K)) => isInDom(I,  Rest)
       when I=/=K X

  syntax K ::= valOf(K, K)

  rule valOf(I:K, I replBy A:K) => A

  rule valOf(I:K, (I replBy A:K ;; Rest:K)) => A

  rule valOf(I:K, (X replBy A:K ;; Rest:K)) => valOf(I,  Rest)
       when I=/=K X


 //@ Two auxiliary rules

  rule S:Substitution ;; emptySubst => S [anywhere]

  rule emptySubst ;; S:Substitution => S [anywhere]




/*@
  The observational equivalence relation is defined by checking the equality of
  the observer variables in the two configurations (see how \texttt{eqObs} is 
  called.
*/

  syntax Bool ::= "eqObs" "(" EnvCellSort "," EnvCellSort "," ObserversCellSort "," K ")" [function]

  rule eqObs(<env> _ </env>,
             <env> _ </env>,
             <observers> .List </observers>, F:K)
       =>
       true


  rule eqObs(<env> Env1:Map </env>,
             <env> Env2:Map </env>,
             <observers> ListItem(allObs) </observers>, F:K)
       =>
       eqEnv(Env1, Env2, F)


  rule eqObs( <env>... X:Id |-> V1:Int ...</env>,
              <env>... X    |-> V2:Int ...</env>,
              <observers> ListItem(X) => . ...</observers>, F:K )
       when checkSat(filter(F) andBool notBool(V1 ==Int V2)) ==K "unsat" 

/*@
  the equality of two (symbolic environments):
*/

  syntax Bool ::= "eqEnv" "(" Map "," Map "," Bool ")" [function]
  
  rule eqEnv(Env:Map, Env, _) => true

  rule eqEnv((X:K |-> V1:Int Env1:Map), (X |-> V2:Int Env2:Map), F:Bool)
       =>
       eqEnv(Env1, Env2, F)
       when checkSat(filter(F) andBool notBool(V1 ==Int V2)) ==K "unsat" 

  rule eqEnv((X:K |-> V1:Bool Env1:Map), (X |-> V2:Bool Env2:Map), F:Bool)
       =>
       eqEnv(Env1, Env2, F)
       when checkSat(filter(F) andBool notBool(V1 ==Bool V2)) ==K "unsat" 

  rule eqEnv((X:K |-> V:K Env1:Map), (X |-> V Env2:Map), F:Bool)
       =>
       eqEnv(Env1, Env2, F)

  rule eqEnv(followup(S:Stmt, Env1:Map, F1:Bool),
             followup(S:Stmt, Env2:Map, F2:Bool), F:Bool)
       => 
       eqEnv(Env1, Env2, F1)
       andBool checkSat(filter((F1 andBool notBool F2) orBool 
                        (F2 andBool notBool F1)))
               ==K "unsat" 

 //@ An auxiliary rule for maps:

  rule MI:MapItem MI => MI [anywhere]



/*@
  isNotModifiedBy
*/
  syntax Bool ::= K "isNotModifiedBy" K

  rule X:Int isNotModifiedBy _:K => true when isSymbolicInt(X) [anywhere]
  rule X:Bool isNotModifiedBy _:K => true when isSymbolicBool(X)  [anywhere]

  syntax Map ::= "followup" "(" K "," Map "," Bool ")"
  rule isSymbolicMap(followup(_:K, _:Map, _:Bool)) => true [anywhere]


// in the following, "myImpliesBool" should be removed when we shall have
  // a complete implementation of Bool 


  rule followup(S:K, (X:K |-> V:K M:Map), F:Bool) 
       =>
       X |-> V followup(S, M, F)
       when (F myImpliesBool (X isNotModifiedBy S)) 
       [anywhere]

// temporary solution until the correct sorting of #symMap() is solved 

  syntax Map ::= "#symbMap" "(" Id ")"
  rule isSymbolicMap(#symbMap(_:Id)) => true [anywhere]

  //@ Extend keys()
  rule keys ((followup(SS:K, Rho:Map, F:Bool) => .) _) 
  rule keys ((#symbMap(_) => .) _) 

  //@ Lookup
  syntax K ::= "lookup" "(" K "," Map ")" [function]
  rule [lookup] :  lookup(X:K, (_ X |-> V:K _)) => V

  //@ Update
  syntax Map ::= "update" "(" Map "," K "," K ")" [function]

  rule [update]:
       update((M:Map X:K |-> _), X, V:K) => (M X |-> V)

  rule [update]:
       update(M:Map, X:K, V:K) => (M X |-> V)
       when notBool(X in keys(M))


/*@
  Helper functions that are used for cleaning a formula before sending it 
  to the SMT solver.
*/

  rule K2SMTLib(X:K isNotModifiedBy S:K) => "true" [anywhere] // doesn't work

  // the following will be removed when K2SMTLib is fixed

  syntax Bool ::= "filter" "(" Bool ")" [function]
               |  "replaceIsNotModifiedBy" "(" Bool "," Bool ")" [function]

  rule replaceIsNotModifiedBy(B:Bool, X:K isNotModifiedBy S:K) => B

// trick:
  rule replaceIsNotModifiedBy(B:Bool, true) => true

  rule replaceIsNotModifiedBy(B:Bool, false) => false

  rule replaceIsNotModifiedBy(B:Bool, I1:Int <=Int I2:Int) => I1 <=Int I2 

  rule replaceIsNotModifiedBy(B:Bool, I1:Int ==Int I2:Int) => I1 ==Int I2

  rule replaceIsNotModifiedBy(B:Bool, notBool B1:Bool)
       =>
       notBool replaceIsNotModifiedBy(B, B1)

  rule replaceIsNotModifiedBy(B:Bool, B1:Bool andBool B2:Bool)
       =>
       replaceIsNotModifiedBy(B, B1) andBool replaceIsNotModifiedBy(B, B2)

  rule replaceIsNotModifiedBy(B:Bool, B1:Bool orBool B2:Bool)
       =>
       replaceIsNotModifiedBy(B, B1) orBool replaceIsNotModifiedBy(B, B2)

  rule replaceIsNotModifiedBy(B:Bool, B1:Bool impliesBool B2:Bool)
       =>
       replaceIsNotModifiedBy(B, B1) impliesBool replaceIsNotModifiedBy(B, B2)


  rule filter(B:Bool) => replaceIsNotModifiedBy(true, B) orBool
                         replaceIsNotModifiedBy(false, B)


// rule filter(B:Bool) => B

/*@
  The following defines the substitution of the symbolic values with
  symbolic expressions.
*/

  syntax K ::= K "[" K "/" K "]" [function]

  rule B:K [ V:K / X:K ] => replace(X, V, B)

  //@ Replace X:K by V:K in E:K

  syntax K ::= replace(K,K,K) [function]
  syntax KList ::= replaceList(K,K,KList) [function]
  syntax KList ::= replaceListList(KList,K,KList) [function]

  rule replace(X:K, V:K, X) => V
  rule replace(XL:KLabel(XKL:KList), V:K, EL:KLabel(EKL:KList))
        =>
       EL(replaceList(XL(XKL), V, EKL))  when XL =/=KLabel EL
  rule replace(XL:KLabel(XKL:KList), V:K, XL:KLabel(EKL:KList))
        =>
        XL(replaceListList(XKL, V, EKL))

  rule replaceList(X:K, V:K, .KList) => .KList
  rule replaceList(X:K, V:K, (E:K,, EKL:KList))
       =>
       replace(X, V, E),, replaceList(X, V, EKL)

  rule replaceListList(.KList, V:K, EKL:KList) => EKL
  rule replaceListList((X:K,, XKL:KList), V:K, (E:K,, EKL:KList))
       =>
       replace(X, V, E),, replaceListList(XKL, V, EKL)

/*
  A temporary solution until the buitin operations on Bool will be completely
  defined.
*/


  syntax Bool ::= Bool "myImpliesBool" Bool


  rule B:Bool myImpliesBool true => true  [anywhere]

  rule B:Bool myImpliesBool B => true  [anywhere]


  rule (B1:Bool andBool B2:Bool) myImpliesBool B:Bool => true
       when B1 myImpliesBool B
       [anywhere]

  rule (B1:Bool andBool B2:Bool) myImpliesBool B:Bool => true
       when B2 myImpliesBool B
       [anywhere]

  rule (B:Bool andBool B':Bool) myImpliesBool B => true  [anywhere]
  rule (B':Bool andBool B:Bool) myImpliesBool B => true  [anywhere]

 // the following rules are ignored by the current compiler

  rule B:Bool andBool true => B  [anywhere]

  rule true andBool B:Bool => B  [anywhere]

  rule B:Bool andBool B => B  [anywhere]

  rule (B1:Bool andBool B:Bool) andBool B => B1 andBool B  [anywhere]

  rule B:Bool orBool true => true  [anywhere]

  rule true orBool B:Bool => true  [anywhere]

endmodule



//@ \section{Semantics}

module PEQ
  imports SYMBOLIC-DOMAIN


/*@
  A configuration is a multiset of goals. Each goal consists of an
  equivalence formula. The patterns are stored into a \texttt{config}
  cell and the condition in the \texttt{condition} cell.
  The cell \texttt{hypos} is for storing the hypotheses met during
  the proving process. It has a structure similar to that of goals, but
  where the names of cells are changed in order to forbid the rules firing
  for hypotheses, in this way the hypotheses are kept unchanged. 
  The cell \texttt{observers} stores the list of the observer variables.
*/

  configuration <T color="yellow"> 
                  <goals> 
                    <goal multiplicity="*">
                      <config multiplicity="*">
                        <k color="green"> $PGM:EqvPgm  </k>
                        <env color="red"> .Map </env>
                      </config>
                      <condition> true </condition>
                      <cash-env> .Map </cash-env> 
                    </goal>
                  </goals>
//		  <output stream="stdout"> ListItem("Proving ...\n") </output>
                  <hypos>
                    <hypo multiplicity="*">
                      <patt1>
                        <hk1 color="green"> .K  </hk1>
                        <henv1 color="red"> .Map </henv1>
                      </patt1>
                      <patt2>
                        <hk2 color="green"> .K  </hk2>
                        <henv2 color="red"> .Map </henv2>
                      </patt2>
                      <hcondition> true </hcondition>
                    </hypo>
                  </hypos>
                  <observers> .List </observers>
                </T>

/*@
  The values are defined as for the original IMP, but note that now Int includes
  the symbolic integer expressions. Remember that the predicate \texttt{isBool} 
  is not extended to symbolic boolean expressions. So, the only boolean values 
  remain \texttt{true} and \texttt{false}.
*/

  syntax KResult ::= Val
  syntax Val ::= Int | #Bool

/*@
  We use a new syntactic construct that help us to store hypotheses. The basic
  idea is to add the hypotheses in a controlled way. For instance, we may add
  hypothesis only when on the top in the two k cells we have  statement with
  the same label (the label is a kind of "rendevous" synchronisarion). 
*/

  syntax K ::= "storeHypo" "(" K ")"   // for storing hypotheses
            |  "lbldStmt" "(" Id "," K ")"    // event signalling a labelled
                                              // statement

            |  "checkHypo" "(" K "," Map "," K "," Map "," HyposCellFragment ")"
               // for checking hypotheses one by one 

            |  "checkCond" "(" K "," K ")"  // check the conditions of the
                                     // current formula and checked hypothesis

  syntax K ::= "break"  // to temporarily stop one of the two programs

/*@
  The semantics of the expressions remains unchanged, excepting the memory 
  lookup and the memory update; these will be explained later.
*/

  rule [addition] : I1:Int + I2:Int => I1 +Int I2 
  rule [multiplication] : I1:Int * I2:Int => I1 *Int I2 
  rule [division] : I1:Int / I2:Int => I1 /Int I2 when I2 =/=K 0

  rule [leq] : I1:Int <= I2:Int => I1 <=Int I2
  rule [not] : not T:Bool => notBool T
  rule [and-true] : true and B:BExp => B
  rule [and-false]: false and _:BExp => false

  rule [program-no-vars]: <k> var .Ids ; S:Stmt => S ...</k> [structural]


  rule [program-still-vars]:
           <k> var X:Id, Xs:Ids; S:Stmt => var Xs; S ...</k>
          <env> Rho:Map (. => X |-> 0) </env> when notBool(X in keys(Rho))

/*@ 
  Equality of ints we additionally added:
*/

  rule [eq] : I1:Int == I2:Int => I1 ==Int I2

/*@
  The semantics for the initial statements remain unchanged, too. 
  However, most of the rules are annotated as transitions for tracing reasons.
*/

  rule [skip] : skip => .
       [structural]

  rule [sequential] : S1:Stmt;S2:Stmt => S1 ~> S2 [structural]

  rule [if-true] : if true  then S:Stmt else _ => S
//       [transition]

  rule [if-false]: if false then _ else S:Stmt => S
//       [transition]

  rule [while] :
          while B:BExp do S:Stmt 
          => 
          if B then S ; while B do S else skip
//       [transition]

  rule [for]:  
       for I:Id from A1:Int to A2:Int do S:Stmt
       => 
       I := A1;
       if (I <= A2) then (S; for I from (A1 + 1) to A2  do S)
                    else skip
       [transition] 


/*@ \subsection{Labelled statements}
  We first extend the contextual declarations (derived from the strictness
  attribute) to the labelled transitions.
*/

  context L:Id : for _:Id from HOLE to _:AExp do _:Stmt
  context L:Id : if HOLE then _:Stmt else _:Stmt


/*@
  The labelled recursive statements have a special semantics because
  the label must be propagated. Therefore we need a boolean function
  that discriminate between recursive and non-recursive statements.
*/

  syntax Boolean ::= "isRecursive" "(" Stmt ")" [function]
  rule isRecursive(while _:BExp do _:Stmt) => true
  rule isRecursive(for I:Id from A1:AExp to A2:AExp do S:Stmt) => true


/*@
  For the non-recursive statements, the labels are translated into 
  synchronyzing construct. Naturally, for these cases only the label
  is required for the synchronization. We prefer to save the whole
  content of the cell \texttt{k} as argument of the synchronyzing
*/

  rule [labelled-non-rec-stmt] :
       <k>
          ( L:Id : S:Stmt
            =>
            lbldStmt(L, S ~> K) ~> S
          ) ~> K:K 
       </k>
       when isRecursive (S) =/=K true
//       [transition]

/*@
  The two labeled recursive statements have a special semantics due to the
  label  propagation.
*/

  rule [while-labelled] :
       <k>
          L:Id : while B:BExp do S:Stmt ~> K:K
          => 
          lbldStmt(L, while B do S ~> K) ~>
          if B then S ; L : while B do S else skip
          ~> K
       </k> 
//       [transition]

  rule [for-labelled]:  
        <k> 
          L:Id : for I:Id from A1:AExp to A2:AExp do S:Stmt ~> K:K
           => 
          lbldStmt(L, for I from A1 to A2 do S ~> K) ~>
          I := A1;
          if (I <= A2) then (S; L : for I from (A1 + 1) to A2  do S)
                       else skip
          ~> K
        </k> 
       [transition]

/*@
  Semantics of the symbolic statements:
*/


  rule [symbolic-stmt] : 
       <config>...
         <k> #symStmt(SS:K) => .  ...</k>
         <env> M:Map => followup(#symStmt(SS), M, F) </env>
       ...</config>
       <condition> F:Bool </condition>
//       when isSymbolicStmt(SS)
//       [transition] 


  rule [symbolic-aexp] :
       <k> #symAExp(XS:K) => lookup(#symAExp(XS), Rho) ...</k>
       <env> Rho:Map </env>
       when #symAExp(XS) in keys(Rho)
//       [transition]


  rule [symbolic-aexp] : 
       <config>... 
         <k> #symAExp(XS:K) =>  VS ...</k>
         <env> Rho:Map => update(Rho, #symAExp(XS), VS) </env>
       ...</config>
       <config>...
         <env> Rho':Map => update(Rho', #symAExp(XS), VS) </env>
       ...</config>
       <condition> F:Bool </condition>
       when (notBool #symAExp(XS) in keys(Rho) 
             andBool eqEnv(Rho, Rho', F) ==K true)
            andBool fresh(VS:Int)
//       [transition] 

  rule [symbolic-aexp] : 
       <config>... 
         <k> #symAExp(XS:K) =>  VS ...</k>
         <env> Rho:Map => update(Rho, #symAExp(XS), VS) </env>
       ...</config>
       <config>...
         <env> Rho':Map </env>
       ...</config>
       <condition> F:Bool </condition>
       when (notBool #symAExp(XS) in keys(Rho) 
             andBool eqEnv(Rho, Rho', F) =/=K true)
            andBool fresh(VS:Int)

/*@
  The memory lookup rule is changed because now the memory can be a 
  symbolic one obtained after a the execution of a symbolic statement.
*/


  rule [lookup] : 
       <k> X:Id =>  lookup(X, Rho) ...</k>
       <env> Rho:Map </env> 
//       [transition] 

/*@
  The semantics of the assignment is modified because of the symbolic  
  statements.
*/

  rule [assignment]:
       <k> X:Id := I:Int => . ...</k>
       <env> Rho:Map => update(Rho, X, I) </env>
//       [transition]


/*@
  additional rules that conservatively extend the definition
*/

  rule [symb-boolean] :
       <config>...
         <k>
            B:Bool
            =>
            checkSat(filter(F andBool B)) ~> 
            checkSat(filter(F andBool notBool B)) ~> 
            B
         ...</k>
         <env> Rho:Map </env>
       ...</config>
       <condition> F:Bool </condition>
       when isSymbolicBool(B)  andBool notBool(B in keys(Rho))
//       [transition]

  rule [derive-with-case-analysis]:
       <goal>
         <config>
           <k> "sat" ~> "sat" ~> B:K ~> K1:K </k>
           <env> Rho1:Map  </env>
         </config>
         <condition> F:K </condition>
         <cash-env> KB:Map </cash-env>
         C:Bag
       </goal>
       =>
       <goal>
         <config>
           <k> storeSyns(F, B, true) ~> true ~> K1 </k>
           <env> Rho1 </env>
         </config>
         <condition> F andBool B  </condition>
         <cash-env> KB:Map (B |-> true) </cash-env>
         C
       </goal>
       <goal>
         <config>
           <k> storeSyns(F, B, false) ~> false ~> K1 </k>
           <env> Rho1 </env>
         </config>
         <condition> F andBool notBool (B) </condition>
         <cash-env> KB:Map (B |-> false) </cash-env>
         C
       </goal>
       when isSymbolicBool(B) andBool notBool(B in keys(Rho1))
       [transition]

  // the other two cases

  rule [sym-bool-red-to-true] :
       "sat" ~> "unsat" ~> B:K => true  // F impliesBool B
       when isSymbolicBool(B) 
//       [transition]

  rule [sym-bool-red-to-false] :
       "unsat" ~> "sat" ~> B:K => false // F impliesBool notBool B
       when isSymbolicBool(B) 
//       [transition]

/*@
  When an existing elementary symbolic boolean expression has to be evaluated,
  its value is read the cell \texttt{kb}.
*/

  rule <k> B:K => V ...</k>
       <cash-env>... B |-> V:Bool ...</cash-env>
       when isSymbolicBool(B) 


/*@
  The following rules remove an inconsistent formula, where the
  condition is false. Note that the stored symbolic boolean expressions
  are parts of the condition.
*/

  rule <goal>...
         <cash-env>... B:K |-> true B |-> false ...</cash-env>
       ...</goal>
       =>
       .
       when isSymbolicBool(B) 


/*@
  The folowing rule "borrows" the value of a elementary boolean expression
  from the pairing configuration. Since these expressions includes symbolic
  values whose scopes are the entire formula, this rule is sound.
  Note also that only sysnonims are usually stored only in one environment.
*/



  /*@
    Store the elementary symbolic boolean expressions obtained as
    "synonims" of the already stored ones due to the path formula 
  */

  syntax K ::= "storeSyns" "(" K "," K "," Bool ")"

  rule storeSyns(F1:K andBool F2:K, B:K, V:Bool) 
       =>
       storeSyns(F1, B, V) ~> storeSyns(F2, B, V)

  rule <k> storeSyns(I1:Int ==Int I2:Int, B:K, V:Bool) => . ...</k>
       <cash-env>... . => (B[I1/I2] |-> V) ...</cash-env>
       when B[I1/I2] =/=K B

  rule <k> storeSyns(I1:Int ==Int I2:Int, B:K, V:Bool) => . ...</k>
       <cash-env>... . => (B[I2/I1] |-> V) ...</cash-env>
       when B[I2/I1] =/=K B

  rule storeSyns(I1:Int ==Int I2:Int, B:K, V:Bool) => . 
       when (B[I1/I2] ==K B) andBool (B[I2/I1] ==K B)

  rule storeSyns(X:Id isNotModifiedBy S:Stmt, B:K, V:Bool) => .

  rule storeSyns(X:AExp isNotModifiedBy S:Stmt, B:K, V:Bool) => .

  rule storeSyns(X:BExp isNotModifiedBy S:Stmt, B:K, V:Bool) => .

  rule <k> storeSyns(I1:Int <=Int I2:Int, B:K, V:Bool) => . ...</k>

  rule <k> storeSyns(notBool(F:K), B:K, V:Bool) => . ...</k>

/*
  rule (<goals> .Bag </goals> => .)
       <output> _ => ListItem("true") </output>
*/

/*@
  The next rule implements the basic entailment relation. The current version
  is incomplete because we have to show it is sound on the tested (it is depending on
  hpw the observation relation is defined). 
  We have to elaborate the implementation of the basic
  entailment.
*/

  rule [basic-entailment] :
       (<goal>
         <config>
           <k> K:K </k>
           <env> Env:Map </env>
         </config>
         <config>
           <k> K </k>
           <env> Env':Map </env>
         </config>
         <condition> F:K </condition>
         C:Bag
       </goal>
       =>
       .)
       <observers> Obs:List </observers>
       when eqObs(<env> Env </env>, 
                  <env> Env' </env>,
                  <observers> Obs </observers>, F)
            ==K true
//       [transition]







/*@
  The followings defines (special) cases when a current goal is a 
  consequence of the circular hypotheses.\\
  This relation must be more elaborated.
*/


/*@
  When two statemets with the same label are synchronized, there are two ways
  to continue:
  1) apply circularity deduction rule if there is an hypothesis that matches the current
     formula;
  2) store the current formula as a circular hypothesis when such an hypothesis does not
     exist.
  We use the auxiliary semantic statement checkHypo for deciding between the two cases.
  Note: the semantics of lbldStmt is similar to that of threads synchronization.
*/

  rule [lbld-stmt-sync] : 
       <goal>
         <config> 
           <k> lbldStmt(L:Id, K1:K) => checkHypo(K1, Env1, K2, Env2, Hypos) ...</k>
           <env> Env1:Map </env>
         </config> 
         <config> 
           <k> lbldStmt(L, K2:K) => break ...</k>
           <env> Env2:Map </env>
         </config>
         C:Bag
       </goal>
       <hypos>
         Hypos:Bag
       </hypos>
//      [transition]

  /*@ The case when the set of hypotheses is empty and 
       the configurations are observational equal.
       The formula is stored as circularity hypo
  */

  rule [check-hypo-no-hyp-obseq] : 
       <goal>
         <config> 
           <k> checkHypo(K1:K, Env1:Map, K2:K, Env2:Map, .Bag)
                =>
                storeHypo(K1)
           ...</k>
           <env> _ => Env1 </env>
         </config> 
         <config> 
           <k> break => storeHypo(K2) ...</k>
         ...</config>
         <condition> F:Bool </condition>
       ...</goal> 
       <observers> Obs:List </observers> 
       when (eqObs(<env> Env1 </env>, 
                   <env> Env2 </env>,
                   <observers> Obs </observers>, F) ==K true)
       [transition]


/*@
  Check hypotheses.
  This is the most tricky step since we have to find a substitution from an
  hypothesis configuration and the current configuration and check that the
  current path (formal) condition implies the formula obtained by applying
  the substitution restrictied to the environment component to the hypothesis
  path formula, as well the formula representing the substitution restricted
  to program (k cell) component.
  Recall that the substitution given by the environment (env cell) is obtained
  with getMapSubst(), and that given by programs is obtained with getSubst().
  Since the configurations in the current formula are unordered, we have 
  to check two cases.

  We consider two additional computational tasks:\\
  computeSubst(Substitution) - that evaluates the components of the given
  substitution in the current environment,\\
  hypoInfo(Bool, Map, Map) - that stores the info about the currently tested
  circular hypothesis; the condiition comoponent of the hypothesis is updated
  with the substitution given by the programs. 
*/


  syntax K ::= computeSubst(Substitution)
             | hypoInfo(Bool, Map, Map)

  rule computeSubst(X:K replBy E:K)
       =>
       X:K replBy E:K ~> computeSubst(emptySubst)
//       [transition]

  rule computeSubst(X:K replBy E:K ;; S:Substitution)
       =>
       X:K replBy E:K ~> computeSubst(S)
//       [transition]


  rule (X:Int replBy A:Int => .) ~> computeSubst(S:Substitution)
                                 ~> hypoInfo((F':Bool => F' [ A / X ]), _, _)
//       [transition]

  rule <k> (X:Int replBy A:Int => .) ~> computeSubst(S:Substitution) ...</k>
       <k>  computeSubst(S:Substitution) ~> 
           hypoInfo((F':Bool => F' [ A / X ]), _, _)
       ...</k>
//       [transition]

  /*@
  First case: there is substitution between the current configuration
  <c1, c2> /\ F and the hypothesis <c1', c2'> /\ F' and the current configuration
  is included in the observational relation.
  */

  rule [check-hypo] :
       <goal>
         <config> 
           <k> checkHypo(K1:K, Env1:Map, K2:K, Env2:Map, 
     	       		               	     <hypo>      
       					       <hcondition>
					         F':Bool
       					       </hcondition> 
       					       <patt1>        
         				         <hk1>
          					   K1':K 
         					 </hk1> 
         					 <henv1>
          					   Env1':Map
          					 </henv1> 
       					       </patt1> 
       					       <patt2>        
         				         <hk2> 
           					   K2':K
						 </hk2> 
         					 <henv2>
         					   Env2':Map
         					 </henv2> 
       					       </patt2> 
     					     </hypo>
                                             Hypos':Bag
                      )
              =>
             computeSubst(getSubst(K1', K1)) ~> hypoInfo(F', Env1', Env2')
             ~> checkHypo(K1:K, Env1:Map, K2:K, Env2:Map, Hypos')
           ...</k>
           <env> _ => Env1 </env>
         ...</config> 
         <config> 
           <k> break => computeSubst(getSubst(K2', K2)) ~> break ...</k>
           <env> _ => Env2 </env>
         ...</config>
         <condition> F:K </condition>
       ...</goal>
       <observers> Obs:List </observers> 
       when (eqObs(<env> Env1 </env>, 
                   <env> Env2 </env>,
                   <observers> Obs </observers>, F) ==K true)
       andBool ((isSubst(getSubst(K1', K1)) ==K true)
                 andBool (isSubst(getSubst(K2', K2)) ==K true))
       [transition]
  /*@
  Second case: there is substitution between the current configuration
  <c1, c2> /\ F and the hypothesis <c2', c1'> /\ F' and the current configuration
  is included in the observational relation.
  */

  rule [check-hypo] :
       <goal>
         <config> 
           <k> checkHypo(K1:K, Env1:Map, K2:K, Env2:Map, 
     	       		               	     <hypo>      
       					       <hcondition>
					         F':Bool
       					       </hcondition> 
       					       <patt1>        
         				         <hk1>
          					   K1':K 
         					 </hk1> 
         					 <henv1>
          					   Env1':Map
          					 </henv1> 
       					       </patt1> 
       					       <patt2>        
         				         <hk2> 
           					   K2':K
						 </hk2> 
         					 <henv2>
         					   Env2':Map
         					 </henv2> 
       					       </patt2> 
     					     </hypo>
                                             Hypos':Bag
                      )
            =>
             computeSubst(getSubst(K2', K1)) ~> hypoInfo(F', Env2', Env1')
             ~> checkHypo(K1:K, Env1:Map, K2:K, Env2:Map, Hypos')
           ...</k>
           <env> _ => Env1 </env>
         ...</config> 
         <config> 
           <k> break => computeSubst(getSubst(K1', K2)) ~> break ...</k>
           <env> _ => Env2 </env>
         ...</config>
         <condition> F:K </condition>
       ...</goal>
       <observers> Obs:List </observers> 
       when (eqObs(<env> Env1 </env>, 
                   <env> Env2 </env>,
                   <observers> Obs </observers>, F) ==K true)
       andBool ((isSubst(getSubst(K1', K2)) ==K true)
                andBool (isSubst(getSubst(K2', K1)) ==K true))
       [transition]

/*@
  The case when an hypothesis does not match the current formula.
*/ 

  rule [check-hyp-fail] :
       <goal>
         <config> 
           <k> checkHypo(K1, Env1, K2, Env2, 
     	       		               	     (<hypo>      
       					       <hcondition>
					       F':Bool
       					       </hcondition> 
       					       <patt1>        
         				         <hk1>
          					   K1':K 
         					 </hk1> 
         					 <henv1>
          					   Env1':Map
          					 </henv1> 
       					       </patt1> 
       					       <patt2>        
         				         <hk2> 
           					   K2':K
						 </hk2> 
         					 <henv2>
         					   Env2':Map
         					 </henv2> 
       					       </patt2> 
     					     </hypo>
                        		     =>
					     .
                                            )
                                           Hypos':Bag
                        )
           ...</k>
           <env> _ => Env1 </env>
         ...</config> 
         <config> 
           <k> break ...</k>
         ...</config>
         <condition> F:K </condition>
       ...</goal>
       <observers> Obs:List </observers>
       when ((isSubst(getSubst(K1', K1)) =/=K true)
             orBool (isSubst(getSubst(K2', K2)) =/=K true)
            ) andBool
            ((isSubst(getSubst(K1', K2)) =/=K true)
             orBool (isSubst(getSubst(K2', K1)) =/=K true)
            )
       [transition]


  /*@ The case when the circularity rule can be applied. The goal is removed.
  */

  rule [circularity] :
       (<goal>
         <config> 
           <k> computeSubst(emptySubst) ~>
               hypoInfo(F':Bool, Env1':Map, Env2':Map)
           ...</k>
           <env> Env1:Map </env>
         ...</config> 
         <config> 
           <k> computeSubst(emptySubst) ...</k>
           <env> Env2:Map </env>
         ...</config>
         <condition> F:Bool </condition>
         C:Bag
       </goal>
       =>
       .)
       when (impliesML(Env1, Env2, F, Env1', Env2', F')  ==K true)
       [transition]

  /*@ The case when the circularity rule cannot be applied. The next hypothesis
      is checked.
  */

  rule [circularity-fail] :
       <goal>
         <config> 
           <k>
              computeSubst(emptySubst) ~> hypoInfo(F':Bool, Env1':Map, Env2':Map)
               =>
              .
           ...</k>
           <env> Env1:Map </env>
         ...</config> 
         <config> 
           <k> computeSubst(emptySubst) => . ...</k>
           <env> Env2:Map </env>
         ...</config>
         <condition> F:Bool </condition>
         C:Bag
       </goal>
       when (impliesML(Env1, Env2, F, Env1', Env2', F')  =/=K true)
       [transition]


  /*@ The rules preparing the storing of an hypothesis. The hypothesis is
  stored in abstract form.
  */
  rule [store-hypo] :
       <config> 
         <k> storeHypo(K1:K) => getFresh(Env1) ~> restore(K1, Env1) ...</k>
         <env> Env1:Map </env>
       ...</config> 
//       [transition]


  //@ Generates fresh symbolic values for the stored hypothesis
  syntax K ::= "getFresh" "(" Map ")"

  rule [getFresh] :
       <config>
         <k> getFresh(((X:Id |-> _:Int) => .) _ ) ...</k>
         <env>... X |-> (V:Int => VS) ...</env>
       ...</config>
       <condition> F:Bool => (F andBool (VS ==Int V)) </condition>
       when fresh(VS:Int)

  rule [getFresh] :
       getFresh((X:K |-> V:K => .) _)
       when (isId(X) =/=K true) orBool (isInt(V) =/=K true)

  rule [getFresh] :
       getFresh((#symbMap(_) => .) _)

  rule [getFresh] :
       getFresh((followup(_,_,_) => .) _)

  rule getFresh(.Map) => .K

  syntax K ::= "restore" "(" K "," Map ")"

  rule [restore] :
       <goal>
         <config> 
           <k> restore(K1:K, Env1':Map) => . ...</k>
           <env> Env1:Map => Env1' </env>
         ...</config> 
         <config> 
           <k> restore(K2:K, Env2':Map) => . ...</k>
           <env> Env2:Map => Env2' </env>
         ...</config>
         <condition> F:Bool </condition>
       ...</goal>
       <hypos>
         Hypos:Bag
         =>
         Hypos
         <hypo>
           <patt1> 
             <hk1> K1 </hk1>
             <henv1> Env1 </henv1>
           </patt1> 
           <patt2> 
             <hk2> K2 </hk2>
             <henv2> Env2 </henv2>
           </patt2>
           <hcondition> F </hcondition>
         </hypo>
       </hypos>
//      [transition]


  /*@
     The case when both statements are labeled and
     the configurations are NOT observational equal 
  */ 
  rule [store-hypo-fail]:
       <goal>
         <config> 
           <k> lbldStmt(L1:Id, K1:K) => . ...</k>
           <env> Env1:Map </env>
         ...</config> 
         <config> 
           <k> lbldStmt(L2:Id, K2:K) => . ...</k>
           <env> Env2:Map </env>
         ...</config>
         <condition> F:K </condition>
       ...</goal>
       <observers> Obs:List </observers>
       when
       (L1 =/=K L2) orBool
       (eqObs(<env> Env1 </env>, 
             <env> Env2 </env>, 
             <observers> Obs </observers>, F) =/=K true)
//       [transition]

/*@
  The following rules are commented  because of the state explosion problem. 
*/ 


/*
  rule [store-hypo-fail]:
       <goal>
         <config> 
           <k> lbldStmt(L1:Id, K1:K) => . ...</k>
           <env> Env1:Map </env>
         </config> 
         <config> 
           <k> lbldStmt(L2:Id, K2:K) ...</k>
           <env> Env2:Map </env>
         </config>
         <condition> F:K </condition>
       ...</goal>
       <observers> Obs:List </observers>
       when
       (L1 =/=K L2) orBool
       (eqObs(<env> Env1 </env> 
             <env> Env2 </env> 
             <observers> Obs </observers>, F) =/=K true)
       [transition]

  rule [store-hypo-fail]:
       <goal>
         <config> 
           <k> lbldStmt(L1:Id, K1:K) ...</k>
           <env> Env1:Map </env>
         </config> 
         <config> 
           <k> lbldStmt(L2:Id, K2:K) => . ...</k>
           <env> Env2:Map </env>
         </config>
         <condition> F:K </condition>
       ...</goal>
       <observers> Obs:List </observers>
       when
       (L1 =/=K L2) orBool
       (eqObs(<env> Env1 </env> 
             <env> Env2 </env> 
             <observers> Obs </observers>, F) =/=K true)
       [transition]
*/

/*@
  The following rule creates the initial configuration from the equivalence
  specification given as input.
*/

  rule [initial] :
       <config>
         <k> 
           <k> P1:Stmt </k>
           <env> Inits1:InitVals </env>
           ~
           <k> P2:Stmt </k>
           <env> Inits2:InitVals </env>
           if F:BExp
           using observers: Obs:Ids; 
           =>
           setInitVal(Inits1) ~> setInitValObs(Obs) ~> P1
         </k>
       ...</config>
       <condition> _ => injectForm(F) </condition>
      (. =>
       <config>
         <k> 
           setInitVal(Inits2) ~> setInitValObs(Obs) ~> P2
         </k>
         <env> . </env>
       </config>)
       <observers> . => Ids2List(Obs) </observers>

/*@
  The auxiliary construct \texttt{initVal()} is used for initializing the 
  observer variables with the same values in the two initial program
  configurations. 
*/


  syntax K ::= "setInitVal" "(" InitVals ")"

  rule setInitVal(.InitVals) => .
       [structural]

  rule <k> setInitVal((X:Id -> V:Int, XVs:InitVals) => XVs) ...</k>
       <env>... . => X |-> V ...</env>
       [structural]

  rule <k> setInitVal((SymMap(M:Id), XVs:InitVals) => XVs) ...</k>
       <env>... . => #symbMap(M) ...</env>
       [structural]

  syntax K ::= "setInitValObs" "(" Ids ")"

  rule <k> setInitValObs(.Ids) => . ...</k>
       <k> setInitValObs(.Ids) => . ...</k>
       [structural]

  rule <k> setInitValObs(allObs) => . ...</k>
       <k> setInitValObs(allObs) => . ...</k>
       [structural]

  /*@ The values for observers must be different, in order to correctly 
      define substitution.
  */

  rule <config>
         <k> setInitValObs((X:Id, Xs:Ids) => Xs) ...</k>
         <env> Env:Map (. => X |-> IS1) </env>
       </config> 
       <config> 
         <k> setInitValObs((X:Id, Xs:Ids) => Xs) ...</k>
         <env>... . => X |-> IS2 ...</env>
       </config> 
       <condition> B:K => B andBool (IS1 ==Int IS2) </condition>
       when (fresh(IS1:Int) andBool fresh(IS2:Int)) andBool notBool(X in keys(Env))
       [structural]

  rule <config>
         <k> setInitValObs((X:Id, Xs:Ids) => Xs) ...</k>
         <env> Env:Map </env>
       </config> 
       when (X in keys(Env))
       [structural]

/*@ 
  The next function translates the initial condition into internal
  form.\\
  TBD: refactor it!!!!
*/


  syntax Bool ::= "injectForm" "(" BExp ")" [function]

  rule injectForm(true) => true

  rule injectForm(A1:AExp == A2:AExp)
       =>
       injectAExp(A1)  ==Int injectAExp(A2)


  rule injectForm(B1:BExp and B2:BExp)
       =>
       injectForm(B1) andBool injectForm(B2)


  rule injectForm(not B:BExp)
       =>
       notBool injectForm(B)


  syntax Int ::= "injectAExp" "(" AExp ")" [function]
  rule injectAExp(I:Int) => I
  rule injectAExp(A1:AExp + A2:AExp)
       =>
       injectAExp(A1)  +Int injectAExp(A2)


  rule injectAExp(A1:AExp * A2:AExp)
       =>
       injectAExp(A1)  *Int injectAExp(A2)


  rule injectAExp(A1:AExp / A2:AExp)
       =>
       injectAExp(A1)  /Int injectAExp(A2)


  rule injectForm(X:Id isNotModifiedBy S:Stmt ) 
       =>
       X isNotModifiedBy S

  rule injectForm(X:AExp isNotModifiedBy S:Stmt ) 
       =>
       X isNotModifiedBy S

  rule injectForm(X:BExp isNotModifiedBy S:Stmt ) 
       =>
       X isNotModifiedBy S


/*@
  The following is a helper function that transform a list of
  identifiers into a builtin list; it is used for storing the observer
  variables into the cell \texttt{observers}.
*/ 
  syntax List ::= "Ids2List" "(" Ids ")" [function]
  rule Ids2List(.Ids) => .List
  rule Ids2List(X:Id, Xs:Ids) => ListItem(X) Ids2List(Xs)


//@ rules that translate the locally defined predicates to SMTLIB


// regula asta trebuie sa fie aici; daca se muta, programul cicleaza!!!!


  rule getSubstMap((M1:Map X:Id |-> S:Stmt), M2:Map)
       =>
       getSubstMap(M1, M2) 

endmodule<|MERGE_RESOLUTION|>--- conflicted
+++ resolved
@@ -1,9 +1,4 @@
-<<<<<<< HEAD
 // Copyright (c) 2012-2014 K Team. All Rights Reserved.
-
-=======
-// Copyright (c) 2012 - 2014 K Team. All Rights Reserved.
->>>>>>> c85e6898
 
 require "builtins/symbolic-k.k"
 
