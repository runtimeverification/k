{
  description = "K Framework";
  inputs = {
    haskell-backend.url = "github:runtimeverification/haskell-backend/827252a324f651f361ac62de40dbf8888a089503";
    booster-backend = {
<<<<<<< HEAD
      url = "github:runtimeverification/hs-backend-booster/f2ae5990cc61618e97c0350ffea7485574b246d1";
=======
      url = "github:runtimeverification/hs-backend-booster/9469f18e3546aa4d7a77b661ed3025572b770bba";
>>>>>>> 687da9d9
      inputs.nixpkgs.follows = "haskell-backend/nixpkgs";
      inputs.haskell-backend.follows = "haskell-backend";
      inputs.stacklock2nix.follows = "haskell-backend/stacklock2nix";
    };
    nixpkgs.follows = "haskell-backend/nixpkgs";
    flake-utils.url = "github:numtide/flake-utils";
    llvm-backend = {
      url = "github:runtimeverification/llvm-backend";
      inputs.nixpkgs.follows = "haskell-backend/nixpkgs";
      inputs.utils.follows = "flake-utils";
    };
    rv-utils.url = "github:runtimeverification/rv-nix-tools";
  };

  outputs = { self, nixpkgs, flake-utils, rv-utils, haskell-backend
    , booster-backend, llvm-backend }:
    let
      allOverlays = [
        (_: _: {
          llvm-version = 15;
          llvm-backend-build-type = "Release";
        })
        llvm-backend.overlays.default
        haskell-backend.overlays.z3
        haskell-backend.overlays.integration-tests
        (final: prev:
          let
            k-version =
              prev.lib.removeSuffix "\n" (builtins.readFile ./package/version);
            src = prev.stdenv.mkDerivation {
              name = "k-${k-version}-${self.rev or "dirty"}-src";
              src = prev.lib.cleanSource
                (prev.nix-gitignore.gitignoreSourcePure [
                  ./.gitignore
                  ".github/"
                  "result*"
                  "nix/"
                  "*.nix"
                  "haskell-backend/src/main/native/haskell-backend/*"
                  "hs-backend-booster/src/main/native/hs-backend-booster/*"
                  "llvm-backend/src/main/native/llvm-backend/*"
                  "k-distribution/tests/regression-new"
                ] ./.);
              dontBuild = true;
              installPhase = ''
                mkdir $out
                cp -rv $src/* $out
                chmod -R u+w $out
                mkdir -p $out/llvm-backend/src/main/native/llvm-backend/matching
                cp -rv ${llvm-backend}/matching/* $out/llvm-backend/src/main/native/llvm-backend/matching
              '';
            };
          in {
            # this version of maven from nixpkgs 23.11. we can remove this version of maven once our nixpkgs catches up
            maven = prev.callPackage ./nix/maven.nix { };

            k-framework = { haskell-backend-bins, llvm-kompile-libs }:
              prev.callPackage ./nix/k.nix {
                mvnHash = "sha256-515qtUCNyqq+PchTLObbb4FtlHjtmTAnI+MDidjiENE=";
                manualMvnArtifacts = [
                  "org.scala-lang:scala-compiler:2.12.18"
                  "ant-contrib:ant-contrib:1.0b3"
                  "org.apache.ant:ant-nodeps:1.8.1"
                  "org.apache.maven.wagon:wagon-provider-api:1.0-alpha-6"
                ];
                inherit (final) maven;
                inherit (prev) llvm-backend;
                clang = prev."clang_${toString final.llvm-version}";
                booster =
                  booster-backend.packages.${prev.system}.kore-rpc-booster;
                haskell-backend = haskell-backend-bins;
                inherit (haskell-backend) prelude-kore;
                inherit src;
                debugger = if prev.stdenv.isDarwin then
                # lldb is broken on this version of nixpkgs-unstable and there is no point including it
                # before the lldb support for k is added: https://github.com/runtimeverification/k/issues/2650
                  null
                else
                  prev.gdb;
                version = "${k-version}-${self.rev or "dirty"}";
                inherit llvm-kompile-libs;
              };
          })
      ];
    in flake-utils.lib.eachSystem [
      "x86_64-linux"
      "x86_64-darwin"
      "aarch64-linux"
      "aarch64-darwin"
    ] (system:
      let
        pkgs = import nixpkgs {
          inherit system;

          # Temporarily required until a bug on pyOpenSSL is resolved for aarch64-darwin
          # https://github.com/NixOS/nixpkgs/pull/172397
          config.allowBroken = system == "aarch64-darwin";
          overlays =
            [ (final: prev: { llvm-backend-build-type = "FastBuild"; }) ]
            ++ allOverlays;
        };

        haskell-backend-bins = pkgs.symlinkJoin {
          name = "kore-${haskell-backend.sourceInfo.shortRev or "local"}";
          paths = let p = haskell-backend.packages.${system};
          in [
            p.kore-exec
            p.kore-match-disjunction
            p.kore-parser
            p.kore-repl
            p.kore-rpc
          ];
        };

      in rec {
        k-version =
          pkgs.lib.removeSuffix "\n" (builtins.readFile ./package/version);

        packages = rec {
          k = pkgs.k-framework {
            inherit haskell-backend-bins;
            llvm-kompile-libs = with pkgs; {
              procps = [ "-I${procps}/include" "-L${procps}/lib" ];
              openssl = [ "-I${openssl.dev}/include" "-L${openssl.out}/lib" ];
            };
          };

          check-submodules = rv-utils.lib.check-submodules pkgs {
            inherit llvm-backend haskell-backend booster-backend;
          };

          update-from-submodules =
            rv-utils.lib.update-from-submodules pkgs ./flake.lock {
              llvm-backend.submodule =
                "llvm-backend/src/main/native/llvm-backend";
            };

          smoke-test = with pkgs;
            stdenv.mkDerivation {
              name = "k-${k-version}-${self.rev or "dirty"}-smoke-test";
              unpackPhase = "true";
              buildInputs = [ fmt gmp mpfr k ];
              buildPhase = ''
                echo "module TEST imports BOOL endmodule" > test.k
                kompile test.k --syntax-module TEST --backend llvm
                rm -rf test-kompiled
                kompile test.k --syntax-module TEST --backend haskell
              '';
              installPhase = ''
                runHook preInstall
                touch "$out"
                runHook postInstall
              '';
            };

          test = with pkgs;
            stdenv.mkDerivation {
              name = "k-${k-version}-${self.rev or "dirty"}-test";
              src = lib.cleanSource
                (nix-gitignore.gitignoreSourcePure [ ./.gitignore ]
                  ./k-distribution);
              preferLocalBuild = true;
              buildInputs = [ fmt gmp mpfr k ];
              postPatch = ''
                patchShebangs tests/regression-new/*
                substituteInPlace tests/regression-new/append/kparse-twice \
                  --replace '"$(dirname "$0")/../../../bin/kparse"' '"${k}/bin/kparse"'
              '';
              buildFlags = [
                "K_BIN=${k}/bin"
                "KLLVMLIB=${k}/lib/kllvm"
                "PACKAGE_VERSION=${k-version}"
                "--output-sync"
              ];
              enableParallelBuilding = true;
              preBuild = ''
                cd tests/regression-new
              '';
              installPhase = ''
                runHook preInstall
                touch "$out"
                runHook postInstall
              '';
            };
        };
        defaultPackage = packages.k;
        devShells.kore-integration-tests = pkgs.kore-tests (pkgs.k-framework {
          inherit haskell-backend-bins;
          llvm-kompile-libs = { };
        });
      }) // {
        overlays.llvm-backend = llvm-backend.overlays.default;
        overlays.z3 = haskell-backend.overlays.z3;

        overlay = nixpkgs.lib.composeManyExtensions allOverlays;

      };
}<|MERGE_RESOLUTION|>--- conflicted
+++ resolved
@@ -3,11 +3,7 @@
   inputs = {
     haskell-backend.url = "github:runtimeverification/haskell-backend/827252a324f651f361ac62de40dbf8888a089503";
     booster-backend = {
-<<<<<<< HEAD
-      url = "github:runtimeverification/hs-backend-booster/f2ae5990cc61618e97c0350ffea7485574b246d1";
-=======
       url = "github:runtimeverification/hs-backend-booster/9469f18e3546aa4d7a77b661ed3025572b770bba";
->>>>>>> 687da9d9
       inputs.nixpkgs.follows = "haskell-backend/nixpkgs";
       inputs.haskell-backend.follows = "haskell-backend";
       inputs.stacklock2nix.follows = "haskell-backend/stacklock2nix";
