--- conflicted
+++ resolved
@@ -252,11 +252,7 @@
             private String saveKoreSpecToTemp(ModuleToKORE converter, Module rules) {
                 StringBuilder sb = new StringBuilder();
                 String koreOutput = converter.convertSpecificationModule(module, rules,
-<<<<<<< HEAD
-                        haskellKRunOptions.defaultClaimType);
-=======
-                        haskellKRunOptions.allPathReachability, sb);
->>>>>>> 39ffdb46
+                        haskellKRunOptions.defaultClaimType, sb);
                 files.saveToTemp("spec.kore", koreOutput);
                 String specPath = files.resolveTemp("spec.kore").getAbsolutePath();
                 return specPath;
