<<<<<<< HEAD
kframework (6.1.106) unstable; urgency=medium
=======
kframework (6.2.0) unstable; urgency=medium
>>>>>>> 1e26f72c

  * Initial Release.

 -- Dwight Guth <dwight.guth@runtimeverification.com>  Thu, 17 Jan 2019 22:06:06 -0600<|MERGE_RESOLUTION|>--- conflicted
+++ resolved
@@ -1,8 +1,4 @@
-<<<<<<< HEAD
-kframework (6.1.106) unstable; urgency=medium
-=======
 kframework (6.2.0) unstable; urgency=medium
->>>>>>> 1e26f72c
 
   * Initial Release.
 
