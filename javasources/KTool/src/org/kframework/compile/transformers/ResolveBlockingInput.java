--- conflicted
+++ resolved
@@ -140,11 +140,7 @@
 		
 //		  syntax List ::= "#parse" "(" String "," K ")"   [cons(List1ParseSyn)]
 		TermCons parseTerm = new TermCons("List", "List1ParseSyn");
-<<<<<<< HEAD
-		parseTerm.getContents().add(StringBuiltin.kAppOf(item.getItem().getSort()));
-=======
-		parseTerm.getContents().add(StringBuiltin.of(item.getItem().getSort(definitionHelper)));
->>>>>>> 7dc5f021
+		parseTerm.getContents().add(StringBuiltin.kAppOf(item.getItem().getSort(definitionHelper)));
 		parseTerm.getContents().add(KSequence.EMPTY);
 		
 //		  syntax List ::= "#buffer" "(" K ")"           [cons(List1IOBufferSyn)]
