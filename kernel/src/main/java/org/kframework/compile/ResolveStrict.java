// Copyright (c) K Team. All Rights Reserved.
package org.kframework.compile;

import org.kframework.attributes.Att;
import org.kframework.builtin.BooleanUtils;
import org.kframework.builtin.Hooks;
import org.kframework.builtin.Sorts;
import org.kframework.definition.*;
import org.kframework.definition.Module;
import org.kframework.kompile.KompileOptions;
import org.kframework.kore.K;
import org.kframework.kore.KApply;
import org.kframework.kore.KLabel;
import org.kframework.kore.KVariable;
import org.kframework.kore.Sort;
import org.kframework.kore.TransformK;
import org.kframework.parser.outer.Outer;
import org.kframework.utils.StringUtil;
import org.kframework.utils.errorsystem.KEMException;
import org.kframework.Collections;

import java.util.ArrayList;
import java.util.Arrays;
import java.util.HashSet;
import java.util.List;
import java.util.Optional;
import java.util.Set;
import java.util.stream.Collectors;
import java.util.stream.Stream;

import scala.Option;

import static org.kframework.Collections.*;
import static org.kframework.definition.Constructors.*;
import static org.kframework.kore.KORE.*;

public class ResolveStrict {

    private final KompileOptions kompileOptions;
    private final Definition d;

    private Module currentModule;

    public ResolveStrict(KompileOptions kompileOptions, Definition d) {
        this.kompileOptions = kompileOptions;
        this.d = d;
    }

    public Set<Sentence> resolve(Set<Production> strictProductions) {
        Set<Sentence> sentences = new HashSet<>();
        for (Production prod : strictProductions) {
            if (!prod.klabel().isDefined()) {
                throw KEMException.compilerError("Only productions with a KLabel can be strict.", prod);
            }
            if (prod.att().contains(Att.STRICT())) {
                sentences.addAll(resolve(prod, false));
            }
            if (prod.att().contains(Att.SEQSTRICT())) {
                sentences.addAll(resolve(prod, true));
            }
        }
        return sentences;
    }

    private static KApply cast(Sort sort, K k) {
        return KApply(KLabel("#SemanticCastTo" + sort.toString()), k);
    }

    public static void setPositions(String attribute, List<Integer> strictnessPositions, long arity, Production loc) {
        String[] strictAttrs = attribute.split(",");
        for (String strictAttr : strictAttrs) {
            try {
                int pos = Integer.parseInt(strictAttr.trim());
                if (pos < 1 || pos > arity)
                    throw new IndexOutOfBoundsException();
                strictnessPositions.add(pos);
            } catch (NumberFormatException | IndexOutOfBoundsException e) {
                if (arity == 0) {
                    throw KEMException.compilerError("Cannot put a strict attribute on a production with no nonterminals", loc);
                } else {
                    throw KEMException.compilerError(
                        "Expecting a number between 1 and " + arity + ", but found " + strictAttr + " as a" +
                                " strict position in " + Arrays.toString(strictAttrs),
                        loc);
                }
            }
        }
    }

    private void setAliases(String attribute, Set<ContextAlias> aliases, Production prod) {
        String[] strictAttrs = attribute.split(",");
        for (String strictAttr : strictAttrs) {
            String label = strictAttr.trim();
            Option<scala.collection.Set<Sentence>> ss = d.mainModule().labeled().get(label);
            if (ss.isDefined()) {
                for (Sentence s : iterable(ss.get())) {
                    if (s instanceof ContextAlias) {
                        aliases.add((ContextAlias)s);
                    } else {
                        throw KEMException.compilerError("Found rule label \"" + label + "\" in strictness attribute of production " + prod + " which does not refer to a context alias.", s);
                    }
                }
            } else {
                throw KEMException.compilerError("Found rule label \"" + label + "\" in strictness attribute which did not refer to any sentence.", prod);
            }
        }

    }

    private static final ContextAlias DEFAULT_ALIAS = ContextAlias(KVariable("HERE"), BooleanUtils.TRUE, Att.empty());

    private void resolve(boolean sequential, Set<Sentence> sentences, long arity, List<Integer> strictnessPositions, List<Integer> allPositions, Set<ContextAlias> aliases, Production production) {
        for (int i = 0; i < strictnessPositions.size(); i++) {
            List<K> items = new ArrayList<>();
            for (int j = 0; j < arity; j++) {
                // Preserve sort information of the production
                items.add(cast(production.nonterminal(j).sort(), KVariable("K" + j)));
            }
            int strictnessPosition = strictnessPositions.get(i) - 1;
            K hole;
            // Preserve sort information of the production
            hole = cast(production.nonterminal(strictnessPosition).sort(), KVariable("HOLE"));

            for (ContextAlias alias : aliases) {
                K body = new TransformK() {
                    @Override
                    public K apply(KVariable var) {
                      if (var.name().equals("HERE")) {
                        K thisHole = hole;
                        if (alias.att().contains(Att.CONTEXT())) {
                            KLabel contextLabel = KLabel(alias.att().get(Att.CONTEXT()));
                            thisHole = KRewrite(hole, KApply(contextLabel, hole));
                        }
                        items.set(strictnessPosition, thisHole);
                        return KApply(production.klabel().get(), KList(items));
                      }
                      return var;
                    }
                }.apply(alias.body());

                Sort result = Outer.parseSort(alias.att().getOptional(Att.RESULT()).orElse("KResult"));

                // is seqstrict the elements before the argument should be KResult
                Optional<KApply> sideCondition = Stream.concat(allPositions.stream(), strictnessPositions.subList(0, i).stream()).map(j -> KApply(KLabel("is" + result.toString()), KVariable("K" + (j - 1)))).reduce(BooleanUtils::and);
                K requires;
                if (!sideCondition.isPresent() || !sequential) {
                    requires = BooleanUtils.TRUE;
                } else {
                    requires = sideCondition.get();
                }

<<<<<<< HEAD
                String label = currentModule.name() + "." + production.klabelAtt().get() + (strictnessPosition+1);

                Context ctx = Context(body, BooleanUtils.and(requires, alias.requires()), production.att().addAll(alias.att()).add("label", label));
=======
                Context ctx = Context(body, BooleanUtils.and(requires, alias.requires()), production.att().addAll(alias.att()).remove(Att.LABEL()));
>>>>>>> 61f03972
                sentences.add(ctx);
            }
        }
    }

    public Set<Sentence> resolve(Production production, boolean sequential) {
        long arity = production.nonterminals().size();
        List<Integer> strictnessPositions = new ArrayList<>();
        List<Integer> allPositions = new ArrayList<>();
        Set<ContextAlias> aliases = new HashSet<>();
        String attribute;
        Set<Sentence> sentences = new HashSet<>();
        if (sequential) {
            attribute = production.att().get(Att.SEQSTRICT());
        } else {
            attribute = production.att().get(Att.STRICT());
        }
        if (attribute.isEmpty()) {
            for (int i = 1; i <= arity; i++) {
                strictnessPositions.add(i);
            }
            aliases.add(DEFAULT_ALIAS);
            resolve(sequential, sentences, arity, strictnessPositions, allPositions, aliases, production);
            allPositions.addAll(strictnessPositions);
        } else {
            String[] components = attribute.split(";");
            if (components.length == 1) {
                if (Character.isDigit(components[0].trim().charAt(0))) {
                    aliases.add(DEFAULT_ALIAS);
                    setPositions(components[0].trim(), strictnessPositions, arity, production);
                } else {
                    for (int i = 1; i <= arity; i++) {
                        strictnessPositions.add(i);
                    }
                    setAliases(components[0].trim(), aliases, production);
                }
                resolve(sequential, sentences, arity, strictnessPositions, allPositions, aliases, production);
                allPositions.addAll(strictnessPositions);
            } else if (components.length % 2 == 0) {
                for (int i = 0; i < components.length; i+=2) {
                    setAliases(components[i].trim(), aliases, production);
                    setPositions(components[i+1].trim(), strictnessPositions, arity, production);
                    resolve(sequential, sentences, arity, strictnessPositions, allPositions, aliases, production);
                    aliases.clear();
                    allPositions.addAll(strictnessPositions);
                    strictnessPositions.clear();
                }
            } else {
                throw KEMException.compilerError("Invalid strict attribute containing multiple semicolons.", production);
            }
        }

        if (production.att().contains(Att.HYBRID())) {
            List<KLabel> results = new ArrayList<>();
            if (!production.att().get(Att.HYBRID()).equals("")) {
              String[] sorts = StringUtil.splitOneDimensionalAtt(production.att().get(Att.HYBRID()));
              for (String sort : sorts) {
                results.add(KLabel("is" + sort));
              }
            } else {
              results.add(KLabel("isKResult"));
            }
            for (KLabel result : results) {
                List<K> items = new ArrayList<>();
                for (int j = 0; j < arity; j++) {
                    // Preserve sort information of the production
                    items.add(cast(production.nonterminal(j).sort(), KVariable("K" + j)));
                }
                K term = KApply(production.klabel().get(), KList(items));
                Optional<KApply> sideCondition = allPositions.stream().map(j -> KApply(result, KVariable("K" + (j - 1)))).reduce(BooleanUtils::and);
                K requires;
                if (!sideCondition.isPresent()) {
                    requires = BooleanUtils.TRUE;
                } else {
                    requires = sideCondition.get();
                }
                Rule hybrid = Rule(KRewrite(KApply(result, term), BooleanUtils.TRUE), requires, BooleanUtils.TRUE);
                sentences.add(hybrid);
            }
        }
        return sentences;
    }

    public Module resolve(Module input) {
        currentModule = input;
        Set<Sentence> contextsToAdd = resolve(stream(input.localSentences())
                .filter(s -> s instanceof Production)
                .map(s -> (Production) s)
                .filter(p -> p.att().contains(Att.STRICT()) || p.att().contains(Att.SEQSTRICT())).collect(Collectors.toSet()));
        scala.collection.Set<Import> imports = input.imports();
        // strictness makes use _andBool_ found in the BOOL module. Make sure it's imported
        if (!contextsToAdd.isEmpty() && !input.importedModuleNames().contains(Hooks.BOOL))
            imports = (scala.collection.Set<Import>) Set(Import.apply(d.getModule(Hooks.BOOL).get(), false)).$bar(imports);
        return Module(input.name(), imports, (scala.collection.Set<Sentence>) stream(input.localSentences()).filter(s -> !(s instanceof ContextAlias)).collect(Collections.toSet()).$bar(immutable(contextsToAdd)), input.att());
    }
}<|MERGE_RESOLUTION|>--- conflicted
+++ resolved
@@ -149,13 +149,9 @@
                     requires = sideCondition.get();
                 }
 
-<<<<<<< HEAD
                 String label = currentModule.name() + "." + production.klabelAtt().get() + (strictnessPosition+1);
 
-                Context ctx = Context(body, BooleanUtils.and(requires, alias.requires()), production.att().addAll(alias.att()).add("label", label));
-=======
-                Context ctx = Context(body, BooleanUtils.and(requires, alias.requires()), production.att().addAll(alias.att()).remove(Att.LABEL()));
->>>>>>> 61f03972
+                Context ctx = Context(body, BooleanUtils.and(requires, alias.requires()), production.att().addAll(alias.att()).add(Att.LABEL(), label));
                 sentences.add(ctx);
             }
         }
