<<<<<<< HEAD
kframework (6.3.82) unstable; urgency=medium
=======
kframework (7.0.0) unstable; urgency=medium
>>>>>>> c67ef98d

  * Initial Release.

 -- Dwight Guth <dwight.guth@runtimeverification.com>  Thu, 17 Jan 2019 22:06:06 -0600<|MERGE_RESOLUTION|>--- conflicted
+++ resolved
@@ -1,8 +1,4 @@
-<<<<<<< HEAD
-kframework (6.3.82) unstable; urgency=medium
-=======
 kframework (7.0.0) unstable; urgency=medium
->>>>>>> c67ef98d
 
   * Initial Release.
 
