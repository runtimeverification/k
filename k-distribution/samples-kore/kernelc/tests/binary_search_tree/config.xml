--- conflicted
+++ resolved
@@ -7,11 +7,7 @@
         results="."
         extension="c"
         >
-<<<<<<< HEAD
-    <kompile-option name="--kore" />
     <kompile-option name="--kore-prove" />
-=======
->>>>>>> f0ae243c
     <program name="find.c">
       <krun-option name="--prove" value="tests/binary_search_tree/find_spec.k" />
       <krun-option name="--smt_prelude" value="../../include/z3/search_tree.smt2" />
