--- conflicted
+++ resolved
@@ -134,7 +134,6 @@
 
   val empty: Att = Att(Map.empty)
 
-<<<<<<< HEAD
   /*
    * Built-in attribute keys which can appear in user source code
    */
@@ -151,6 +150,7 @@
   final val CELL = Key("cell", KeyType.BuiltIn)
   final val CELL_COLLECTION = Key("cellCollection", KeyType.BuiltIn)
   final val CELL_NAME = Key("cellName", KeyType.BuiltIn)
+  final val CIRCULARITY = Key("circularity", KeyType.BuiltIn)
   final val COLOR = Key("color", KeyType.BuiltIn)
   final val COLORS = Key("colors", KeyType.BuiltIn)
   final val COMM = Key("comm", KeyType.BuiltIn)
@@ -158,6 +158,7 @@
   final val CONSTRUCTOR = Key("constructor", KeyType.BuiltIn)
   final val CONTEXT = Key("context", KeyType.BuiltIn)
   final val COOL = Key("cool", KeyType.BuiltIn)
+  final val DEPENDS = Key("depends", KeyType.BuiltIn)
   final val ELEMENT = Key("element", KeyType.BuiltIn)
   final val EXIT = Key("exit", KeyType.BuiltIn)
   final val FORMAT = Key("format", KeyType.BuiltIn)
@@ -282,77 +283,6 @@
   final val USER_LIST = Key("userList", KeyType.Internal)
   final val USER_LIST_TERMINATOR = Key("userListTerminator", KeyType.Internal)
   final val WITH_CONFIG = Key("withConfig", KeyType.Internal)
-=======
-  val ALIAS = "alias"
-  val ALIAS_REC = "alias-rec"
-  val ALL_PATH = "all-path"
-  val ANYWHERE = "anywhere"
-  val ASSOC = "assoc"
-  val BAG = "bag"
-  val BITWIDTH = "bitwidth"
-  val BRACKET = "bracket"
-  val CELL = "cell"
-  val CELL_FRAGMENT = "cellFragment"
-  val CELL_OPT_ABSENT = "cellOptAbsent"
-  val COMM = "comm"
-  val CONCRETE = "concrete"
-  val COOL = "cool"
-  val DIGEST = "digest"
-  val EXPONENT = "exponent"
-  val FUNCTION = "function"
-  val FUNCTIONAL = "functional"
-  val GENERATED_BY_LIST_SUBSORTING = "generatedByListSubsorting"
-  val HEAT = "heat"
-  val HOOK = "hook"
-  val IDEM = "idem"
-  val IMPURE = "impure"
-  val KORE = "kore"
-  val LABEL = "label"
-  val LEFT = "left"
-  val LEMMA = "lemma"
-  val LOCATION = "org.kframework.attributes.Location"
-  val MACRO = "macro"
-  val MACRO_REC = "macro-rec"
-  val MAINCELL = "maincell"
-  val MATCHING = "matching"
-  val NON_ASSOC = "non-assoc"
-  val NON_EXECUTABLE = "non-executable"
-  val ONE_PATH = "one-path"
-  val ORIGINAL_PRD = "originalPrd"
-  val OWISE = "owise"
-  val PATTERN = "pattern"
-  val PATTERN_FOLDING = "pattern-folding"
-  val PREDICATE = "predicate"
-  val PRIORITY = "priority"
-  val PRIVATE = "private"
-  val PROJ = "proj"
-  val PUBLIC = "public"
-  val RECORD_PRD = "recordPrd"
-  val REFERS_RESTORE_CONFIGURATION = "refers_RESTORE_CONFIGURATION"
-  val REFERS_THIS_CONFIGURATION = "refers_THIS_CONFIGURATION";
-  val RIGHT = "right"
-  val SEQSTRICT = "seqstrict"
-  val SIGNIFICAND = "significand"
-  val SIMPLIFICATION = "simplification"
-  val SMTLIB = "smtlib"
-  val SMT_HOOK = "smt-hook"
-  val SMT_LEMMA = "smt-lemma"
-  val SMT_PRELUDE = "smt-prelude"
-  val SOURCE = "org.kframework.attributes.Source"
-  val SPECIFICATION = "specification"
-  val STRICT = "strict"
-  val SYMBOLIC = "symbolic"
-  val SYNTAX_MODULE = "syntaxModule"
-  val TAG = "tag"
-  val TOKEN = "token"
-  val TOP_RULE = "topRule"
-  val TOTAL = "total"
-  val TRUSTED = "trusted"
-  val UNBOUND_VARIABLES = "unboundVariables"
-  val UNIT = "unit"
-  val UNIQUE_ID = "UNIQUE_ID"
-  val USER_LIST = "userList"
->>>>>>> a930aa30
 
   private val stringClassName = classOf[String].getName
   private val intClassName = classOf[java.lang.Integer].getName
