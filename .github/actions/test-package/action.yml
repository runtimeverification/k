--- conflicted
+++ resolved
@@ -22,7 +22,6 @@
       subdir: k-${{ inputs.distro }}/
       distro: ${{ inputs.distro }}
       llvm: ${{ inputs.llvm }}
-<<<<<<< HEAD
       script: |
         |
         mv package/debian debian
@@ -30,27 +29,6 @@
         mv debian/control.jammy debian/control
         mv debian/rules.jammy debian/rules
         dpkg-buildpackage
-=======
-  - name: 'Build Package: ${{ inputs.distro }}'
-    shell: bash {0}
-    env:
-      DISTRO: ${{ inputs.distro }}
-    run: |
-      set -euxo pipefail
-      docker exec -t k-package-build-${DISTRO}-${GITHUB_SHA} /bin/bash -c 'mv package/debian debian'
-      docker exec -t k-package-build-${DISTRO}-${GITHUB_SHA} /bin/bash -c 'mv debian/compat.jammy debian/compat'
-      docker exec -t k-package-build-${DISTRO}-${GITHUB_SHA} /bin/bash -c 'mv debian/control.jammy debian/control'
-      docker exec -t k-package-build-${DISTRO}-${GITHUB_SHA} /bin/bash -c 'mv debian/rules.jammy debian/rules'
-      docker exec -t k-package-build-${DISTRO}-${GITHUB_SHA} /bin/bash -c 'dpkg-buildpackage'
-  - name: 'Tear down Docker'
-    shell: bash {0}
-    env:
-      DISTRO: ${{ inputs.distro }}
-    if: always()
-    run: |
-      docker stop --time=0 k-package-build-${DISTRO}-${GITHUB_SHA}
-      docker container rm --force k-package-build-${DISTRO}-${GITHUB_SHA} || true
->>>>>>> c36beb82
   - name: 'Set up Docker Test Image: ${{ inputs.distro }}'
     shell: bash {0}
     env:
